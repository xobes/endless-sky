--- conflicted
+++ resolved
@@ -512,11 +512,7 @@
 	series "Non-Functional Unique"
 	index 10
 	"display name" `"Puny"`
-<<<<<<< HEAD
-	thumbnail "outfit/collar"
-=======
 	thumbnail "outfit/collar3"
->>>>>>> 1d62f9f9
 	"unique" 1
 	description `A poodle you rescued from a dubious racing complex on Freedom. She appears to have formed a strong bond with you, willing to stick by your side.`
 	description `	Her history matches with Pookie's, but Pookie's owner claimed that Puny was not hers. Puny is also vastly less urine-prone; you suspect that the race organizers may have toilet-trained her.`
