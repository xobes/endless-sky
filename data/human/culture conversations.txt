--- conflicted
+++ resolved
@@ -962,11 +962,7 @@
 				set "exotic life: seen glaze apes"
 			`	After a long moment, they disappear behind a ridge, their camouflage making it hard to tell if they were ever there at all. You step back from the binoculars, the last glimpse of them lingering in your mind.`
 				decline
-<<<<<<< HEAD
-			label norareapes
-=======
 			label "no rare apes"
->>>>>>> 1067e3c4
 			`	Curiosity gets the better of you, and you pay a credit to the machine. The binoculars whir softly as they adjust, bringing the distant canyon into focus. A group of brightly dressed tourists walk along a winding trail, pointing at rock formations and stopping to take photos. One of them waves excitedly at something - maybe an unseen guide explaining the landscape.`
 			`	Just another tour group exploring the canyons. You step back from the binoculars with a small chuckle.`
 				decline
