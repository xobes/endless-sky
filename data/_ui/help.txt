# Copyright (c) 2016 by Michael Zahniser
#
# Endless Sky is free software: you can redistribute it and/or modify it under the
# terms of the GNU General Public License as published by the Free Software
# Foundation, either version 3 of the License, or (at your option) any later version.
#
# Endless Sky is distributed in the hope that it will be useful, but WITHOUT ANY
# WARRANTY; without even the implied warranty of MERCHANTABILITY or FITNESS FOR A
# PARTICULAR PURPOSE. See the GNU General Public License for more details.
#
# You should have received a copy of the GNU General Public License along with
# this program. If not, see <https://www.gnu.org/licenses/>.

help "bank"
	`This is the bank. Here, you can apply for new mortgages, if your income and credit history allows it. The bank is also a good place to get an overview of your daily expenses: mortgage payments, crew salaries, etc.`
	`Paying off a mortgage early means you pay less interest to the bank, but it is sometimes wiser to instead use your money to buy a bigger ship which can earn you more income.`

help "bank advanced"
	`When entering a credit value at the bank, you can put in an exact number, or use the suffixes K, M, B, and T as shorthand for thousands, millions, billions, and trillions. For example, entering a value such as "100k" would count as 100,000 credits.`
	`Entering a number that is higher than what you or the bank have available will default to the maximum available value. For example, entering "1m" to pay off a 100,000 credit loan will completely pay off the loan without giving extra, should you have available credits.`

help "basics 1"
	`Press <View star map> to bring up your map. Select a destination, then close the map and press <Initiate hyperspace jump> to jump. Press <Land on planet / station> to land.`

help "basics 2"
	`For the main menu, press <Show main menu>. The control key bindings can be viewed and changed in the preferences.`

help "dead"
	`Uh-oh! You just died. The universe can be a dangerous place for new captains!`
	`Fortunately, your game is automatically saved every time you leave a planet. To load your most recent saved game, press <Show main menu> to return to the main menu, then click on "Load / Save" and "Enter Ship."`

help "disabled"
	`Your ship just got disabled! Before an enemy ship finishes you off, you should find someone to help you.`
	`Press <Select next ship> to cycle through all the ships in this system. When you have a friendly one selected, press <Talk to selected ship> to hail it. You can then ask for help, and the ship will come over and patch you up.`
	`If the ship that disabled you is still hanging around, you might need to hail them first and bribe them to leave you alone.`

help "hiring"
	`Hiring extra crew is only helpful if you plan on capturing enemy ships. Each crew member other than yourself is paid 100 credits per day. Larger ships require more than one crew member, but you will automatically hire the minimum number of crew when you buy those ships.`
	`Crew members take up space that can otherwise be used for passengers.`

help "jobs"
	`Taking on jobs is a safe way to earn money. Special missions are offered in the Spaceport; more mundane jobs are posted on the Job Board. Most special missions are only offered once: if you turn one down, it will not be offered to you again.`
	`The payment for a job depends on how far you must travel and how much you are carrying. Jobs that have a time limit pay extra, but you are paid nothing if you miss the deadline.`
	`As you gain a reputation for skill in combat, new jobs will become available, including escorting convoys and bounty hunting.`

help "lost 1"
	`There's nothing out here. The only way to get to another star system is by jumping through hyperspace. Unless you are out of fuel, you can jump by pressing <Initiate hyperspace jump>. To select which system you want to jump to, bring up the map by pressing <View star map>.`
	`At any time, you can return to the main menu by pressing <Show main menu>. All the key controls can be viewed, and changed, in the Preferences.`

help "lost 2"
	`You seem to be lost. The universe is a big and complicated place, and no one is going to hold your hand out here. You might want to review the key controls (press <Show main menu> to bring up the main menu, then click on "Preferences") to figure out what is going on. There is also a player's manual with much more information. To read it, go to endless-sky.github.io and click on "Manual."`

help "lost 3"
	`The void between the stars is cold and empty. Your ship, a tiny oasis of warmth, drifts alone out here illuminated only by the distant light of cold, uncaring suns. The distances between the stars are vast, beyond what the human mind can grasp; you could spend your whole life drifting out here and never reach another star.`
	`Or, you could press <Initiate hyperspace jump> to use your hyperdrive. It will get you there a whole lot faster.`

help "lost 4"
	`Out here in the endless sky, you have the freedom to do whatever you want in your tiny new spaceship. Become the captain of a merchant fleet. Or a bounty hunter. Discover strange alien societies and powerful new technology.`
	`Or if you want, you can just keep drifting here in empty space. Unless you've been ignoring all these messages, you already know that you can jump to another star system by selecting it in the map (which you bring up by pressing <View star map>), then closing the map and pressing <Initiate hyperspace jump>.`

help "lost 5"
	`The hum of your ship's engine is the only sound you hear. As you have traveled farther and farther away from the center of this star system, even the occasional plink of micrometeorites against your hull has stopped. Deep space is utterly quiet and strangely beautiful. A different captain might grow bored out here, but you find yourself content and at peace.`
	`Or maybe you're just really, really bad at figuring out how to play this game.`

help "lost 6"
	`You slip deeper and deeper into the zen-like calm of outer space. The Tao which can be spoken is not the true Tao. The game that must be played is not the true game. You let go of all desire: your desire to press <Show main menu> and check the game's preferences to find out how to control your ship. The desire to view the other places you can travel to by pressing <View star map>. You release even the desire to press <Initiate hyperspace jump> and initiate a random hyperjump in whatever direction you are facing in. Enlightenment hovers on the edge of your consciousness, so close you can almost grasp it.`

# Note to future proofreaders: "vasty nothingness" is a reference to Firefly, see http://signal.serenityfirefly.com/mmx/segment/view.php/2253
help "lost 7"
	`The void whispers its secret to your soul: outer space, it says, is not about lasers or explosions. It is not about fighting space pirates or saving the galaxy. No, the true message of the void is the utter loneliness you have found while drifting here: one tiny speck of warmth, insignificant compared to the vasty nothingness between the stars and the trillions upon trillions of souls of proud humans and inscrutable aliens whom you will never meet.`
	`The inner voice urging you to do something, anything rather than just continuing to drift here, falls silent...`

help "map"
	`This map shows all the star systems you know about and the hyperspace links between them. You can use the map to plot a hyperspace course by clicking on the system you want to travel to. To initiate a jump to that system, close the map and press <Initiate hyperspace jump>.`
	`You can also press F to search the map for a specific system or planet.`

help "map advanced"
	`As you explore more of the galaxy, the star map will quickly become a very powerful tool. Clicking on a distant system will automatically plot the quickest route to it. You can Shift+click on systems to plot a route between them, or Control+click to select a system without setting a route to it.`
	`There are many other useful modes the map can be set to. Click on one of the buttons in the lower right corner to learn more.`

help "map advanced ports"
	`The ports panel shows you where systems with spaceports are, as well as a plethora of other information. Clicking on the name of the system, the government of the system, the lines under the name of each planet, or any trade commodity will color the map differently, the key to which can be seen on the right side of the screen.`
	`Clicking the name of a planet, or clicking on a planet in the orbit map on the right side of the screen, will show that planet's description if you have visited it already. Clicking a planet on the orbit map will also tell your autopilot to land on that planet after you have arrived at that system at the end of your jump path.`

help "map advanced shops"
	`The shipyard and outfitter map panels respectively display the ships and outfits sold on any planets that you have seen. Ships and outfits are displayed in categories which can be collapsed by clicking on the category name. Using Shift+click on a category name will collapse or uncollapse all the categories at once.`
	`Each ship or outfit can be clicked on, displaying that item's stats while also highlighting any planets where it is sold. Using Shift+click on a ship or outfit after you already have one selected will display that item's stats side by side with the previously selected item.`
	`You can also press F to search the shipyard and outfitter maps for a specific ship or outfit.`

help "map advanced danger"
	`The galaxy can be a dangerous place! Pirates raid some systems more frequently or in greater strength than others, and a poorly defended convoy risks attracting them in many systems. To get an idea of the relative danger of different systems, click on the alert icon next to the system name.`

help "multiple ships"
	`Now that you have more than one ship, while landed on a planet you can reorder the ships in your fleet by clicking and dragging them in the shipyard, outfitter, or player info panel. Ships can also be sorted by clicking on the column headers in the player info panel. You will use the first ship in the list as your flagship. In the player info panel (accessed with <View player info>) you can also "park" a ship on a planet if you want to travel somewhere without it coming with you.`

help "ship info"
	`The ship info tab lets you view detailed information about ships in your fleet at any time. This includes any information you could see at a shipyard or outfitter, as well as the cargo and passengers distributed among each ship.`
	`Ships can be renamed in this panel by clicking on the ship's name. While landed on a planet, you are able to change how guns and turrets are arranged by dragging the name of a weapon to another gun or turret location. While in flight, you are able to jettison individual pieces of cargo by clicking on the name of the cargo.`

help "multiple ship controls"
	`Once you're in space with multiple ships that you own, you can give orders to those escorts. Orders will be given to all selected escorts, or if no escorts are selected then all your escorts will receive the order. Escorts can be selected by either clicking on them in space, clicking the ship icon at the bottom left of the screen, or by clicking and dragging to select a group of escorts in space. The list of escort order keys can be found in the preferences panel.`
	`Escorts can also be ordered with the mouse. Right-clicking on an empty point in space will order escorts to fly to and hold position at that point, while right-clicking on a hostile ship will order your escorts to focus fire on it, and right-clicking on a friendly target will cause them to follow it.`
	`Escorts can be saved into control groups by pressing Control+number key. All selected escorts will then be bound to that number key, selecting the group when pressed.`
	`Ship group management can be done while flying around or while in the shipyard, outfitter, or player info panel.`

help "fleet asteroid mining"
	`With an asteroid scanner and a fleet, you can direct your fleet to assist with mining operations and collect mined resources.`
	`If your escort or fighter has no weapons but has cargo space, then it will chase after mined resources instead of mining.`

help "fleet asteroid mining shortcuts"
	`Shortcuts for asteroid targeting:`
	`	<Select nearest asteroid> selects the nearest asteroid if you have an asteroid scanner.`
	`	<Fleet: Fight my target> will focus your fleet on mining a targeted asteroid.`
	`	<Fleet: Harvest flotsam> will toggle whether your fleet tries to pick up flotsam.`
	``
	`Alternate targeting:`
	`	Left click - will target an asteroid without mining it.`
	`	Right click - will focus your fleet to chase an asteroid and mine it.`

help "fleet harvest tutorial"
	`You can order your escort to pick up discarded cargo or asteroid flotsam.`
	``
	`<Fleet: Harvest flotsam> will order your fleet to collect flotsam if they have free cargo.`
	``
	`Equip an asteroid scanner to learn more.`

help "fighters transfer cargo"
	`By enabling the "Fighters transfer cargo" preference, drones and fighters in your fleet will transfer cargo to their parent carrier if there is cargo space in the carrier. If a fighter cargo hold is full then it will return to the carrier automatically.`
	``
	`Drones and fighters will transfer cargo upon docking with their carrier for any reason.`

help "try out fighters transfer cargo"
	`You have a carrier which can use fighters to collect dropped materials if the fighter has cargo space.`
	``
	`	In Preferences and Settings under the Gameplay section, turn on "Fighters transfer cargo" to learn more.`

help "navigation"
	`Welcome to the sky! To travel to another star system, press <View star map> to view your map, and click on the system you want to travel to. Your hyperdrive can only travel along the "links" shown on your map. After selecting a destination, close your map and press <Initiate hyperspace jump> to jump to that system.`
	`Your ship does not jump until you release the jump key. Once you have escorts, you can hold the key to get them ready to jump, then release it to have them all jump simultaneously.`
	`When you reach a new system, you can press <Land on planet / station> to land on any inhabited planets that are there.`
	`Also, don't worry about crashing into asteroids or other ships; your ship will fly safely below or above them.`

help "outfitter"
	`Here, you can buy new equipment for your ship. Your ship has a limited amount of "outfit space," and most outfits use up some of that space.`
	`Some types of outfits have other requirements as well. For example, only some of your outfit space can be used for engines or weapons; this is your ship's "engine capacity" and "weapon capacity." Guns and missile launchers also require a free "gun port," and turrets require a free "turret mount." Also, missiles can only be bought if you have the right launcher installed.`
	`Use your scroll wheel or click and drag, to scroll the view.`
	`As in the trading and shipyard panels, you can hold down Shift, Control, or Alt to buy, sell or move 5, 20, or 500 of an outfit at once, or multiple keys for larger amounts.`
	`You can also press F to search the outfitter for a specific item.`

help "shipyard"
	`Here, you can buy new ships.`
	`Use your scroll wheel or click and drag, to scroll the view.`
	`As in the trading and outfitter panels, you can hold down Shift, Control, or Alt to buy 5, 20, or 500 ships at once, or multiple keys for larger amounts.`
	`You can use the shortcuts B to Buy, S to Sell the ship and outfits and R to sell the ship and retain the outfits if the planet has an outfitter.`
	`You can also press F to search the shipyard for a specific ship.`

help "cargo management"
	`Sometimes you may want to buy outfits directly into your cargo hold instead of having them installed. Perhaps a mission has asked you to retrieve some outfits or perhaps you want to carry extra ammunition to refill your ships somewhere that does not stock those weapons.`
	`You can use the following keyboard shortcuts or the buttons to move outfits around:`
	`- "B" to buy and install outfits`
	`- "S" to sell outfits from cargo, planetary storage, or your ship (in that order)`
<<<<<<< HEAD
	`- "U" to uninstall outfits from your ship to your cargo hold, with spillover ending up in planetary storage`
=======
	`- "U" to uninstall outfits from your ship and leave them in planetary storage, or move outfits from cargo to planetary storage (in that order)`
>>>>>>> f1a019c7
	`- "I" to install outfits from cargo and/or storage (in that order)`
	`- "C" to move outfits from planetary storage and/or the outfitter (after paying) and move them to cargo`
	`- "R" to move outfits from your cargo hold (if any are there) or else directly uninstall to planetary storage`
	`You can also deselect your ship by Control-clicking on it, and then when buying outfits go directly into cargo.`
	`Outfits that are in your cargo hold can be installed at any outfitter without cost.`

help "uninstalling and storage"
	`Using planetary storage can be useful for if you want to shuffle outfits between ships, store outfits for future use, or simply try different outfits.`
	`Outfits that are in planetary storage or cargo can be installed without cost.`
	`If you sell an outfit at an outfitter, then you can immediately buy it back for the same price that you sold it, so long as you do not leave the planet.`
	`This means that you do not necessarily need to worry about uninstalling outfits into planetary storage when you are changing outfits around.`

help "outfitter with multiple ships"
	`You can manage outfits on multiple ships at the same time. Ctrl+click a ship icon to add it to your selection. You can also use Shift+click to select a range of ships.`
	`When you have more than one ship selected, you can install or remove outfits from all of those ships at once. Additionally, all selected ships with the currently selected outfit installed are marked with a pointer next to their sidebar icon.`
	`Escorts can be saved into control groups by pressing Control+number key. All selected escorts will then be bound to that number key, selecting the group when pressed.`
	`Ship group management can be done while flying around or while in the shipyard, outfitter, or player info panel.`

help "stranded"
	`Oops! You just ran out of fuel in an uninhabited star system. Fortunately, other ships are willing to help you.`
	`Press <Select next ship> to cycle through all the ships in this system. When you have a friendly one selected, press <Talk to selected ship> to hail it. You can then ask for help, and if it has fuel to spare it will fly over and transfer fuel to your ship. This is easiest for the other ship to do if your ship is nearly stationary.`

help "trading"
	`This is the trading panel. Earn money by buying commodities at a low price in one system, and selling at a higher price elsewhere. To view your map of commodity prices in other systems, press <View star map>. To buy or sell, click on [buy] or [sell], or select a line with the up and down arrows and press "+" or "-" (or Enter and Delete).`
	`You can buy 5 tons at once by holding down Shift, 20 by holding down Control, 500 by holding down Alt, or larger amounts at a time by holding down two keys at once, or even all three.`

help "friendly disabled"
	`This ship is disabled and needs your help to patch them up! Pressing <Board selected ship> will fly you to their ship and get them up and running again. Just be sure to do it when no one is trying to kill you, or they could get caught in the crossfire!`

help "control ship with mouse"
	`You've enabled controlling your ship with your mouse.`
	``
	`The nose of your ship will always turn toward your mouse pointer.`
	`<Forward thrust> is used to thrust forward.`
	`<Reverse> is used to thrust reverse.`
	`Right mouse click will fire primary weapons.`
	`<Mouse turning (hold)> will toggle mouse turning while it is held.`<|MERGE_RESOLUTION|>--- conflicted
+++ resolved
@@ -159,11 +159,8 @@
 	`You can use the following keyboard shortcuts or the buttons to move outfits around:`
 	`- "B" to buy and install outfits`
 	`- "S" to sell outfits from cargo, planetary storage, or your ship (in that order)`
-<<<<<<< HEAD
 	`- "U" to uninstall outfits from your ship to your cargo hold, with spillover ending up in planetary storage`
-=======
 	`- "U" to uninstall outfits from your ship and leave them in planetary storage, or move outfits from cargo to planetary storage (in that order)`
->>>>>>> f1a019c7
 	`- "I" to install outfits from cargo and/or storage (in that order)`
 	`- "C" to move outfits from planetary storage and/or the outfitter (after paying) and move them to cargo`
 	`- "R" to move outfits from your cargo hold (if any are there) or else directly uninstall to planetary storage`
