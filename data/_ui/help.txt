# Copyright (c) 2016 by Michael Zahniser
#
# Endless Sky is free software: you can redistribute it and/or modify it under the
# terms of the GNU General Public License as published by the Free Software
# Foundation, either version 3 of the License, or (at your option) any later version.
#
# Endless Sky is distributed in the hope that it will be useful, but WITHOUT ANY
# WARRANTY; without even the implied warranty of MERCHANTABILITY or FITNESS FOR A
# PARTICULAR PURPOSE. See the GNU General Public License for more details.
#
# You should have received a copy of the GNU General Public License along with
# this program. If not, see <https://www.gnu.org/licenses/>.

color "infotag background" .2 .2 .2 1.
color "medium" .5 .5 .5 0.
color "white" 1. 1. 1. 0.

help "bank"
	`This is the bank. Here, you can apply for new mortgages, if your income and credit history allows it. The bank is also a good place to get an overview of your daily expenses: mortgage payments, crew salaries, etc.`
	`Paying off a mortgage early means you pay less interest to the bank, but it is sometimes wiser to instead use your money to buy a bigger ship which can earn you more income.`

help "bank advanced"
	`When entering a credit value at the bank, you can put in an exact number, or use the suffixes K, M, B, and T as shorthand for thousands, millions, billions, and trillions. For example, entering a value such as "100k" would count as 100,000 credits.`
	`Entering a number that is higher than what you or the bank have available will default to the maximum available value. For example, entering "1m" to pay off a 100,000 credit loan will completely pay off the loan without giving extra, should you have available credits.`

help "basics 1"
	`Press <View star map> to bring up your map. Select a destination, then close the map and press <Initiate hyperspace jump> to jump. Press <Land on planet / station> to land.`

help "basics 2"
	`For the main menu, press <Show main menu>. The control key bindings can be viewed and changed in the preferences.`

help "basics 3"
	`To see a help message again, press <Show help>. To see all help messages again, go to the main menu, select Preferences, then go to Settings. Navigate to page two, then select "Reactivate first-time help."`

help "dead"
	`Uh-oh! You just died. The universe can be a dangerous place for new captains!`
	`Fortunately, your game is automatically saved every time you leave a planet. To load your most recent saved game, press <Show main menu> to return to the main menu, then click on "Manage Pilots" and "Enter Ship."`

help "disabled"
	`Your ship just got disabled! Before an enemy ship finishes you off, you should find someone to help you.`
	`Press <Select next ship> to cycle through all the ships in this system. When you have a friendly one selected, press <Talk to selected ship> to hail it. You can then ask for help, and the ship will come over and patch you up.`
	`If the ship that disabled you is still hanging around, you might need to hail them first and bribe them to leave you alone.`

help "hiring"
	`Hiring extra crew is only helpful if you plan on capturing enemy ships. Each crew member other than yourself is paid 100 credits per day. Larger ships require more than one crew member, but you will automatically hire the minimum number of crew when you buy those ships.`
	`Crew members take up space that can otherwise be used for passengers.`

help "jobs"
	`Taking on jobs is a safe way to earn money. Special missions are offered in the Spaceport; more mundane jobs are posted on the Job Board. Most special missions are only offered once: if you turn one down, it will not be offered to you again.`
	`The payment for a job depends on how far you must travel and how much you are carrying. Jobs that have a time limit pay extra, but you are paid nothing if you miss the deadline.`
	`As you gain a reputation for skill in combat, new jobs will become available, including escorting convoys and bounty hunting.`

help "lost 1"
	`There's nothing out here. The only way to get to another star system is by jumping through hyperspace. Unless you are out of fuel, you can jump by pressing <Initiate hyperspace jump>. To select which system you want to jump to, bring up the map by pressing <View star map>.`
	`At any time, you can return to the main menu by pressing <Show main menu>. All the key controls can be viewed, and changed, in the Preferences.`

help "lost 2"
	`You seem to be lost. The universe is a big and complicated place, and no one is going to hold your hand out here. You might want to review the key controls (press <Show main menu> to bring up the main menu, then click on "Preferences") to figure out what is going on. There is also a player's manual with much more information. To read it, go to endless-sky.github.io and click on "Manual."`

help "lost 3"
	`The void between the stars is cold and empty. Your ship, a tiny oasis of warmth, drifts alone out here illuminated only by the distant light of cold, uncaring suns. The distances between the stars are vast, beyond what the human mind can grasp; you could spend your whole life drifting out here and never reach another star.`
	`Or, you could press <Initiate hyperspace jump> to use your hyperdrive. It will get you there a whole lot faster.`

help "lost 4"
	`Out here in the endless sky, you have the freedom to do whatever you want in your tiny new spaceship. Become the captain of a merchant fleet. Or a bounty hunter. Discover strange alien societies and powerful new technology.`
	`Or if you want, you can just keep drifting here in empty space. Unless you've been ignoring all these messages, you already know that you can jump to another star system by selecting it in the map (which you bring up by pressing <View star map>), then closing the map and pressing <Initiate hyperspace jump>.`

help "lost 5"
	`The hum of your ship's engine is the only sound you hear. As you have traveled farther and farther away from the center of this star system, even the occasional plink of micrometeorites against your hull has stopped. Deep space is utterly quiet and strangely beautiful. A different captain might grow bored out here, but you find yourself content and at peace.`
	`Or maybe you're just really, really bad at figuring out how to play this game.`

help "lost 6"
	`You slip deeper and deeper into the zen-like calm of outer space. The Tao which can be spoken is not the true Tao. The game that must be played is not the true game. You let go of all desire: your desire to press <Show main menu> and check the game's preferences to find out how to control your ship. The desire to view the other places you can travel to by pressing <View star map>. You release even the desire to press <Initiate hyperspace jump> and initiate a random hyperjump in whatever direction you are facing in. Enlightenment hovers on the edge of your consciousness, so close you can almost grasp it.`

# Note to future proofreaders: "vasty nothingness" is a reference to Firefly, see http://signal.serenityfirefly.com/mmx/segment/view.php/2253
help "lost 7"
	`The void whispers its secret to your soul: outer space, it says, is not about lasers or explosions. It is not about fighting space pirates or saving the galaxy. No, the true message of the void is the utter loneliness you have found while drifting here: one tiny speck of warmth, insignificant compared to the vasty nothingness between the stars and the trillions upon trillions of souls of proud humans and inscrutable aliens whom you will never meet.`
	`The inner voice urging you to do something, anything rather than just continuing to drift here, falls silent...`

help "map"
	`This map shows all the star systems you know about and the hyperspace links between them. You can use the map to plot a hyperspace course by clicking on the system you want to travel to. To initiate a jump to that system, close the map and press <Initiate hyperspace jump>.`
	`You can also press F to search the map for a specific system or planet.`

help "map advanced"
	`As you explore more of the galaxy, the star map will quickly become a very powerful tool. Clicking on a distant system will automatically plot the quickest route to it. You can Shift+click on systems to plot a route between them, or Control+click to select a system without setting a route to it.`
	`There are many other useful modes the map can be set to. Click on one of the buttons in the lower right corner to learn more.`

help "map advanced ports"
	`The ports panel shows you where systems with spaceports are, as well as a plethora of other information. Clicking on the name of the system, the government of the system, the lines under the name of each planet, or any trade commodity will color the map differently, the key to which can be seen on the right side of the screen.`
	`Clicking the name of a planet, or clicking on a planet in the orbit map on the right side of the screen, will show that planet's description if you have visited it already. Clicking a planet on the orbit map will also tell your autopilot to land on that planet after you have arrived at that system at the end of your jump path.`

help "map advanced shops"
	`The shipyard and outfitter map panels respectively display the ships and outfits sold on any planets that you have seen. Ships and outfits are displayed in categories which can be collapsed by clicking on the category name. Using Shift+click on a category name will collapse or uncollapse all the categories at once.`
	`Each ship or outfit can be clicked on, displaying that item's stats while also highlighting any planets where it is sold. Using Shift+click on a ship or outfit after you already have one selected will display that item's stats side by side with the previously selected item.`
	`You can also press F to search the shipyard and outfitter maps for a specific ship or outfit.`

help "map advanced stars"
	`The starry map mode displays the stars on the system map. This can also be enabled by pressing T. The stars present in a system affect the amount of solar power and solar wind available for use by solar collectors and ramscoops respectively.`

help "map advanced danger"
	`The galaxy can be a dangerous place! Pirates raid some systems more frequently or in greater strength than others, and a poorly defended convoy risks attracting them in many systems. To get an idea of the relative danger of different systems, click on the alert icon next to the system name.`

help "multiple ships"
	`Now that you have more than one ship, while landed on a planet you can reorder the ships in your fleet by clicking and dragging them in the shipyard, outfitter, or player info panel. Ships can also be sorted by clicking on the column headers in the player info panel. You will use the first ship in the list as your flagship. In the player info panel (accessed with <View player info>) you can also "park" a ship on a planet if you want to travel somewhere without it coming with you.`

help "shop with multiple ships"
	`If you want to select a few similar ships from your fleet at once, double-click one of them. Other ships of the same model, with the same outfits as the one you selected will be added to your selection.`

help "ship info"
	`The ship info tab lets you view detailed information about ships in your fleet at any time. This includes any information you could see at a shipyard or outfitter, as well as the cargo and passengers distributed among each ship.`
	`Ships can be renamed in this panel by clicking on the ship's name. While landed on a planet, you are able to change how guns and turrets are arranged by dragging the name of a weapon to another gun or turret location. While in flight, you are able to jettison individual pieces of cargo by clicking on the name of the cargo.`

help "multiple ship controls"
	`Once you're in space with multiple ships that you own, you can give orders to those escorts. Orders will be given to all selected escorts, or if no escorts are selected then all your escorts will receive the order. Escorts can be selected by either clicking on them in space, clicking the ship icon at the bottom left of the screen, or by clicking and dragging to select a group of escorts in space. The list of escort order keys can be found in the preferences panel.`
	`Escorts can also be ordered with the mouse. Right-clicking on an empty point in space will order escorts to fly to and hold position at that point, while right-clicking on a hostile ship will order your escorts to focus fire on it, and right-clicking on a friendly target will cause them to follow it.`
	`Escorts can be saved into control groups by pressing Control+number key. All selected escorts will then be bound to that number key, selecting the group when pressed.`

help "fleet asteroid mining"
	`With an asteroid scanner and a fleet, you can direct your fleet to assist with mining operations and collect mined resources.`
	`If your escort or fighter has no weapons but has cargo space, then it will chase after mined resources instead of mining.`

help "fleet asteroid mining shortcuts"
	`Shortcuts for asteroid targeting:`
	`	<Select nearest asteroid> selects the nearest asteroid if you have an asteroid scanner.`
	`	<Fleet: Fight my target> will focus your fleet on mining a targeted asteroid.`
	`	<Fleet: Harvest flotsam> will toggle whether your fleet tries to pick up flotsam.`
	``
	`Alternate targeting:`
	`	Left click - will target an asteroid without mining it.`
	`	Right click - will focus your fleet to chase an asteroid and mine it.`

help "fleet harvest tutorial"
	`You can order your escort to pick up discarded cargo or asteroid flotsam.`
	``
	`<Fleet: Harvest flotsam> will order your fleet to collect flotsam if they have free cargo.`
	``
	`Equip an asteroid scanner to learn more.`

help "fighters transfer cargo"
	`By enabling the "Fighters transfer cargo" preference, drones and fighters in your fleet will transfer cargo to their parent carrier if there is cargo space in the carrier. If a fighter cargo hold is full then it will return to the carrier automatically.`
	``
	`Drones and fighters will transfer cargo upon docking with their carrier for any reason.`

help "try out fighters transfer cargo"
	`You have a carrier which can use fighters to collect dropped materials if the fighter has cargo space.`
	``
	`	In Preferences and Settings under the Gameplay section, turn on "Fighters transfer cargo" to learn more.`

help "navigation"
	`Welcome to the sky! To travel to another star system, press <View star map> to view your map, and click on the system you want to travel to. Your hyperdrive can only travel along the "links" shown on your map. After selecting a destination, close your map and press <Initiate hyperspace jump> to jump to that system.`
	`Your ship does not jump until you release the jump key. Once you have escorts, you can hold the key to get them ready to jump, then release it to have them all jump simultaneously.`
	`When you reach a new system, you can press <Land on planet / station> to land on any inhabited planets that are there.`
	`Also, don't worry about crashing into asteroids or other ships; your ship will fly safely below or above them.`

help "outfitter"
	`Here, you can buy new equipment for your ship. Your ship has a limited amount of "outfit space," and most outfits use up some of that space.`
	`Some types of outfits have other requirements as well. For example, only some of your outfit space can be used for engines or weapons; this is your ship's "engine capacity" and "weapon capacity." Guns and missile launchers also require a free "gun port," and turrets require a free "turret mount." Also, missiles can only be bought if you have the right launcher installed.`
	`Use your scroll wheel or click and drag, to scroll the view.`
	`As in the trading and shipyard panels, you can hold down Shift, Control, or Alt to buy 5, 20, or 500 of an outfit at once, or multiple keys for larger amounts.`
	`You can also press F to search the outfitter for a specific item.`

help "shipyard"
	`Here, you can buy new ships.`
	`Use your scroll wheel or click and drag, to scroll the view.`
	`As in the trading and outfitter panels, you can hold down Shift, Control, or Alt to buy 5, 20, or 500 ships at once, or multiple keys for larger amounts.`
	`You can also press F to search the shipyard for a specific ship.`

help "cargo management"
	`Sometimes you may want to buy some outfits directly into your cargo hold instead of having them installed. Perhaps a mission has asked you to retrieve some outfits or you want to carry extra ammunition to refill your ships somewhere that does not stock those weapons. To accomplish this, you need to switch out of installation mode into 'purchase to cargo' mode. This can be achieved by Control+clicking on your selected ship to deselect it.`
	`When you are in 'purchase to cargo' mode, your ship information on the right-hand side will be replaced by information on how much cargo space you currently have available.`
	`Outfits that are in your cargo hold can be (re)installed at any outfitter without cost.`

help "uninstalling and storage"
	`You can also uninstall outfits directly into planetary storage by selecting the outfit and pressing U. This can be useful for if you want to shuffle outfits between ships, store outfits for future use, or simply try on different outfits. Outfits in storage can also be transferred to cargo when you go to 'purchase to cargo' mode. Outfits that are in planetary storage or cargo can be (re)installed at any outfitter without cost.`
	`If you sell an outfit at an outfitter, then you can immediately buy it back for the same price that you sold it, so long as you do not leave the planet. This means that you do not necessarily need to worry about uninstalling outfits into planetary storage when you are changing outfits around.`

help "outfitter with multiple ships"
	`You can manage outfits on multiple ships at the same time. Ctrl+click a ship icon to add it to your selection. You can also use Shift+click to select a range of ships.`
	`When you have more than one ship selected, you can install or remove outfits from all of those ships at once. Additionally, all selected ships with the currently selected outfit installed are marked with a pointer next to their sidebar icon.`

help "stranded"
	`Oops! You just ran out of fuel in an uninhabited star system. Fortunately, other ships are willing to help you.`
	`Press <Select next ship> to cycle through all the ships in this system. When you have a friendly one selected, press <Talk to selected ship> to hail it. You can then ask for help, and if it has fuel to spare it will fly over and transfer fuel to your ship. This is easiest for the other ship to do if your ship is nearly stationary.`

help "friendly disabled"
	`This ship is disabled and needs your help to patch them up! Pressing <Board selected ship> will fly you to their ship and get them up and running again. Just be sure to do it when no one is trying to kill you, or they could get caught in the crossfire!`

help "control ship with mouse"
	`You've enabled controlling your ship with your mouse.`
	``
	`The nose of your ship will always turn toward your mouse pointer.`
	`<Forward thrust> is used to thrust forward.`
	`<Reverse> is used to thrust reverse.`
	`Right mouse click will fire primary weapons.`
	`<Mouse turning (hold)> will toggle mouse turning while it is held.`
<<<<<<< HEAD

interface "help overlay: planet"
	visible if "has shipyard"
	infotag
		anchor 410 90
		width 300
		shrink
		ear
			facing west
			affinity center
			length 15
		text
			`<S>`
		alignment center
	
	visible if "has outfitter"
	infotag
		anchor 410 150
		width 300
		shrink
		ear
			facing west
			affinity center
			length 15
		text
			`<O>`
		alignment center
		
	visible if "can hire crew"
	infotag
		anchor 410 210
		width 300
		shrink
		ear
			facing west
			affinity center
			length 15
		text
			`<H>`
		alignment center
		
	infotag
		anchor 410 270
		width 300
		shrink
		ear
			facing west
			affinity center
			length 15
		text
			`<D>`
		alignment center
	
	visible if "has trade"
	infotag
		anchor -410 90
		width 300
		shrink
		ear
			facing east
			affinity center
			length 15
		text
			`<T>`
		alignment center
		
	visible if "has job board"
	infotag
		anchor -410 150
		width 300
		shrink
		ear
			facing east
			affinity center
			length 15
		text
			`<J>`
		alignment center
	
	visible if "has bank"
	infotag
		anchor -410 210
		width 300
		shrink
		ear
			facing east
			affinity center
			length 15
		text
			`<B>`
		alignment center
	
	visible if "has port"
	infotag
		anchor -410 270
		width 300
		shrink
		ear
			facing east
			affinity center
			length 15
		text
			`<P>`
		alignment center
		
interface "help overlay: trading"
	include "help overlay: planet"
	
	infotag
		anchor 0 0
		width 600
		ear
			facing south
			affinity center
			length 0
		text
			`This is the trading panel. Earn money by buying commodities at a low price in one system, and selling at a higher price elsewhere. To view your map of commodity prices in other systems, press <View star map>. To buy or sell, click on [buy] or [sell], or select a line with the up and down arrows and press <+> or <-> (or <Enter> and <Delete>).`
			`You can buy 5 tons at once by holding down <Shift>, 20 by holding down <Control>, 500 by holding down <Alt>, or larger amounts at a time by holding down two keys at once, or even all three.`
		alignment justified

	infotag
		anchor 100 370
		width 350
		shrink
		ear
			facing north
			affinity cw
			length 15
		shrink
		text
			`<U> or <Shift>+<B>`
		alignment center

	infotag
		anchor 190 370
		width 350
		shrink
		ear
			facing north
			affinity ccw
			length 15
		text
			`<E> or <Shift>+<S>`
		alignment center

	infotag
		anchor 140 80
		width 350
		shrink
		ear
			facing south
			affinity cw
			length 15
		text
			`<-> or <Delete>`
		alignment center
		
	infotag
		anchor 80 80
		width 350
		shrink
		ear
			facing south
			affinity ccw
			length 15
		text
			`<+> or <Enter>`
		alignment center
		
	infotag
		anchor -200 80
		width 350
		shrink
		ear
			facing south
			affinity center
			length 15
		text
			`<Up> or <Dn> to change selection`
		alignment center
=======
	`The "go to and hold" command is remapped from the right mouse button to the middle one.`
>>>>>>> ad1f434e
<|MERGE_RESOLUTION|>--- conflicted
+++ resolved
@@ -193,7 +193,7 @@
 	`<Reverse> is used to thrust reverse.`
 	`Right mouse click will fire primary weapons.`
 	`<Mouse turning (hold)> will toggle mouse turning while it is held.`
-<<<<<<< HEAD
+	`The "go to and hold" command is remapped from the right mouse button to the middle one.`
 
 interface "help overlay: planet"
 	visible if "has shipyard"
@@ -373,7 +373,4 @@
 			length 15
 		text
 			`<Up> or <Dn> to change selection`
-		alignment center
-=======
-	`The "go to and hold" command is remapped from the right mouse button to the middle one.`
->>>>>>> ad1f434e
+		alignment center