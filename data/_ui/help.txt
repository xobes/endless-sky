# Copyright (c) 2016 by Michael Zahniser
#
# Endless Sky is free software: you can redistribute it and/or modify it under the
# terms of the GNU General Public License as published by the Free Software
# Foundation, either version 3 of the License, or (at your option) any later version.
#
# Endless Sky is distributed in the hope that it will be useful, but WITHOUT ANY
# WARRANTY; without even the implied warranty of MERCHANTABILITY or FITNESS FOR A
# PARTICULAR PURPOSE. See the GNU General Public License for more details.
#
# You should have received a copy of the GNU General Public License along with
# this program. If not, see <https://www.gnu.org/licenses/>.

color "infotag background" .2 .2 .2 1.
color "medium" .5 .5 .5 0.
color "white" 1. 1. 1. 0.

help "bank"
	`This is the bank. Here, you can apply for new mortgages, if your income and credit history allows it. The bank is also a good place to get an overview of your daily expenses: mortgage payments, crew salaries, etc.`
	`Paying off a mortgage early means you pay less interest to the bank, but it is sometimes wiser to instead use your money to buy a bigger ship which can earn you more income.`

help "bank advanced"
	`When entering a credit value at the bank, you can put in an exact number, or use the suffixes K, M, B, and T as shorthand for thousands, millions, billions, and trillions. For example, entering a value such as "100k" would count as 100,000 credits.`
	`Entering a number that is higher than what you or the bank have available will default to the maximum available value. For example, entering "1m" to pay off a 100,000 credit loan will completely pay off the loan without giving extra, should you have available credits.`

help "dead"
	`Uh-oh! You just died. The universe can be a dangerous place for new captains!`
	`Fortunately, your game is automatically saved every time you leave a planet. To load your most recent saved game, press <Show main menu> to return to the main menu, then click on "Manage Pilots" and "Enter Ship."`

help "disabled"
	`Your ship just got disabled! Before an enemy ship finishes you off, you should find someone to help you.`
	`Press <Select next ship> to cycle through all the ships in this system. When you have a friendly one selected, press <Talk to selected ship> to hail it. You can then ask for help, and the ship will come over and patch you up.`
	`If the ship that disabled you is still hanging around, you might need to hail them first and bribe them to leave you alone.`

help "hiring"
	`Hiring extra crew is only helpful if you plan on capturing enemy ships. Each crew member other than yourself is paid 100 credits per day. Larger ships require more than one crew member, but you will automatically hire the minimum number of crew when you buy those ships.`
	`Crew members take up space that can otherwise be used for passengers.`

help "jobs"
	`Taking on jobs is a safe way to earn money. Special missions are offered in the Spaceport; more mundane jobs are posted on the Job Board. Most special missions are only offered once: if you turn one down, it will not be offered to you again.`
	`The payment for a job depends on how far you must travel and how much you are carrying. Jobs that have a time limit pay extra, but you are paid nothing if you miss the deadline.`
	`As you gain a reputation for skill in combat, new jobs will become available, including escorting convoys and bounty hunting.`

help "lost 1"
	`There's nothing out here. The only way to get to another star system is by jumping through hyperspace. Unless you are out of fuel, you can jump by pressing <Initiate hyperspace jump>. To select which system you want to jump to, bring up the map by pressing <View star map>.`
	`At any time, you can return to the main menu by pressing <Show main menu>. All the key controls can be viewed, and changed, in the Preferences.`

help "lost 2"
	`You seem to be lost. The universe is a big and complicated place, and no one is going to hold your hand out here. You might want to review the key controls (press <Show main menu> to bring up the main menu, then click on "Preferences") to figure out what is going on. There is also a player's manual with much more information. To read it, go to endless-sky.github.io and click on "Manual."`

help "lost 3"
	`The void between the stars is cold and empty. Your ship, a tiny oasis of warmth, drifts alone out here illuminated only by the distant light of cold, uncaring suns. The distances between the stars are vast, beyond what the human mind can grasp; you could spend your whole life drifting out here and never reach another star.`
	`Or, you could press <Initiate hyperspace jump> to use your hyperdrive. It will get you there a whole lot faster.`

help "lost 4"
	`Out here in the endless sky, you have the freedom to do whatever you want in your tiny new spaceship. Become the captain of a merchant fleet. Or a bounty hunter. Discover strange alien societies and powerful new technology.`
	`Or if you want, you can just keep drifting here in empty space. Unless you've been ignoring all these messages, you already know that you can jump to another star system by selecting it in the map (which you bring up by pressing <View star map>), then closing the map and pressing <Initiate hyperspace jump>.`

help "lost 5"
	`The hum of your ship's engine is the only sound you hear. As you have traveled farther and farther away from the center of this star system, even the occasional plink of micrometeorites against your hull has stopped. Deep space is utterly quiet and strangely beautiful. A different captain might grow bored out here, but you find yourself content and at peace.`
	`Or maybe you're just really, really bad at figuring out how to play this game.`

help "lost 6"
	`You slip deeper and deeper into the zen-like calm of outer space. The Tao which can be spoken is not the true Tao. The game that must be played is not the true game. You let go of all desire: your desire to press <Show main menu> and check the game's preferences to find out how to control your ship. The desire to view the other places you can travel to by pressing <View star map>. You release even the desire to press <Initiate hyperspace jump> and initiate a random hyperjump in whatever direction you are facing in. Enlightenment hovers on the edge of your consciousness, so close you can almost grasp it.`

# Note to future proofreaders: "vasty nothingness" is a reference to Firefly, see http://signal.serenityfirefly.com/mmx/segment/view.php/2253
help "lost 7"
	`The void whispers its secret to your soul: outer space, it says, is not about lasers or explosions. It is not about fighting space pirates or saving the galaxy. No, the true message of the void is the utter loneliness you have found while drifting here: one tiny speck of warmth, insignificant compared to the vasty nothingness between the stars and the trillions upon trillions of souls of proud humans and inscrutable aliens whom you will never meet.`
	`The inner voice urging you to do something, anything rather than just continuing to drift here, falls silent...`

help "map"
	`This map shows all the star systems you know about and the hyperspace links between them. You can use the map to plot a hyperspace course by clicking on the system you want to travel to. To initiate a jump to that system, close the map and press <Initiate hyperspace jump>.`
	`You can also press F to search the map for a specific system or planet.`

help "map advanced"
	`As you explore more of the galaxy, the star map will quickly become a very powerful tool. Clicking on a distant system will automatically plot the quickest route to it. You can Shift+click on systems to plot a route between them, or Control+click to select a system without setting a route to it.`
	`There are many other useful modes the map can be set to. Click on one of the buttons in the lower right corner to learn more.`

help "map advanced ports"
	`The ports panel shows you where systems with spaceports are, as well as a plethora of other information. Clicking on the name of the system, the government of the system, the lines under the name of each planet, or any trade commodity will color the map differently, the key to which can be seen on the right side of the screen.`
	`Clicking the name of a planet, or clicking on a planet in the orbit map on the right side of the screen, will show that planet's description if you have visited it already. Clicking a planet on the orbit map will also tell your autopilot to land on that planet after you have arrived at that system at the end of your jump path.`

help "map advanced shops"
	`The shipyard and outfitter map panels respectively display the ships and outfits sold on any planets that you have seen. Ships and outfits are displayed in categories which can be collapsed by clicking on the category name. Using Shift+click on a category name will collapse or uncollapse all the categories at once.`
	`Each ship or outfit can be clicked on, displaying that item's stats while also highlighting any planets where it is sold. Using Shift+click on a ship or outfit after you already have one selected will display that item's stats side by side with the previously selected item.`
	`You can also press F to search the shipyard and outfitter maps for a specific ship or outfit.`

help "map advanced stars"
	`The starry map mode displays the stars on the system map. This can also be enabled by pressing T. The stars present in a system affect the amount of solar power and solar wind available for use by solar collectors and ramscoops respectively.`

help "map advanced danger"
	`The galaxy can be a dangerous place! Pirates raid some systems more frequently or in greater strength than others, and a poorly defended convoy risks attracting them in many systems. To get an idea of the relative danger of different systems, click on the alert icon next to the system name.`

help "multiple ships"
	`Now that you have more than one ship, you can reorder the ships in your fleet by clicking and dragging them in the shipyard, outfitter, or player info panel, as long as you are landed. You will use the first ship in the list as your flagship.`
	`You can also "park" escorts in the player info panel.`

help "shop with multiple ships"
	`If you want to select a few similar ships from your fleet at once, double-click one of them. Other ships of the same model, with the same outfits as the one you selected will be added to your selection.`

help "player info"
	`The player info panel contains a wide variety of information about your pilot, including their net worth, combat rating, salary, and licenses.`
	`It also contains a list of all ships you currently own. Clicking on a ship and then going to the ship info tab, or double clicking on it, will bring up more information about that ship.`
	`Your pilot's logbook and current missions can be accessed by clicking on the buttons below the panel.`
	`The player info panel can be brought up at any time by pressing <View player info>, including mid-flight. However, some functionalities of the panel can only be accessed while landed.`

help "fleet management"
	`You can click on the column headers to temporarily sort your fleet. To make this order permanent, press the "Save Order" button.`
	`You can also park your ships by selecting them and pressing "Park", or by pressing "Park Local" or "Park All". Parked ships will not launch or follow you, and do not require any crew salaries. You cannot park or unpark ships mid-flight.`

help "ship info"
	`The ship info tab lets you view detailed information about ships in your fleet at any time. This includes any information you could see at a shipyard or outfitter, as well as the cargo and passengers distributed among each ship.`
	`Ships can be renamed in this panel by clicking on the ship's name. While landed on a planet, you are able to change how guns and turrets are arranged by dragging the name of a weapon to another gun or turret location. While in flight, you are able to jettison individual pieces of cargo by clicking on the name of the cargo.`

help "multiple ship controls"
	`Once you're in space with multiple ships that you own, you can give orders to those escorts. Orders will be given to all selected escorts, or if no escorts are selected then all your escorts will receive the order. Escorts can be selected by either clicking on them in space, clicking the ship icon at the bottom left of the screen, or by clicking and dragging to select a group of escorts in space. The list of escort order keys can be found in the preferences panel.`
	`Escorts can also be ordered with the mouse. Right-clicking on an empty point in space will order escorts to fly to and hold position at that point, while right-clicking on a hostile ship will order your escorts to focus fire on it, and right-clicking on a friendly target will cause them to follow it.`
	`Escorts can be saved into control groups by pressing Control+number key. All selected escorts will then be bound to that number key, selecting the group when pressed.`
	`Ship group management can be done while flying around or while in the shipyard, outfitter, or player info panel.`

help "fleet asteroid mining"
	`With an asteroid scanner and a fleet, you can direct your fleet to assist with mining operations and collect mined resources.`
	`If your escort or fighter has no weapons but has cargo space, then it will chase after mined resources instead of mining.`

help "fleet asteroid mining shortcuts"
	`Shortcuts for asteroid targeting:`
	`	<Select nearest asteroid> selects the nearest asteroid if you have an asteroid scanner.`
	`	<Fleet: Fight my target> will focus your fleet on mining a targeted asteroid.`
	`	<Fleet: Harvest flotsam> will toggle whether your fleet tries to pick up flotsam.`
	``
	`Alternate targeting:`
	`	Left click - will target an asteroid without mining it.`
	`	Right click - will focus your fleet to chase an asteroid and mine it.`

help "fleet harvest tutorial"
	`You can order your escort to pick up discarded cargo or asteroid flotsam.`
	``
	`<Fleet: Harvest flotsam> will order your fleet to collect flotsam if they have free cargo.`
	``
	`Equip an asteroid scanner to learn more.`

help "fighters transfer cargo"
	`By enabling the "Fighters transfer cargo" preference, drones and fighters in your fleet will transfer cargo to their parent carrier if there is cargo space in the carrier. If a fighter cargo hold is full then it will return to the carrier automatically.`
	``
	`Drones and fighters will transfer cargo upon docking with their carrier for any reason.`

help "try out fighters transfer cargo"
	`You have a carrier which can use fighters to collect dropped materials if the fighter has cargo space.`
	``
	`	In Preferences and Settings under the Gameplay section, turn on "Fighters transfer cargo" to learn more.`

help "navigation"
	`Welcome to the sky! To travel to another star system, press <View star map> to view your map, and click on the system you want to travel to. Your hyperdrive can only travel along the "links" shown on your map. After selecting a destination, close your map and press <Initiate hyperspace jump> to jump to that system.`
	`Your ship does not jump until you release the jump key. Once you have escorts, you can hold the key to get them ready to jump, then release it to have them all jump simultaneously.`
	`When you reach a new system, you can press <Land on planet / station> to land on any inhabited planets that are there.`
	`Also, don't worry about crashing into asteroids or other ships; your ship will fly safely below or above them.`

help "outfitter"
	`Here, you can buy new equipment for your ship. Your ship has a limited amount of "outfit space," and most outfits use up some of that space.`
	`Some types of outfits have other requirements as well. For example, only some of your outfit space can be used for engines or weapons; this is your ship's "engine capacity" and "weapon capacity." Guns and missile launchers also require a free "gun port," and turrets require a free "turret mount." Also, missiles can only be bought if you have the right launcher installed.`
	`Use your scroll wheel or click and drag, to scroll the view.`
	`As in the trading and shipyard panels, you can hold down Shift, Control, or Alt to buy, sell, or move 5, 20, or 500 of an outfit at once, or multiple keys for larger amounts.`
	`You can also press F to search the outfitter for a specific item.`

help "shipyard"
	`Here, you can buy new ships.`
	`Use your scroll wheel or click and drag, to scroll the view.`
	`As in the trading and outfitter panels, you can hold down Shift, Control, or Alt to buy 5, 20, or 500 ships at once, or multiple keys for larger amounts.`
	`You can use the shortcuts B to Buy, S to Sell the ship and outfits, and R to sell the ship and retain the outfits if the planet has an outfitter.`
	`You can also press F to search the shipyard for a specific ship.`

help "cargo management"
	`Sometimes you may want to buy outfits directly into your cargo hold instead of having them installed.`
	`You can use the following keyboard shortcuts or the buttons to move outfits around:`
	`- "B" to buy and install outfits`
	`- "S" to sell outfits from cargo, planetary storage, or your ship (in that order)`
	`- "I" to install outfits from cargo and/or storage (in that order)`
	`- "U" to uninstall outfits from your ship and leave them in planetary storage, or unload outfits from cargo to planetary storage (in that order)`
	`- "C" to move outfits from planetary storage and/or the outfitter (after paying) and move them into cargo`
	`- "R" to move outfits from your cargo hold (if any are there) or else to uninstall to planetary storage`
	`Outfits that are in your cargo hold can be installed at any outfitter without cost.`

help "uninstalling and storage"
	`Using planetary storage can be useful for if you want to shuffle outfits between ships, store outfits for future use, or simply try different outfits.`
	`Outfits that are in planetary storage or cargo can be installed without cost.`
	`If you sell an outfit at an outfitter, then you can immediately buy it back for the same price that you sold it, so long as you do not leave the planet.`
	`This means that you do not necessarily need to worry about uninstalling outfits into planetary storage when you are changing outfits around.`

help "outfitter with multiple ships"
	`You can manage outfits on multiple ships at the same time. Ctrl+click a ship icon to add it to your selection. You can also use Shift+click to select a range of ships.`
	`When you have more than one ship selected, you can install or remove outfits from all of those ships at once. Additionally, all selected ships with the currently selected outfit installed are marked with a pointer next to their sidebar icon.`
	`Escorts can be saved into control groups by pressing a number key while holding Control. All selected escorts will then be bound to that number key, and can be selected again at any time by pressing it.`
	`Ship group management can be done while flying around or while in the shipyard, outfitter, or player info panel.`

help "stranded"
	`Oops! You just ran out of fuel in an uninhabited star system. Fortunately, other ships are willing to help you.`
	`Press <Select next ship> to cycle through all the ships in this system. When you have a friendly one selected, press <Talk to selected ship> to hail it. You can then ask for help, and if it has fuel to spare it will fly over and transfer fuel to your ship. This is easiest for the other ship to do if your ship is nearly stationary.`

<<<<<<< HEAD
help "trading"
	`This is the trading panel. Earn money by buying commodities at a low price in one system, and selling at a higher price elsewhere. To view your map of commodity prices in other systems, press <View star map>. To buy or sell, click on [buy] or [sell], or select a line with the up and down arrows and press "+" or "-" (or Enter and Delete).`
	`You can buy 5 tons at once by holding down Shift, 20 by holding down Control, 500 by holding down Alt, or larger amounts at a time by holding down two keys at once, or even all three.`
	`Sell other items in your cargo hold with the buttons to the left. "Sell Outfits" sells all the outfits present in cargo hold. "Sell Flotsam" sells any other materials such as those you mine from asteroids.`

=======
>>>>>>> 3af7e985
help "friendly disabled"
	`This ship is disabled and needs your help to patch them up! Pressing <Board selected ship> will fly you to their ship and get them up and running again. Just be sure to do it when no one is trying to kill you, or they could get caught in the crossfire!`

help "control ship with mouse"
	`You've enabled controlling your ship with your mouse.`
	``
	`The nose of your ship will always turn toward your mouse pointer.`
	`<Forward thrust> is used to thrust forward.`
	`<Reverse> is used to thrust reverse.`
	`Right mouse click will fire primary weapons.`
	`<Mouse turning (hold)> will toggle mouse turning while it is held.`
	`The "go to and hold" command is remapped from the right mouse button to the middle one.`

interface "help overlay: planet"
	visible if "has shipyard"
	infotag
		anchor 410 90
		width 300
		shrink
		ear
			facing west
			affinity center
			length 15
		text
			`<S>`
		alignment center
	
	visible if "has outfitter"
	infotag
		anchor 410 150
		width 300
		shrink
		ear
			facing west
			affinity center
			length 15
		text
			`<O>`
		alignment center
		
	visible if "can hire crew"
	infotag
		anchor 410 210
		width 300
		shrink
		ear
			facing west
			affinity center
			length 15
		text
			`<H>`
		alignment center
		
	infotag
		anchor 410 270
		width 300
		shrink
		ear
			facing west
			affinity center
			length 15
		text
			`<D>`
		alignment center
	
	visible if "has trade"
	infotag
		anchor -410 90
		width 300
		shrink
		ear
			facing east
			affinity center
			length 15
		text
			`<T>`
		alignment center
		
	visible if "has job board"
	infotag
		anchor -410 150
		width 300
		shrink
		ear
			facing east
			affinity center
			length 15
		text
			`<J>`
		alignment center
	
	visible if "has bank"
	infotag
		anchor -410 210
		width 300
		shrink
		ear
			facing east
			affinity center
			length 15
		text
			`<B>`
		alignment center
	
	visible if "has port"
	infotag
		anchor -410 270
		width 300
		shrink
		ear
			facing east
			affinity center
			length 15
		text
			`<P>`
		alignment center
		
interface "help overlay: trading"
	include "help overlay: planet"
	
	infotag
		anchor 0 0
		width 600
		ear
			facing south
			affinity center
			length 0
		text
			`This is the trading panel. Earn money by buying commodities at a low price in one system, and selling at a higher price elsewhere. To view your map of commodity prices in other systems, press <View star map>. To buy or sell, click on [buy] or [sell], or select a line with the up and down arrows and press <+> or <-> (or <Enter> and <Delete>).`
			`You can buy 5 tons at once by holding down <Shift>, 20 by holding down <Control>, 500 by holding down <Alt>, or larger amounts at a time by holding down two keys at once, or even all three.`
		alignment justified

	infotag
		anchor 100 370
		width 350
		shrink
		ear
			facing north
			affinity cw
			length 15
		shrink
		text
			`<U> or <Shift>+<B>`
		alignment center

	infotag
		anchor 190 370
		width 350
		shrink
		ear
			facing north
			affinity ccw
			length 15
		text
			`<E> or <Shift>+<S>`
		alignment center

	infotag
		anchor 140 80
		width 350
		shrink
		ear
			facing south
			affinity cw
			length 15
		text
			`<-> or <Delete>`
		alignment center
		
	infotag
		anchor 80 80
		width 350
		shrink
		ear
			facing south
			affinity ccw
			length 15
		text
			`<+> or <Enter>`
		alignment center
		
	infotag
		anchor -200 80
		width 350
		shrink
		ear
			facing south
			affinity center
			length 15
		text
			`<Up> or <Dn> to change selection`
		alignment center<|MERGE_RESOLUTION|>--- conflicted
+++ resolved
@@ -196,14 +196,6 @@
 	`Oops! You just ran out of fuel in an uninhabited star system. Fortunately, other ships are willing to help you.`
 	`Press <Select next ship> to cycle through all the ships in this system. When you have a friendly one selected, press <Talk to selected ship> to hail it. You can then ask for help, and if it has fuel to spare it will fly over and transfer fuel to your ship. This is easiest for the other ship to do if your ship is nearly stationary.`
 
-<<<<<<< HEAD
-help "trading"
-	`This is the trading panel. Earn money by buying commodities at a low price in one system, and selling at a higher price elsewhere. To view your map of commodity prices in other systems, press <View star map>. To buy or sell, click on [buy] or [sell], or select a line with the up and down arrows and press "+" or "-" (or Enter and Delete).`
-	`You can buy 5 tons at once by holding down Shift, 20 by holding down Control, 500 by holding down Alt, or larger amounts at a time by holding down two keys at once, or even all three.`
-	`Sell other items in your cargo hold with the buttons to the left. "Sell Outfits" sells all the outfits present in cargo hold. "Sell Flotsam" sells any other materials such as those you mine from asteroids.`
-
-=======
->>>>>>> 3af7e985
 help "friendly disabled"
 	`This ship is disabled and needs your help to patch them up! Pressing <Board selected ship> will fly you to their ship and get them up and running again. Just be sure to do it when no one is trying to kill you, or they could get caught in the crossfire!`
 
