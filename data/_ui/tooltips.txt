--- conflicted
+++ resolved
@@ -857,24 +857,19 @@
 	`_Buy from outfitter and install on ship.`
 
 tip "outfitter: s"
-<<<<<<< HEAD
 	`_Sell from cargo, storage or ship, in that order.`
-=======
-	`Sell from cargo, storage, or ship, in that order.`
->>>>>>> 34529e90
 
 tip "outfitter: i"
 	`_Install on ship from cargo or storage, in that order.`
 
 tip "outfitter: u"
-<<<<<<< HEAD
-	`_Uninstall from ship to storage or move outfits from cargo to storage, in that order.`
+    `_Uninstall from ship to storage or move outfits from cargo to storage, in that order.`
 
 tip "outfitter: c"
-	`Transfer to _cargo from planetary storage if possible, else buy from outfitter and place in cargo.`
+    `Transfer outfit from planetary storage to _cargo if possible, else buy from outfitter and place in cargo.`
 
 tip "outfitter: r"
-	`_Retain in storage from cargo if available, otherwise uninstall from ship to retain in storage.`
+    `Move outfit from cargo or ship into planetary sto_rage, in that order.`
 
 tip "shipyard: b"
 	`_Buy <multiplier> of this ship.`
@@ -884,15 +879,6 @@
 
 tip "shipyard: r"
 	`Sell the h_ulls of the selected ships, but _retain the outfits in storage.`
-=======
-	`Uninstall or move outfits from ship or cargo to storage, in that order.`
-
-tip "outfitter: c"
-	`Transfer outfit from planetary storage to cargo if possible, else buy from outfitter and place in cargo.`
-
-tip "outfitter: r"
-	`Move outfit from cargo or ship into planetary storage, in that order.`
->>>>>>> 34529e90
 
 
 
