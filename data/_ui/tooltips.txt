# Copyright (c) 2016 by Michael Zahniser
#
# Endless Sky is free software: you can redistribute it and/or modify it under the
# terms of the GNU General Public License as published by the Free Software
# Foundation, either version 3 of the License, or (at your option) any later version.
#
# Endless Sky is distributed in the hope that it will be useful, but WITHOUT ANY
# WARRANTY; without even the implied warranty of MERCHANTABILITY or FITNESS FOR A
# PARTICULAR PURPOSE. See the GNU General Public License for more details.
#
# You should have received a copy of the GNU General Public License along with
# this program. If not, see <https://www.gnu.org/licenses/>.

# Fleet management:
tip "parked"
	`(parked)`



# Outfit and ship attributes:
tip "acceleration:"
	`How quickly this ship gains speed. The higher a ship's mass (including the mass of any cargo or fighters it is carrying), the slower it accelerates.`

tip "acceleration multiplier:"
	`Modifies the ship's acceleration by the given factor.`

tip "active cooling:"
	`Cooling provided per second when running at full strength. Active cooling requires energy, but if your heat level is low it runs at a lower cooling rate and lower energy draw. The amount of cooling is proportional to the temperature of your ship, reaching the full level only if you are about to overheat.`

tip "afterburner energy:"
	`Energy consumed per second when firing this afterburner.`

tip "afterburner shields:"
	`Shield damage dealt to the ship per second when firing this afterburner.`

tip "afterburner hull:"
	`Hull damage dealt to the ship per second when firing this afterburner.`

tip "afterburner fuel:"
	`Fuel consumed per second when firing this afterburner.`

tip "afterburner discharge:"
	`Accumulated shield discharging per second when firing this afterburner.`

tip "afterburner corrosion:"
	`Accumulated hull corrosion per second when firing this afterburner.`

tip "afterburner ion:"
	`Accumulated ionization per second when firing this afterburner.`

tip "afterburner scramble:"
	`Accumulated scrambling per second when firing this afterburner.`

tip "afterburner leakage:"
	`Accumulated leaking fuel per second when firing this afterburner.`

tip "afterburner burn:"
	`Accumulated exothermic interactions per second when firing this afterburner.`

tip "afterburner slowing:"
	`Accumulated engine interference per second when firing this afterburner.`

tip "afterburner disruption:"
	`Accumulated shield interference per second when firing this afterburner.`

tip "afterburner heat:"
	`Heat created per second when firing this afterburner.`

tip "afterburner thrust:"
	`Thrust produced by this afterburner.`

tip "asteroid scan power:"
	`Allows scanning of asteroids. The range of this asteroid scanner is proportional to the square root of this value.`

tip "atmosphere scan:"
	`This type of scanning cannot be performed by your ship, but this outfit might be useful for certain missions.`

tip "automaton:"
	`A ship with this attribute does not need any crew to operate, even if it has outfits that normally require additional crew. However, you cannot use it as your flagship in this state.`

tip "bunks:"
	`The number of people (passengers or crew) your ship can hold.`

tip "burn protection:"
	`Protection provided against burn damage. If you add more than one outfit with this attribute, each additional one is less effective: a total value of 1 results in a 1 percent reduction in burn damage, while a total value of 11 only results in a 10 percent reduction.`

tip "burn resistance:"
	`Burn damage resisted per second.`

tip "burn resistance energy:"
	`Energy consumed per second when resisting burn damage.`

tip "burn resistance fuel:"
	`Fuel consumed per second when resisting burn damage.`

tip "burn resistance heat:"
	`Heat generated per second when resisting burn damage.`

tip "capture attack:"
	`Increases the "strength" of one crew member when attacking another ship to capture it. Each crew member can only wield one weapon at a time, but they will use whichever weapons provide the highest power.`

tip "capture defense:"
	`Increases the "strength" of one crew member when defending against an attempt to capture this ship. Each crew member can only wield one weapon at a time, but they will use whichever weapons provide the highest power.`

tip "cargo:"
	`Tons of cargo this ship is carrying right now, out of its maximum.`

tip "cargo scan:"
	`Allows scanning of your target ship's cargo from up to this distance away.`

tip "cargo scan power:"
	`Allows scanning of your target ship's cargo. The range of this cargo scanner is proportional to the square root of this value.`

tip "cargo scan speed:"
	`Determines how long it takes to perform a cargo scan. A higher value will correspond to a quicker scan.`

tip "cargo scan efficiency:"
	`The maximum speed of this cargo scanner is proportional to the square root of this value. The observed scan speed will be impacted by multiple factors. Targets which are farther away or have a larger cargo hold will take longer to scan.`

tip "cargo scan opacity:"
	`Increases the time required for other ships to perform a cargo scan of this ship. A value of one has the same influence on the time taken as adding one more ton of cargo space to scan.`

tip "cargo space:"
	`Tons of cargo (commodities, mission cargo, and plundered outfits) this ship can carry.`

tip "cargo space needed:"
	`Tons of cargo space this outfit uses up.`

tip "cloak:"
	`This outfit allows your ship to cloak. The value represents how long it takes to fully activate or deactivate cloaking. Ships cannot fire while cloaked, except if they have the related "cloaked firing" attribute.`

tip "cloak by mass:"
	`This outfit allows your ship to cloak. The value represents how long it takes to fully activate or deactivate cloaking for a ship with 1000 mass. The higher a ship's mass, the slower the cloak works, the lower its mass, the faster the cloak works. Ships cannot fire while cloaked, except if they have the related "cloaked firing" attribute.`

tip "cloaking energy:"
	`Energy consumed per second when cloaked.`

tip "cloaking fuel:"
	`Fuel consumed per second when cloaked.`
	
tip "cloaking heat:"
	`Heat generated per second when cloaked.`

tip "cloaking shields:"
	`Shields consumed per second while cloaked.`

tip "cloaking shield delay:"
	`This ship is unable to regenerate shields whilst cloaked, instead its shield regeneration will suffer a delay that will grow the longer it is cloaked`

tip "cloaking hull:"
	`Hull consumed per second while cloaked.`

tip "cloaking repair delay:"
	`This ship is unable to regenerate hull whilst cloaked, instead its hull regeneration will suffer a delay that will grow the longer it is cloaked.`

tip "cloak hull protection:"
	`Protection against weapons that do hull damage when the cloak is active. If you add more than one outfit with this attribute, each additional one is less effective: a total value of 1 results in a 1 percent reduction in hull damage, while a total value of 11 only results in a 10 percent reduction.`

tip "cloak shield protection:"
	`Protection against weapons that do shield damage when the cloak is active. If you add more than one outfit with this attribute, each additional one is less effective: a total value of 1 results in a 1 percent reduction in shield damage, while a total value of 11 only results in a 10 percent reduction.`

tip "cloak phasing:"
	`When cloaked, weapons cannot affect this ship, and pass right through.`

tip "cloaked firing:"
	`This device is so efficient at hiding you that you may shoot when cloaking, losing this amount of cloaking in the process, before being cloaked again. A negative value means shooting does not even hinder your cloak.`

tip "cloak hull threshold:"
	`If you have hull lower than this value (seen as a % between 0 and 1) the cloaking device can no longer operate.`

tip "cooling:"
	`Heat dissipated per second. This is for when your ship's built-in heat dissipation is not sufficient to keep it from overheating.`

tip "cooling energy:"
	`Energy consumed per second when active cooling is running at full strength (because your ship's temperature is approaching the overheating threshold).`

tip "cooling inefficiency:"
	`Interference with your ship's cooling abilities. Its cooling systems will only be about 75% effective at a cooling inefficiency of 5, and 30% at an inefficiency of 10.`

tip "corrosion protection:"
	`Protection provided against corrosion damage. If you add more than one outfit with this attribute, each additional one is less effective: a total value of 1 results in a 1 percent reduction in corrosion damage, while a total value of 11 only results in a 10 percent reduction.`

tip "corrosion resistance:"
	`Corrosion damage resisted per second.`

tip "corrosion resistance energy:"
	`Energy consumed per second when resisting corrosion damage.`

tip "corrosion resistance fuel:"
	`Fuel consumed per second when resisting corrosion damage.`

tip "corrosion resistance heat:"
	`Heat generated per second when resisting corrosion damage.`

tip "cost:"
	`Cost, in credits. If you have sold any used (depreciated) items today, you can buy them back for the same price you sold them for.`

tip "discharge protection:"
	`Protection provided against shield discharge damage. If you add more than one outfit with this attribute, each additional one is less effective: a total value of 1 results in a 1 percent reduction in discharge damage, while a total value of 11 only results in a 10 percent reduction.`

tip "discharge resistance:"
	`How much shield discharge damage this ship can resist per second.`

tip "discharge resistance energy:"
	`Energy consumed per second when resisting discharge damage.`

tip "discharge resistance fuel:"
	`Fuel consumed per second when resisting discharge damage.`

tip "discharge resistance heat:"
	`Heat generated per second when resisting discharge damage.`

tip "disruption protection:"
	`Protection provided against shield disruption damage. If you add more than one outfit with this attribute, each additional one is less effective: a total value of 1 results in a 1 percent reduction in disruption damage, while a total value of 11 only results in a 10 percent reduction.`

tip "disruption resistance:"
	`Shield disruption damage resisted per second.`

tip "disruption resistance energy:"
	`Energy consumed per second when resisting disruption damage.`

tip "disruption resistance fuel:"
	`Fuel consumed per second when resisting disruption damage.`

tip "disruption resistance heat:"
	`Heat generated per second when resisting disruption damage.`

tip "drag:"
	`Limits the maximum speed of a ship.`
	
tip "drag reduction:"
	`Reduces drag. If you add more than one outfit with this attribute, each additional one is less effective: a total value of 1 results in a 1 percent reduction in drag, while a total value of 11 only results in a 10 percent reduction.`

tip "drone bays:"
	`The number of ships from the "Drone" category that this ship can carry.`

tip "energy capacity:"
	`The amount of energy this outfit adds to your ship's energy capacity. This allows you to temporarily use more power than your generators produce.`

tip "energy consumption:"
	`Energy consumed per second while in flight.`
	
tip "energy generation:"
	`Energy generated per second. If your ship has weapons other than beam weapons, you will probably also need batteries to store energy in.`

tip "engine capacity needed:"
	`Tons of engine space this outfit takes up.`

tip "    engine capacity:"
	`Tons of engines this ship can hold. (To install an engine, you must also have enough total outfit space available.)`

tip "energy protection:"
	`Protection provided against energy damage. If you add more than one outfit with this attribute, each additional one is less effective: a total value of 1 results in a 1 percent reduction in energy damage, while a total value of 11 only results in a 10 percent reduction.`

tip "fighter bays:"
	`The number of ships from the "Fighter" category that this ship can carry.`

tip "flotsam chance:"
	`The chance that this outfit will drop as flotsam when the ship it is installed on is destroyed.`

tip "force protection:"
	`Protection provided against hit force. If you add more than one outfit with this attribute, each additional one is less effective: a total value of 1 results in a 1 percent reduction in hit force, while a total value of 11 only results in a 10 percent reduction.`

tip "fuel:"
	`This ship's current fuel amount. An ordinary hyperdrive jump consumes 100 fuel.`

tip "fuel capacity:"
	`The amount of fuel this ship can hold. An ordinary hyperdrive jump consumes 100 fuel. Fuel is replenished for free when you land on an inhabited planet.`

tip "fuel consumption:"
	`Fuel consumed per second when in flight.`
	
tip "fuel energy:"
	`Energy produced per second when consuming fuel.`
	
tip "fuel generation:"
	`Fuel generated per second.`
	
tip "fuel heat:"
	`Heat produced per second when consuming fuel.`

tip "fuel protection:"
	`Protection provided against fuel damage. If you add more than one outfit with this attribute, each additional one is less effective: a total value of 1 results in a 1 percent reduction in fuel damage, while a total value of 11 only results in a 10 percent reduction.`

tip "gun ports needed:"
	`This weapon uses up a gun port. Guns always fire straight forward; turrets fire in the direction of your currently selected target.`

tip "gun ports free:"
	`How many guns this ship can hold. This includes most missiles and secondary weapons that fire straight forward.`

tip "heat dissipation:"
	`How effectively this ship radiates excess heat.`

tip "heat generation:"
	`Heat generated per second. Heat generation can be offset by "cooling" outfits. If your ship exceeds its maximum heat, it must temporarily shut down to cool itself off.`

tip "heat protection:"
	`Protection provided against heat damage. If you add more than one outfit with this attribute, each additional one is less effective: a total value of 1 results in a 1 percent reduction in heat damage, while a total value of 11 only results in a 10 percent reduction.`

tip "heat capacity:"
	`Increases the maximum heat this ship is able to withstand before becoming overheated. A value of one has the same influence on a ship's maximum heat as one ton of mass, without the effects that mass has on movement.`

tip "hull (repair):"
	`Total hull strength and repair rate per second. The smallest of ships are disabled when their hull strength drops below about 45%, while very large ships are disabled at close to 10%.`

tip "hull:"
	`Total hull strength. Ships with a higher hull strength are able to take more damage as a proportion of their total strength before being disabled; the smallest of ships are disabled when their hull strength drops below about 45%, while very large ships are disabled at close to 10%.`

tip "hull energy:"
	`Energy consumed per second when repairing the hull.`

tip "delayed hull energy:"
	`Additional energy consumed per second when repairing the hull after the repair delay period.`

tip "hull energy multiplier:"
	`Modifies the energy consumed when repairing the hull by the given factor.`

tip "hull fuel:"
	`Fuel consumed per second when repairing the hull.`

tip "delayed hull fuel:"
	`Additional fuel consumed per second when repairing the hull after the repair delay period.`

tip "hull fuel multiplier:"
	`Modifies the fuel consumed when repairing the hull by the given factor.`

tip "hull heat:"
	`Heat produced per second when repairing the hull.`

tip "delayed hull heat:"
	`Additional heat produced per second when repairing the hull after the repair delay period.`

tip "hull heat multiplier:"
	`Modifies the heat produced when repairing the hull by the given factor.`

tip "hull multiplier:"
	`Modifies the ship's total hull strength by the given factor.`

tip "hull repair rate:"
	`Amount of hull strength that can be repaired per second. Repairs usually consume energy and may generate heat as well.`

tip "delayed hull repair rate:"
	`Additional hull strength that can be repaired per second after the repair delay period.`

tip "repair delay:"
	`The number of seconds it takes for additional hull repairs to begin after taking hull damage.`

tip "disabled repair delay:"
	`The number of seconds it takes for hull repairs to begin after being disabled.`
	
tip "disabled recovery time:"
	`The number of seconds it takes for a disabled ship to repair itself.`
	
tip "disabled recovery energy:"
	`The energy cost required for a disabled ship to repair itself.`

tip "disabled recovery fuel:"
	`The fuel cost required for a disabled ship to repair itself.`
	
tip "disabled recovery heat:"
	`The heat applied when a disabled ship repairs itself.`

tip "disabled recovery ionization:"
	`The ion damage applied when a disabled ship repairs itself.`

tip "disabled recovery scrambling:"
	`The scrambling damage applied when a disabled ship repairs itself.`

tip "disabled recovery disruption:"
	`The disruption damage applied when a disabled ship repairs itself.`

tip "disabled recovery slowing:"
	`The slowing damage applied when a disabled ship repairs itself.`

tip "disabled recovery discharge:"
	`The discharge damage applied when a disabled ship repairs itself.`

tip "disabled recovery corrosion:"
	`The corrosion damage applied when a disabled ship repairs itself.`

tip "disabled recovery leak:"
	`The leak damage applied when a disabled ship repairs itself.`
	
tip "disabled recovery burning:"
	`The burning damage applied when a disabled ship repairs itself.`

tip "absolute threshold:"
	`The remaining hull strength at which the ship becomes disabled. This attribute takes priority over other attributes that change the disabled threshold.`

tip "hull threshold:"
	`Modifies the hull strength value at which the ship will become disabled.`

tip "threshold percentage:"
	`Modifies the percentage of the remaining hull strength at which the ship will become disabled.`

tip "hull protection:"
	`Protection provided against hull damage. If you add more than one outfit with this attribute, each additional one is less effective: a total value of 1 results in a 1 percent reduction in hull damage, while a total value of 11 only results in a 10 percent reduction.`

tip "hull repair multiplier:"
	`Modifies the amount of hull strength repaired per second by the given factor.`

tip "cloaked repair multiplier:"
	`Modifies the amount of hull strength repaired per second by the given factor while a cloaking device is active.`

tip "illegal:"
	`Amount of credits you can be fined for carrying this outfit.`

tip "income:"
	`Amount of credits received per day when you own this outfit, even if it is not in active use.`
	
tip "inertia reduction:"
	`Reduces effective ship mass. If you add more than one outfit with this attribute, each additional one is less effective: a total value of 1 results in a 1 percent reduction in inertia, while a total value of 11 only results in a 10 percent reduction.`

tip "ion protection:"
	`Protection provided against ion damage. If you add more than one outfit with this attribute, each additional one is less effective: a total value of 1 results in a 1 percent reduction in ion damage, while a total value of 11 only results in a 10 percent reduction.`

tip "scramble protection:"
	`Protection provided against scrambling damage. If you add more than one outfit with this attribute, each additional one is less effective: a total value of 1 results in a 1 percent reduction in scramble damage, while a total value of 11 only results in a 10 percent reduction.`

tip "ion resistance:"
	`Ion damage resisted per second.`

tip "ion resistance energy:"
	`Energy consumed per second when resisting ion damage.`

tip "ion resistance fuel:"
	`Fuel consumed per second when resisting ion damage.`

tip "ion resistance heat:"
	`Heat generated per second when resisting ion damage.`

tip "landing speed:"
	`Speed at which this ship appears to land or travel through a wormhole.`

tip "scramble resistance:"
	`Scrambling damage resisted per second.`

tip "scramble resistance energy:"
	`Energy consumed per second when resisting scrambling damage.`

tip "scramble resistance fuel:"
	`Fuel consumed per second when resisting scrambling damage.`

tip "scramble resistance heat:"
	`Heat generated per second when resisting scrambling damage.`

tip "jump speed:"
	`The maximum velocity the ship can jump at.`

tip "hyperdrive fuel:"
	`Fuel consumed when jumping between systems using this hyperdrive.`

tip "jump drive fuel:"
	`Fuel consumed when jumping between systems using this jump drive.`

tip "jump range:"
	`The maximum distance this drive can jump.`

tip "jump mass cost:"
	`Fuel consumed per 100 tons of mass when jumping. Additive with jump fuel.`

tip "jump base mass:"
	`Modifies the impact your ship's mass has on the jump mass cost. Ships below this mass will have a cheaper jump cost than the base jump fuel cost, while ships above this mass will have more expensive jumps.`

tip "leak protection:"
	`Protection provided against leak damage. If you add more than one outfit with this attribute, each additional one is less effective: a total value of 1 results in a 1 percent reduction in leak damage, while a total value of 11 only results in a 10 percent reduction.`

tip "leak resistance:"
	`Leak damage resisted per second.`

tip "leak resistance energy:"
	`Energy consumed per second when resisting leak damage.`

tip "leak resistance fuel:"
	`Fuel consumed per second when resisting leak damage.`

tip "leak resistance heat:"
	`Heat generated per second when resisting leak damage.`

tip "maintenance costs:"
	`Credits spent per day to maintain this outfit. Even if a ship is parked or an outfit is in cargo, you still need to pay for its maintenance.`

tip "map:"
	`The number of star systems included in this map.`

tip "mass with no cargo:"
	`Mass of this ship when not carrying any cargo or fighters. Cargo increases mass, which reduces acceleration and turn rate and increases maximum heat before overheating.`

tip "mass:"
	`Mass, in tons. A ship's mass determines how fast it turns and accelerates and its maximum heat before overheating.`

tip "max speed:"
	`The maximum speed of this ship when using thrusters. Excludes the effect of afterburners, unless there are no normal thrusters installed.`

tip "movement:"
	`How quickly this ship can accelerate and turn.`

tip "movement (full - no cargo):"
	`How quickly this ship can accelerate and turn when its cargo hold is full versus when it is empty.`

tip "operating costs:"
	`Credits spent per day to maintain this outfit when it is in active use.`

tip "operating income:"
	`Credits received per day when this outfit is in active use.`

tip "outfit scan:"
	`Allows scanning of your target ship's outfits from up to this distance away.`

tip "outfit scan power:"
	`Allows scanning of your target ship's outfits. The range of this outfit scanner is proportional to the square root of this value.`

tip "outfit scan speed:"
	`Determines how long it takes to perform an outfit scan. A higher value will correspond to a quicker scan.`

tip "outfit scan efficiency:"
	`The maximum speed of this outfit scanner is proportional to the square root of this value. The observed scan speed will be impacted by multiple factors. Targets which are farther away or have a larger outfit capacity will take longer to scan.`

tip "outfit scan opacity:"
	`Increases the time required for other ships to perform an outfit scan of this ship. A value of one has the same influence on the time taken as adding one more ton of outfit space to scan.`

tip "outfit space added:"
	`Tons of general-purpose space this outfit provides.`

tip "outfit space needed:"
	`Tons of general-purpose space this outfit uses up. Some outfits also use up weapon space or engine space.`

tip "outfit space free:"
	`Tons of space this ship has for outfits (including weapons and engines).`

tip "overheat damage rate:"
	`Hull damage taken per second when overheated. Overheat damage scales with how far past the overheat threshold the ship is.`

tip "overheat damage threshold:"
	`Increases the percentage past overheated at which point overheat damage begins.`

tip "optical jamming:"
	`Reduces the ability of optical-guided missiles to track your ship, which is mostly useful for larger ships. The more optical jamming is installed, the greater the distance at which missiles can be jammed, and the greater the chance that a jammed missile will fly off in a random direction.`

tip "piercing:"
	`Percentage of this weapon's damage that leaks through to the hull while the target's shields are still active.`

tip "piercing protection:"
	`Protection provided against piercing weapons. If you add more than one outfit with this attribute, each additional one is less effective: a total value of 1 results in a 1 percent reduction in piercing effectiveness, while a total value of 11 only results in a 10 percent reduction.`

tip "piercing resistance:"
	`Piercing damage resisted on all incoming projectiles, preventing damage from leaking through the shields to the hull.`

tip "radar jamming:"
	`Reduces the ability of radar-guided missiles to track your ship. The more radar jamming is installed, the greater the distance at which missiles can be jammed, and the greater the chance that a jammed missile will fly off in a random direction.`

tip "ramscoop:"
	`Replenishes fuel by harvesting the stellar wind. Ramscoops are more effective when closer to a star. If you add more than one ramscoop, each additional one is less effective: you need four ramscoops to achieve double the recharge rate that one ramscoop provides.`

tip "required crew / bunks:"
	`Crew members required to operate this ship, and the total number bunks available. Extra bunks can be used for passengers or extra crew.`

tip "required crew:"
	`Changes the number of crew members this ship requires by this amount.`

tip "reverse thrust:"
	`Reverse thrust generated by engines. Reverse thrust allows a ship to slow down without needing to turn around.`

tip "reverse thrusting energy:"
	`Energy consumed per second when firing reverse thrusters.`

tip "reverse thrusting heat:"
	`Heat produced per second when firing reverse thrusters.`

tip "reverse thrusting shields:"
	`Shield damage dealt to the ship per second when firing reverse thrusters.`

tip "reverse thrusting hull:"
	`Hull damage dealt to the ship per second when firing reverse thrusters.`

tip "reverse thrusting fuel:"
	`Fuel consumed per second when firing reverse thrusters.`

tip "reverse thrusting discharge:"
	`Accumulated shield discharging per second when firing reverse thrusters.`

tip "reverse thrusting corrosion:"
	`Accumulated hull corrosion per second when firing reverse thrusters.`

tip "reverse thrusting ion:"
	`Accumulated ionization per second when firing reverse thrusters.`

tip "reverse thrusting scramble:"
	`Accumulated scrambling per second when firing reverse thrusters.`

tip "reverse thrusting leakage:"
	`Accumulated leaking fuel per second when firing reverse thrusters.`

tip "reverse thrusting burn:"
	`Accumulated exothermic interactions per second when firing reverse thrusters.`

tip "reverse thrusting slowing:"
	`Accumulated engine interference per second when firing reverse thrusters.`

tip "reverse thrusting disruption:"
	`Accumulated shield interference per second when firing reverse thrusters.`

tip "scan interference:"
	`Ability to evade detection when a ship is carrying illegal outfits or cargo. Interference of 1 blocks 50% of scan attempts; 3 blocks 75%, and 9 blocks 90%.`

tip "scram drive:"
	`Allows you to jump without coming to a stop, as long as your velocity is within this range of being lined up with the direction you are jumping in.`

tip "self destruct:"
	`The chance of this ship self-destructing when you try to board or capture it.`

tip "sells for:"
	`What this outfit will sell for, in credits. Outfits and ships will depreciate (lose resale value) over time, and plunder always starts out fully depreciated.`

tip "shield energy:"
	`Energy consumed per second when recharging shields.`

tip "delayed shield energy:"
	`Additional energy consumed per second when recharging shields after the shield delay period.`

tip "shield energy multiplier:"
	`Modifies the energy consumed when recharging shields by the given factor.`

tip "shield fuel:"
	`Fuel consumed per second when recharging shields.`

tip "delayed shield fuel:"
	`Additional fuel consumed per second when recharging shields after the shield delay period.`

tip "shield fuel multiplier:"
	`Modifies the fuel consumed when recharging shields by the given factor.`

tip "shield heat:"
	`Heat produced per second when recharging shields.`

tip "delayed shield heat:"
	`Additional heat produced per second when recharging shields after the shield delay period.`

tip "shield heat multiplier:"
	`Modifies the heat produced when recharging shields by the given factor.`

tip "shield generation:"
	`Shield points recharged per second. Recharging shields usually consumes energy, and may also produce heat.`

tip "delayed shield generation:"
	`Additional shield points recharged per second after the shield delay period.`

tip "shield generation multiplier:"
	`Modifies the amount of shield points recharged per second by the given factor.`

tip "cloaked regen multiplier:"
	`Modifies the amount of shield points recharged per second by the given factor while a cloaking device is active.`

tip "high shield permeability:"
	`This percentage of all incoming damage bypasses shields and applies directly to the hull when at full shields.`

tip "low shield permeability:"
	`This percentage of all incoming damage will bypass shields and apply directly to the hull as shields approach zero.`

tip "cloaked shield permeability:"
	`This percentage of all incoming damage will bypass shields and apply directly to the hull while you are cloaked.`

tip "shields (charge):"
	`Total shield strength and regeneration rate per second.`

tip "shields:"
	`Total shield strength. Most weapons cannot damage your hull until your shields are depleted. Some weapon effects, such as heat damage, become more severe once shields are down.`

tip "shield multiplier:"
	`Modifies the ship's total shield strength by the given factor.`

tip "shield delay:"
	`The number of seconds it takes for additional shield generation to begin after taking shield damage.`

tip "depleted shield delay:"
	`The number of seconds it takes for additional shield generation to begin after your shields have been depleted.`

tip "shield protection:"
	`Protection against shield damage. If you add more than one outfit with this attribute, each additional one is less effective: a total value of 1 results in a 1 percent reduction in shield damage, while a total value of 11 only results in a 10 percent reduction.`

tip "silent jumps:"
	`Prevents a ship from making hyperdrive or jump drive sounds when entering or leaving a system.`

tip "silent scans:"
	`Prevents a ship from emitting scan sounds.`

tip "slowing protection:"
	`Protection against slowing damage. If you add more than one outfit with this attribute, each additional one is less effective: a total value of 1 results in a 1 percent reduction in slowing damage, while a total value of 11 only results in a 10 percent reduction.`

tip "slowing resistance:"
	`Slowing damage resisted per second.`

tip "slowing resistance energy:"
	`Energy consumed per second when resisting slowing damage.`

tip "slowing resistance fuel:"
	`Fuel consumed per second when resisting slowing damage.`

tip "slowing resistance heat:"
	`Heat generated per second when resisting slowing damage.`

tip "solar collection:"
	`Energy produced depending on how far this ship is from the star at the center of the system.`

tip "solar heat:"
	`Heat produced depending on how far this ship is from the star at the center of the system.`

tip "strategic scan power:"
	`Strategic scanners allow you to view your current target's distance from you, maximum gun range, maximum turret range, current speed, maximum acceleration, and turning speed when it is within range. The range is proportional to the square root of this value.`

tip "tactical scan power:"
	`Tactical scanners allow you to view your current target's crew complement, fuel, heat, and energy levels when it is within range. The range is proportional to the square root of this value.`

tip "acceleration scan power:"
	`Mobility scanners allow you to view your current target's current maximum acceleration when it is within range. The range is proportional to the square root of this value.`

tip "crew scan power:"
	`Crew scanners allow you to view your current target's crew complement when it is within range. The range is proportional to the square root of this value.`

tip "energy scan power:"
	`Energy scanners allow you to view your current target's energy levels when it is within range. The range is proportional to the square root of this value.`

tip "fuel scan power:"
	`Fuel scanners allow you to view your current target's fuel levels when it is within range. The range is proportional to the square root of this value.`

tip "maneuver scan power:"
	`Maneuver scanners allow you to view your current target's current maximum turn speed when it is within range. The range is proportional to the square root of this value.`

tip "mobility scan power:"
	`Mobility scanners allow you to view your current target's current speed and maximum acceleration when it is within range. The range is proportional to the square root of this value.`

tip "range finder power:"
	`Range finders allow you to view the distance from the center of your ship to the center of your current target. There is no range limit.`

tip "thermal scan power:"
	`Thermal scanners allow you to view your current target's thermal level when it is within range. The range is proportional to the square root of this value.`

tip "velocity scan power:"
	`Mobility scanners allow you to view your current target's current speed when it is within range. The range is proportional to the square root of this value.`

tip "weapon scan power:"
	`Weapon scanners allow you to view your current target's weapons' maximum range when it is within scanner range. Specifically, it shows the longest range of all weapons in a gun hardpoint; and the longest range of all weapons in a turret hardpoint. These ranges include the weapon offset and thus show the maximum range from the center of the ship its shots can reach. The scanner range is proportional to the square root of this value.`


tip "thrust:"
	`Thrust produced by engines. Higher thrust increases a ship's acceleration and top speed. The more mass a ship has, the more thrust is needed to achieve the same acceleration.`

tip "thrusting energy:"
	`Energy consumed per second when firing thrusters.`

tip "thrusting heat:"
	`Heat generated per second when firing thrusters.`

tip "thrusting shields:"
	`Shield damage dealt to the ship per second when firing thrusters.`

tip "thrusting hull:"
	`Hull damage dealt to the ship per second when firing thrusters.`

tip "thrusting fuel:"
	`Fuel consumed per second when firing thrusters.`

tip "thrusting discharge:"
	`Accumulated shield discharging per second when firing thrusters.`

tip "thrusting corrosion:"
	`Accumulated hull corrosion per second when firing thrusters.`

tip "thrusting ion:"
	`Accumulated ionization per second when firing thrusters.`

tip "thrusting scramble:"
	`Accumulated scrambling per second when firing thrusters.`

tip "thrusting leakage:"
	`Accumulated leaking fuel per second when firing thrusters.`

tip "thrusting burn:"
	`Accumulated exothermic interactions per second when firing thrusters.`

tip "thrusting slowing:"
	`Accumulated engine interference per second when firing thrusters.`

tip "thrusting disruption:"
	`Accumulated shield interference per second when firing thrusters.`

tip "turn:"
	`Turning force produced by engines. The more mass a ship has, the more turning force is needed to achieve the same turn rate.`

tip "turning:"
	`Turn rate, in degrees per second. The higher a ship's mass (including the mass of any cargo or fighters it is carrying), the slower it turns.`

tip "turn multiplier:"
	`Modifies the ship's rate of turn by the given factor.`

tip "turning energy:"
	`Energy consumed per second when turning.`

tip "turning heat:"
	`Heat generated per second when turning.`

tip "turning shields:"
	`Shield damage dealt to the ship per second when turning.`

tip "turning hull:"
	`Hull damage dealt to the ship per second when turning.`

tip "turning fuel:"
	`Fuel consumed per second when turning.`

tip "turning discharge:"
	`Accumulated shield discharging per second when turning.`

tip "turning corrosion:"
	`Accumulated hull corrosion per second when turning.`

tip "turning ion:"
	`Accumulated ionization per second when turning.`

tip "turning scramble:"
	`Accumulated scrambling per second when turning.`

tip "turning leakage:"
	`Accumulated leaking fuel per second when turning.`

tip "turning burn:"
	`Accumulated exothermic interactions per second when turning.`

tip "turning slowing:"
	`Accumulated engine interference per second when turning.`

tip "turning disruption:"
	`Accumulated shield interference per second when turning.`

tip "turret mounts needed:"
	`This weapon can fire in any direction, tracking your currently selected target. It uses up one of your ship's turret mounts.`

tip "turret mounts free:"
	`How many turrets can be mounted on this ship. Turrets fire in the direction of the currently selected target, instead of firing straight forward like guns.`

tip "weapon capacity needed:"
	`Tons of weapon space this outfit takes up.`

tip "    weapon capacity:"
	`Tons of weapons this ship can hold. (To install a weapon, you must also have enough total outfit space available.)`

tip "scan brightness:"
	`Modifies the likelihood of this illegal outfit appearing on a cargo scan. The higher the brightness, the more likely a scan will pick it up. A scan brightness of 5 has as much a chance of being scanned as an outfit that is 5 tons.`

tip "scan concealment:"
	`Hides an equivalent mass of illegal cargo from cargo scans, preventing you from being fined for having it. A scan concealment of 10 would make up to 10 tons of illegal cargo not appear on cargo scans.`



# Shop Tips:
tip "outfitter: b"
<<<<<<< HEAD
	`_Buy from outfitter and install on ship.`

tip "outfitter: s"
	`_Sell from cargo, storage or ship, in that order.`

tip "outfitter: i"
	`_Install on ship from cargo or storage, in that order.`

tip "outfitter: u"
	`_Uninstall from ship to storage or move outfits from cargo to storage, in that order.`

tip "outfitter: c"
	`Transfer to _cargo from planetary storage if possible, else buy from outfitter and place in cargo.`

tip "outfitter: r"
	`_Retain in storage from cargo if available, otherwise uninstall from ship to retain in storage.`

tip "shipyard: b"
	`_Buy <multiplier> of this ship.`

tip "shipyard: s"
	`_Sell the selected ships and their outfits.`

tip "shipyard: r"
	`Sell the h_ulls of the selected ships, but _retain the outfits in storage.`

=======
	`Buy from outfitter and install on ship.`

tip "outfitter: s"
	`Sell from cargo, storage or ship, in that order.`

tip "outfitter: i"
	`Install on ship from cargo or storage, in that order.`

tip "outfitter: u"
	`Uninstall from ship to storage or move outfits from cargo to storage, in that order.`

tip "outfitter: c"
	`Transfer outfit from planetary storage to cargo if possible, else buy from outfitter and place in cargo.`

tip "outfitter: r"
	`Move outfit from cargo or ship into planetary storage, in that order.`

tip "shipyard: b"
	`Buy <multiplier> of this ship.`

tip "shipyard: s"
	`Sell the selected ships and their outfits.`

tip "shipyard: r"
	`Sell the hulls of the selected ships, but retain the outfits in storage.`
>>>>>>> ac86c682



# Sale labels:
tip "empty hull:"
	`Price the ship itself would sell for without any outfits installed.`

tip "  + outfits:"
	`Price that all this ship's outfits would sell for.`



# Ship heat and energy summary fields:
tip "idle:"
	`Energy and heat generated when this ship is idle, i.e. not firing weapons, turning, or thrusting.`

tip "moving:"
	`Energy consumed and heat generated when this ship is turning and thrusting. This is in addition to the "idle" amount.`

tip "firing:"
	`Energy consumed and heat generated when this ship is firing all its weapons. This is in addition to the "idle" amount.`

tip "shields / hull:"
	`Energy consumed and heat generated when this ship is recharging shields and repairing its hull at the same time. This is in addition to the "idle" amount.`

tip "repairing hull:"
	`Energy consumed and heat generated when this ship is repairing its hull. This is in addition to the "idle" amount.`

tip "charging shields:"
	`Energy consumed and heat generated when this ship is recharging its shields. This is in addition to the "idle" amount.`

tip "net change:"
	`The sum of the energy consumed and heat generated from the above energy and heat values. Represents the worst case scenario when all systems are active at once.`

tip "max:"
	`Energy storage capacity and maximum safe level for heat generation. Energy capacity allows a ship to temporarily draw more energy than it produces. The heat maximum is the highest your heat generation can be without eventually causing your ship to overheat.`



# Outfit categories:
tip "Guns:"
	`Weapons that are fixed in place (firing in the direction your ship is pointed) and that require no ammunition.`

tip "Turrets:"
	`Weapons that can fire in any direction and will track your currently selected target.`

tip "Secondary Weapons:"
	`Weapons that require ammunition (which must be purchased separately).`

tip "Ammunition:"
	`Outfits that serve as ammunition for other weapons. To fire this ammunition, you need a launcher of the appropriate type.`

tip "Systems:"
	`Outfits that occupy general space, not the space set aside for engines or weapons.`

tip "Power:"
	`Outfits that either supply energy, or store the energy that is generated.`

tip "Engines:"
	`Thrusters and steering systems, which affect how quickly your ship moves.`

tip "Hand to Hand:"
	`Weapons that your crew uses when trying to capture a ship.`

tip "Special:"
	`Items you can purchase or sell but that are not outfits that can be installed in a ship.`



# Weapon attributes:
tip "ammo:"
	`The type of outfits this weapon consumes when fired.`

tip "ammo usage:"
	`Units of ammo this weapon consumes when fired.`

tip "range:"
	`Total range of this weapon.`

tip "dropoff modifier:"
	`The multiplier applied to the damage of this weapon once its projectile has reached the maximum dropoff range.`

tip "dropoff range:"
	`The starting and ending range between which the damage of this weapon ramps from 100% to the displayed dropoff modifier.`

tip "shield damage / second:"
	`Shield damage dealt per second.`

tip "hull damage / second:"
	`Hull damage dealt per second.`

tip "minable damage / second:"
	`Minable damage dealt per second.`

tip "fuel damage / second:"
	`Fuel lost by the target per second when hit by this weapon. Only half as effective when the target's shields are up. A negative amount means fuel is added.`

tip "heat damage / second:"
	`Increases the target's heat by this amount per second. Only half as effective when the target's shields are up.`

tip "energy damage / second:"
	`Reduces the target's energy by this amount per second. Only half as effective when the target's shields are up.`

tip "ion damage / second:"
	`Reduces the target's energy. Only half as effective when the target's shields are up. Ionization slowly wears off over time.`

tip "scrambling damage / second:"
	`Increases the target's chance of weapon failure. Only half as effective when the target's shields are up. Scrambling slowly wears off over time.`

tip "slowing damage / second:"
	`Reduces the target's turn rate, acceleration, and top speed. Only half as effective when the target's shields are up. Slowing wears off over time.`

tip "disruption damage / second:"
	`Allows weapon damage to "leak through" to the hull even if shields are up. Shield disruption wears off over time, and adding additional shield disruption becomes more difficult as damage leaks past shields instead of disrupting them.`

tip "discharge damage / second:"
	`Shield damage dealt over time by this weapon per second.`

tip "corrosion damage / second:"
	`Hull damage dealt over time by this weapon per second.`

tip "leak damage / second:"
	`Fuel damage dealt over time by this weapon per second.`

tip "burn damage / second:"
	`Heat damage dealt over time by this weapon per second.`

tip "% shield damage / second:"
	`Shield damage dealt per second, as a percentage of the target's total shield strength.`

tip "% hull damage / second:"
	`Hull damage dealt per second, as a percentage of the target's total hull strength.`

tip "% minable damage / second:"
	`Minable damage dealt per second, as a percentage of the target's total health.`

tip "% fuel damage / second:"
	`Fuel loss caused per second as a percentage of the target's total fuel capacity. Only half as effective when the target's shields are up.`

tip "% heat damage / second:"
	`Increases the target's heat as a percentage of its maximum heat capacity by this amount per second. Only half as effective when the target's shields are up.`

tip "% energy damage / second:"
	`Reduces the target's energy as a percentage of its energy capacity by this amount per second. Only half as effective when the target's shields are up.`

tip "firing energy / second:"
	`Energy consumed per second.`

tip "firing heat / second:"
	`Heat generated per second.`

tip "firing fuel / second:"
	`Fuel consumed per second.`

tip "firing hull / second:"
	`Hull damage dealt to your ship per second.`

tip "firing shields / second:"
	`Shield damage dealt to your ship per second.`

tip "firing ion / second:"
	`Reduces energy levels for some time after this weapon is fired.`

tip "firing scramble / second:"
	`Increases the chance of weapon failure for some time after this weapon is fired.`

tip "firing slowing / second:"
	`Reduces the turn rate, acceleration, and top speed of the ship when this weapon is fired. Slowing wears off over time.`

tip "firing disruption / second:"
	`Disrupts the ship's shields after firing this weapon, allowing damage from hostile weapons to "leak through" to the hull even if shields are up. Shield disruption wears off over time, but imparting disruption on yourself does not lose effectiveness as your shields become more leaky.`

tip "firing discharge / second:"
	`Reduces shields for some time after this weapon is fired.`

tip "firing corrosion / second:"
	`Reduces hull for some time after this weapon is fired.`

tip "firing leak / second:"
	`Reduces fuel for some time after this weapon is fired.`

tip "firing burn / second:"
	`Increases heat for some time after this weapon is fired.`

tip "% firing energy / second:"
	`Energy consumed per second, as a percentage of your total energy capacity.`

tip "% firing heat / second:"
	`Increases your heat as a percentage of your maximum heat capacity by this amount per second.`

tip "% firing fuel / second:"
	`Fuel used or lost per second as a percentage of the ship's total fuel.`

tip "% firing hull / second:"
	`Hull damage dealt to your ship per second, as a percentage of your total hull strength.`

tip "% firing shields / second:"
	`Shield damage dealt to your ship per second, as a percentage of your total shield strength.`

tip "shots / second:"
	`Projectiles fired per second by this weapon. Weapons that fire continuously do not require batteries if the ship's energy generation per second is higher than the weapon's firing energy per second. Some continuous fire weapons only fire a fraction of the time, in which case the ship's energy production must be higher than the weapon's firing energy divided by the firing time to not require batteries.`

tip "turret turn rate:"
	`Degrees this turret can turn per second.`

tip "turret turn multiplier:"
	`Modifies the turret turn rate on this ship by the given factor.`

tip "arc:"
	`The angular range of protection provided by this weapon, in degrees.`

tip "homing:"
	`This projectile's ability to track its target. Weapons with better homing can adjust to the target's speed to plot a more effective intercept course.`

tip "tracking:"
	`This projectile's ability to maintain its target lock.`

tip "optical tracking:"
	`This projectile's ability to maintain an optical target lock, which depends on the size of the target; negatively affected by any potential optical jamming equipment.`

tip "infrared tracking:"
	`This projectile's ability to maintain an infrared target lock, which depends on the target ship's heat level and distance from the missile; IR-guided missiles become more accurate the closer they are to their targets.`

tip "radar tracking:"
	`This projectile's ability to maintain a radar target lock; negatively affected by the target ship's radar jamming equipment.`

tip "shield damage / shot:"
	`Shield damage dealt per shot.`

tip "hull damage / shot:"
	`Hull damage dealt per shot.`

tip "minable damage / shot:"
	`Damage dealt to minable objects per shot, in lieu of hull damage.`

tip "fuel damage / shot:"
	`Fuel lost by the target per shot when hit by this weapon. Only half as effective when the target's shields are up. A negative amount means fuel is added.`

tip "heat damage / shot:"
	`Increases the target ship's heat by this amount per shot. Only half as effective when the target's shields are up.`

tip "energy damage / shot:"
	`Reduces the target ship's energy by this amount per shot. Only half as effective when the target's shields are up.`

tip "ion damage / shot:"
	`Increases the target's ionization by this amount per shot. Only half as effective when the target's shields are up. Ionization reduces the target's energy, and slowly wears off over time.`

tip "scrambling damage / shot:"
	`Increases the target's chance of weapon failure. Only half as effective when the target's shields are up. Scrambling slowly wears off over time.`

tip "slowing damage / shot:"
	`Reduces the target's turn rate, acceleration, and top speed. Only half as effective when the target's shields are up. Slowing wears off over time.`

tip "disruption damage / shot:"
	`Allows weapon damage to "leak through" to the hull even if shields are up. Shield disruption wears off over time, and adding additional shield disruption becomes more difficult as damage leaks past shields instead of disrupting them.`

tip "discharge damage / shot:"
	`Shield damage dealt over time by this weapon per shot.`

tip "corrosion damage / shot:"
	`Hull damage dealt over time by this weapon per shot.`

tip "leak damage / shot:"
	`Fuel damage dealt over time by this weapon per shot.`

tip "burn damage / shot:"
	`Heat damage dealt over time by this weapon per shot.`

tip "% shield damage / shot:"
	`Shield damage dealt per shot, as a percentage of your target's total shield strength.`

tip "% hull damage / shot:"
	`Hull damage dealt per shot, as a percentage of your target's total hull strength.`

tip "% minable damage / shot:"
	`Minable damage dealt as a percentage of the target's total health, in lieu of relative hull damage being used.`

tip "% fuel damage / shot:"
	`Fuel loss caused per shot as a percentage of the target's total fuel capacity. Only half as effective when the target's shields are up.`

tip "% heat damage / shot:"
	`Increases the target ship's heat as a percentage of its maximum heat capacity by this amount per shot. Only half as effective when the target's shields are up.`

tip "% energy damage / shot:"
	`Reduces the target ship's energy as a percentage of its energy capacity by this amount per shot. Only half as effective when the target's shields are up.`

tip "firing energy / shot:"
	`Energy consumed per shot. A weapon will not fire if the ship's batteries do not have at least this amount of energy stored.`

tip "firing heat / shot:"
	`Heat generated per shot.`

tip "firing fuel / shot:"
	`Fuel consumed per shot.`

tip "firing hull / shot:"
	`Hull damage dealt to your ship per shot.`

tip "firing shields / shot:"
	`Shield damage dealt to your ship per shot.`

tip "firing ion / shot:"
	`Reduces the ship's energy. Ionization slowly wears off over time.`

tip "firing scramble / shot:"
	`Increases the chance of weapon failure for some time after this weapon is fired.`

tip "firing slowing / shot:"
	`Reduces the ship's turn rate, acceleration, and top speed. Slowing wears off over time.`

tip "firing disruption / shot:"
	`Allows weapon damage to "leak through" to the ship's hull even if shields are up. Shield disruption wears off over time, but imparting disruption on yourself does not lose effectiveness as your shields become more leaky.`

tip "firing discharge / shot:"
	`Shield damage dealt to your ship over time by this weapon per shot.`

tip "firing corrosion / shot:"
	`Hull damage dealt to your ship over time by this weapon per shot.`

tip "firing leak / shot:"
	`Fuel damage dealt to your ship over time per shot.`

tip "firing burn / shot:"
	`Heat damage dealt to your ship over time per shot.`

tip "% firing energy / shot:"
	`Energy consumed per shot, as a percentage of the ship's total energy capacity.`

tip "% firing heat / shot:"
	`Heat generated per shot, as a percentage of the ship's maximum heat capacity.`

tip "% firing fuel / shot:"
	`Fuel used or lost per shot, as a percentage of the ship's total fuel.`

tip "% firing hull / shot:"
	`Hull damage dealt to your ship per shot, as a percentage of your total hull strength.`

tip "% firing shields / shot:"
	`Shield damage dealt to your ship per shot, as a percentage of your total shield strength.`

tip "inaccuracy:"
	`Maximum inaccuracy of this weapon, in degrees. A value of one means the weapon's aim will be at most one degree off-target.`

tip "blast radius:"
	`Everything within this distance (including friendly ships) will be damaged when the weapon hits something.`

tip "missile strength:"
	`This projectile's resistance to anti-missile shots.`

tip "anti-missile:"
	`The power of the anti-missile shots. Higher values make it easier to destroy stronger projectiles.`

tip "tractor beam:"
	`The base velocity that this weapon pulls flotsam toward itself. Heavier flotsam is more difficult to pull.`



# Flight checks:
tip "overheating!"
	`This ship's outfits are producing so much heat that it will overheat the moment it takes off. You must either add more cooling or remove some of the outfits that are producing heat.`

tip "no energy!"
	`This ship does not have any source of energy to power its systems. You must install some sort of generator.`

tip "no fuel!"
	`This ship does not have enough fuel to provide energy to power its systems. You must increase the fuel capacity.`

tip "no thruster!"
	`This ship is unable to move. You must install thrusters.`

tip "no steering!"
	`This ship is unable to turn. You must install steering systems.`

tip "insufficient bunks?"
	`This ship does not have enough bunks for its crew. It could become unresponsive at random times.`

tip "insufficient heat?"
	`This ship is too cold to use some of its engines while idle. Its movement may be hindered if it does not have another way of generating heat.`

tip "afterburner only?"
	`This ship's only thruster is an afterburner. It may be unable to move if the afterburner runs out of fuel.`

tip "reverse only?"
	`This ship has a reverse thruster but no forward thruster. It could be very difficult to maneuver.`

tip "battery only?"
	`This ship has no means of generating energy. It could end up stranded and unable to move if its batteries are depleted.`

tip "limited thrust?"
	`This ship's energy supply is not sufficient to run the thrusters at full power. Its top speed and acceleration will be diminished.`

tip "limited turn?"
	`This ship's energy supply is not sufficient to run the steering at full power. Its turn rate will be diminished.`

tip "solar power?"
	`This ship is powered entirely by solar energy. It could be difficult to maneuver if you fly too far from the center of a star system, because your engines will only have a fraction of the power they require.`

tip "fuel?"
	`This ship consumes fuel, but has insufficient storage. If it took off, it would immediately run out of fuel.`

tip "no hyperdrive?"
	`This ship has no hyperdrive. If it took off, it would be unable to leave this star system.`

tip "no fuel?"
	`This ship has insufficient fuel capacity to make a hyperspace jump. If it took off, it would be unable to leave this star system.`

tip "no bays?"
	`There are insufficient bays available to carry this ship. If it took off, it would be unable to leave this star system.`

tip "insufficient energy to fire?"
	`This ship has insufficient energy storage to fire an installed weapon.`



# Boolean attributes:
tip "This outfit is considered an atrocity."
	`Governments that scan for illegal goods will attack you upon discovering this item in your possession in space, or arrest you if found when landed.`



# Controls
tip "Forward thrust"
	`Accelerate your flagship forward.`

tip "Turn left"
	`Turn your flagship left.`

tip "Turn right"
	`Turn your flagship right.`

tip "Reverse"
	`Turn your flagship opposite its current direction of flight. If reverse thrusters are installed, accelerate backwards.`
	`With <shift>, stop your ship.`

tip "Fire afterburner"
	`Fire your flagship's afterburner, if one is installed.`

tip "Auto steer"
	`If the "Automatic aiming" setting is off, activate automatic aiming when this key is held.`

tip "Land on planet / station"
	`Land on the selected planet. If no planet is selected, automatically selects a planet to land on, or attempts to land on the planet you are directly on top of if traveling at low speeds. If a planet is already selected, double tapping will cycle to the next planet.`

tip "Initiate hyperspace jump"
	`Initiate a hyperspace jump to follow your current travel plan. If you have no travel plan, initiates a jump nearest to your current facing angle. When held, commands your escorts to get ready to jump and only initiates the jump when released.`
	`With <shift>, your fleet will not jump until every ship in the fleet is ready for every system in the travel plan instead of needing to hold the key at each system.`

tip "View star map"
	`Open the star map panel.`

tip "View player info"
	`Open the player info panel.`

tip "Select nearest hostile ship"
	`Select the nearest hostile ship.`
	`With <shift>, select the nearest ship regardless of hostility.`

tip "Select next ship"
	`Select the next non-escort ship in the system, cycling through all ships.`
	`With <shift>, cycle through escorts.`

tip "Talk to selected ship"
	`Hail the selected ship or planet. If both a ship and planet are selected, hails the ship.`
	`With <shift>, hails the planet.`

tip "Board selected ship"
	`Board the selected ship. If no boardable ship is selected, selects a ship to board based on the "Boarding target priority" setting.`
	`With <shift>, selects an escort to board.`

tip "Select nearest asteroid"
	`Select the nearest asteroid based on the "Target asteroid based on" setting.`

tip "Scan selected ship"
	`Scan the selected ship, if you have outfit or cargo scanners installed.`

tip "Fire primary weapon"
	`Fire all of your flagship's primary weapons. The "automatic firing" setting will fire only those weapons that are within your target's range.`

tip "Toggle turret tracking"
	`Toggle the "Turret tracking" setting.`

tip "Select secondary weapon"
	`Cycle to your flagship's next secondary weapon. After cycling through all secondary weapons individually, selects every secondary weapon at once, then selects no weapons.`

tip "Fire secondary weapon"
	`Fire your flagship's selected secondary weapon(s).`

tip "Toggle cloaking device"
	`Activate or deactivate your fleet's cloaking devices, if any are installed.`

tip "Turret aim override (hold)"
	`Turrets aim towards your cursor when this key is held. If the "Aim turrets with mouse" setting is enabled, it will do the opposite.`

tip "Mouse turning (hold)"
	`Cause your flagship to turn toward your mouse if this key is held. To have mouse turning always active, activate the "Control ship with mouse" setting. If that setting is active, holding this key deactivates mouse turning.`

tip "Show main menu"
	`Open the main menu.`

tip "Toggle fullscreen"
	`Toggle whether the game is in fullscreen mode.`

tip "Toggle fast-forward"
	`Toggle a 3x speed fast-forward. Fast-forward may be automatically deactivated by the "Interrupt fast-forward" setting. If the key is set to caps-lock then the caps-lock state will be used to determine the fast-forward state.`

tip "Pause"
	`Stop time in the game. You can still select ships, give commands, and interact with menus.`

tip "Show help"
	`Display the help dialogs that are relevant to your current UI panel and situation. Uses the same help dialogs from the "Reactivate first-time help" setting, forcing them to appear even if they have already appeared before.`

tip "View message log"
	`Open the log panel containing status messages and hails from other ships received since the current pilot was loaded.`

tip "Deploy / recall fighters"
	`Deploy or recall carried ships (e.g. fighters, drones) in your fleet. Requires carriers with space to hold the carried ships.`

tip "Fleet: Fight my target"
	`Command your entire fleet to focus fire on the selected target. If only some escorts are selected, only sends the command to those escorts. This command can also be sent by right clicking on a hostile ship.`

tip "Fleet: Gather around me"
	`Command your fleet to gather around your flagship. If only some escorts are selected, only sends the command to those escorts. You can also command escorts to gather around another ship by right clicking on a friendly ship.`
	`With <shift>, change the formation pattern in your fleet.`

tip "Fleet: Hold position"
	`Command your fleet to hold its current position. If only some escorts are selected, only sends the command to those escorts. This command can also be sent by right clicking on empty space.`

tip "Fleet: Toggle ammo usage"
	`Toggle the "Escorts expend ammo" setting.`

tip "Fleet: Harvest flotsam"
	`Command your fleet to harvest nearby flotsam (e.g. dropped cargo). The "Flotsam collection" setting must allow your escorts to pick up flotsam in order to harvest it.`



# Settings
tip "Main zoom factor"
	`Increase the main zoom factor (the size of the UI and gameplay). Wraps back to 100 if the zoom exceeds your screen's limits. If the zoom factor is greater than 100, activates high DPI images if they are available.`

tip "View zoom factor"
	`Increase the zoom factor of the gameplay view when in flight. Can also be changed by the + and - keys and the scroll wheel.`

tip "Screen mode"
	`Toggle whether the game is in windowed or fullscreen mode. Can also be toggled by the "Toggle fullscreen" control.`

tip "VSync"
	`Toggle vsync between off, on, and adaptive (should your computer support it).`

tip "Camera acceleration"
	`Determines whether the screen center is fixed on, trails behind, or speeds ahead of the flagship while accelerating.`

tip "Show CPU / GPU load"
	`Display the CPU and GPU load at the top of the screen while in flight. Loads are presented as a percentage of a frame (1/60th of a second) that it takes to calculate or draw each frame. >100% load (or >33% when fast-forward is active) means the game will run slower.`

tip "Render motion blur"
	`Toggle whether motion blur is rendered for all moving objects.`

tip "Reduce large graphics"
	`Reduce the size of very large graphics (images with >= 1 million pixels) to half their size. May be used to free up memory.`

tip "Draw background haze"
	`Draw the background haze when in flight.`

tip "Draw starfield"
	`Draw the background starfield when in flight.`

tip "Fixed starfield zoom"
	`Draw the background starfield with a fixed zoom level instead of changing with the view zoom level.`

tip "Parallax background"
	`Add parallax to objects in the background (haze and starfield). If set to fancy, create three layers of parallax. If set to fast, create one layer of parallax.`

tip "Animate main menu background"
	`Animate the background stars and haze in the main menu.`

tip "Show hyperspace flash"
	`Create a white flash when hyperspacing between systems.`

tip "Extended jump effects"
	`Add additional motion blur to the background when jumping between systems. The medium and heavy options control how intense the effect is.`

tip "Ship outlines in shops"
	`Controls the display of your fleet ship icons when in the shipyard or outfitter. When fancy, applies a sobel filter to all ships. (This can result in high GPU load for large fleets.) When fast, just uses the ship's sprite.`

tip "Ship outlines in HUD"
	`Controls the display of your flagship and target ship icons in the HUD. When fancy, applies a sobel filter to the sprites. (This can result in high GPU load for some ships on very old or low performance computers.) When fast, just uses the ship's sprite.`

tip "Cloaked ship outlines"
	`Controls the display of cloaked escorts. When fancy, causes the ship to become transparent and applies a red outline. When fast, simply shifts the ship to being red.`

tip "Show status overlays"
	`Display status overlays over top of all ships when in flight. Status overlays display a ship's shields and hull. If the damaged option is chosen, overlays only appear on ships that have taken damage.`

tip "   Show flagship overlay"
	`Display a status overlay over top of your flagship when in flight.`

tip "   Show escort overlays"
	`Display status overlays over top of your escorts when in flight.`

tip "   Show enemy overlays"
	`Display status overlays over top of hostile ships when in flight.`

tip "   Show neutral overlays"
	`Display status overlays over top of friendly and neutral ships when in flight.`

tip "Show missile overlays"
	`Display an overlay on hostile missiles. The overlay indicates the danger of the missiles, with more powerful missiles relative to your flagship's HP being indicated more intensely.`

tip "Turret overlays"
	`Display overlays on your flagship's turrets with blindspots. Setting this to "blindspots only" shows the overlays only when the blindspots are blocking the turrets' fire.`

tip "Show asteroid scanner overlay"
	`If an asteroid scanner is installed on your flagship, display an overlay for nearby asteroids.`

tip "Highlight player's flagship"
	`Apply a green highlight to your flagship.`

tip "Rotate flagship in HUD"
	`Rotate the icon for your flagship in the HUD to match your flagship's actual rotation.`

tip "Show planet labels"
	`Display an overlay on nearby landable planets and stations.`

tip "Show mini-map"
	`Display a mini-map of nearby systems when initiating a hyperspace jump.`

tip "Clickable radar display"
	`Activate the ability to send commands to your escorts using the in-system radar mini-map.`

tip "Alert indicator"
	`Indicate when hostile ships enter your current system. Audio plays a siren. Visual displays an alert icon by the in-system radar.`

tip "Extra fleet status messages"
	`Display extra status messages about escorts in your fleet, such as when they are under-crewed or collect flotsam.`

tip "Control ship with mouse"
	`If active, your flagship will always turn toward your mouse. For activating mouse turning on a key press, see the "Mouse turning (hold)" control.`

tip "Aim turrets with mouse"
	`If active, your turrets will target your mouse position. See the "Turret aim override (hold)" keybind to toggle based on a held key.`

tip "Automatic aiming"
	`Automatically turn your ship towards your target to aim fixed weapons.`

tip "Automatic firing"
	`Automatically fire your primary weapons if your enemy is within the weapon's range.`

tip "Turret tracking"
	`The strategy that your fleet's turrets use when targeting hostiles. Focused tracking will target all turrets on a ship at the same hostile. Opportunistic tracking will cause turrets to target ships that they are nearest to aiming at, allowing multiple hostiles to be engaged at once.`

tip "Target asteroid based on"
	`The strategy that the "Select nearest asteroid" control uses for selecting asteroids. Proximity selects the nearest asteroid. Value selects the highest value asteroid.`

tip "Boarding target priority"
	`The strategy that the "Board selected ship" control uses for selecting ships when you have none targeted. Proximity selects the nearest ship. Value selects the highest value ship (with the value being estimated if you haven't scanned the outfits of the ship). Mixed accounts for the value divided by the distance to the ship.`

tip "Escorts expend ammo"
	`The strategy that your escorts use for determining when to fire their secondary weapons. Able to be toggled by the "Fleet: Toggle ammo usage" control. The frugal setting only fires secondary weapons when your escort's HP is low or the hostiles in the system are stronger than your fleet and friendlies.`

tip "Flotsam collection"
	`Control which of your ships can pick up cargo floating in space.`

tip "Repair fighters in"
	`The strategy used for repairing carried ships (e.g. fighters, drones) in your fleet while they are docked with their carrier. Series repairs the highest HP ship until it is fully repaired, then moves on to the next one. Parallel repairs the lowest HP ship at all times so that all ships increase in HP together.`

tip "Fighters transfer cargo"
	`Fighters transfer any cargo that they have to their carried ship when they dock.`

tip "Rehire extra crew when lost"
	`Rehires extra crew whenever you land if you lost additional (non-required) crew while in flight.`

tip "Automatically unpark flagship"
	`Automatically unpark a ship dragged to the first position in the ship list, and make it your flagship.`
	
tip "Deadline blink by distance"
	`For rush missions, subtract the distance to the destination from the deadline to determine how fast to blink the map marker.`

tip "Hide unexplored map regions"
	`Creates a dark shroud over regions of the galaxy that you haven't explored yet. The shroud is lifted as you explore systems.`

tip "Show escort systems on map"
	`If you have escorts, marks systems with escorts in them on the star map.`

tip "Show stored outfits on map"
	`If you have outfits stored on a planet, marks systems with stored outfits on the star map.`

tip "System map sends move orders"
	`Right-click on a location in the system mini-map on the galaxy map to send your escorts to that location in the selected system.`

tip "Always underline shortcuts"
	`Always underline the shortcut key for any buttons. Holding the alt key in any panel will also underline the button shortcut keys if this setting is off.`

tip "Reactivate first-time help"
	`Reactivate the first-time help dialogs.`

tip "Interrupt fast-forward"
	`Disable fast-forward whenever you land or when a conversation, dialog, or other panel appears while in flight.`

tip "Landing zoom"
	`Apply a cinematic zoom in and out when you are landing and taking off.`

tip "Scroll speed"
	`The speed of scrolling in panels that can scroll.`

tip "Date format"
	`The format that dates in the game are displayed in.`

tip "Show parenthesis"
	`Toggle parenthesis around the trade prices in the ports map mode.`

tip "Notify on destination"
	`If you enter a system with a planet you must land on for a mission, plays a notification sound.`<|MERGE_RESOLUTION|>--- conflicted
+++ resolved
@@ -854,34 +854,6 @@
 
 # Shop Tips:
 tip "outfitter: b"
-<<<<<<< HEAD
-	`_Buy from outfitter and install on ship.`
-
-tip "outfitter: s"
-	`_Sell from cargo, storage or ship, in that order.`
-
-tip "outfitter: i"
-	`_Install on ship from cargo or storage, in that order.`
-
-tip "outfitter: u"
-	`_Uninstall from ship to storage or move outfits from cargo to storage, in that order.`
-
-tip "outfitter: c"
-	`Transfer to _cargo from planetary storage if possible, else buy from outfitter and place in cargo.`
-
-tip "outfitter: r"
-	`_Retain in storage from cargo if available, otherwise uninstall from ship to retain in storage.`
-
-tip "shipyard: b"
-	`_Buy <multiplier> of this ship.`
-
-tip "shipyard: s"
-	`_Sell the selected ships and their outfits.`
-
-tip "shipyard: r"
-	`Sell the h_ulls of the selected ships, but _retain the outfits in storage.`
-
-=======
 	`Buy from outfitter and install on ship.`
 
 tip "outfitter: s"
@@ -907,7 +879,6 @@
 
 tip "shipyard: r"
 	`Sell the hulls of the selected ships, but retain the outfits in storage.`
->>>>>>> ac86c682
 
 
 
