# Copyright (c) 2016 by Michael Zahniser
#
# Endless Sky is free software: you can redistribute it and/or modify it under the
# terms of the GNU General Public License as published by the Free Software
# Foundation, either version 3 of the License, or (at your option) any later version.
#
# Endless Sky is distributed in the hope that it will be useful, but WITHOUT ANY
# WARRANTY; without even the implied warranty of MERCHANTABILITY or FITNESS FOR A
# PARTICULAR PURPOSE. See the GNU General Public License for more details.
#
# You should have received a copy of the GNU General Public License along with
# this program. If not, see <https://www.gnu.org/licenses/>.

# Fleet management:
tip "parked"
	`(parked)`



# Outfit and ship attributes:
tip "acceleration:"
	`How quickly this ship gains speed. The higher a ship's mass (including the mass of any cargo or fighters it is carrying), the slower it accelerates.`

tip "acceleration multiplier:"
	`Modifies the ship's acceleration by the given factor.`

tip "active cooling:"
	`Cooling provided per second when running at full strength. Active cooling requires energy, but if your heat level is low it runs at a lower cooling rate and lower energy draw. The amount of cooling is proportional to the temperature of your ship, reaching the full level only if you are about to overheat.`

tip "afterburner energy:"
	`Energy consumed per second when firing this afterburner.`

tip "afterburner shields:"
	`Shield damage dealt to the ship per second when firing this afterburner.`

tip "afterburner hull:"
	`Hull damage dealt to the ship per second when firing this afterburner.`

tip "afterburner fuel:"
	`Fuel consumed per second when firing this afterburner.`

tip "afterburner discharge:"
	`Accumulated shield discharging per second when firing this afterburner.`

tip "afterburner corrosion:"
	`Accumulated hull corrosion per second when firing this afterburner.`

tip "afterburner ion:"
	`Accumulated ionization per second when firing this afterburner.`

tip "afterburner scramble:"
	`Accumulated scrambling per second when firing this afterburner.`

tip "afterburner leakage:"
	`Accumulated leaking fuel per second when firing this afterburner.`

tip "afterburner burn:"
	`Accumulated exothermic interactions per second when firing this afterburner.`

tip "afterburner slowing:"
	`Accumulated engine interference per second when firing this afterburner.`

tip "afterburner disruption:"
	`Accumulated shield interference per second when firing this afterburner.`

tip "afterburner heat:"
	`Heat created per second when firing this afterburner.`

tip "afterburner thrust:"
	`Thrust produced by this afterburner.`

tip "asteroid scan power:"
	`Allows scanning of asteroids. The range of this asteroid scanner is proportional to the square root of this value.`

tip "atmosphere scan:"
	`This type of scanning cannot be performed by your ship, but this outfit might be useful for certain missions.`

tip "automaton:"
	`A ship with this attribute does not need any crew to operate, even if it has outfits that normally require additional crew. However, you cannot use it as your flagship in this state.`

tip "bunks:"
	`The number of people (passengers or crew) your ship can hold.`

tip "burn protection:"
	`Protection provided against burn damage. If you add more than one outfit with this attribute, each additional one is less effective: a total value of 1 results in a 1 percent reduction in burn damage, while a total value of 11 only results in a 10 percent reduction.`

tip "burn resistance:"
	`Burn damage resisted per second.`

tip "burn resistance energy:"
	`Energy consumed per second when resisting burn damage.`

tip "burn resistance fuel:"
	`Fuel consumed per second when resisting burn damage.`

tip "burn resistance heat:"
	`Heat generated per second when resisting burn damage.`

tip "capture attack:"
	`Increases the "strength" of one crew member when attacking another ship to capture it. Each crew member can only wield one weapon at a time, but they will use whichever weapons provide the highest power.`

tip "capture defense:"
	`Increases the "strength" of one crew member when defending against an attempt to capture this ship. Each crew member can only wield one weapon at a time, but they will use whichever weapons provide the highest power.`

tip "cargo:"
	`Tons of cargo this ship is carrying right now, out of its maximum.`

tip "cargo scan:"
	`Allows scanning of your target ship's cargo from up to this distance away.`

tip "cargo scan power:"
	`Allows scanning of your target ship's cargo. The range of this cargo scanner is proportional to the square root of this value.`

tip "cargo scan speed:"
	`Determines how long it takes to perform a cargo scan. A higher value will correspond to a quicker scan.`

tip "cargo scan efficiency:"
	`The maximum speed of this cargo scanner is proportional to the square root of this value. The observed scan speed will be impacted by multiple factors. Targets which are farther away or have a larger cargo hold will take longer to scan.`

tip "cargo scan opacity:"
	`Increases the time required for other ships to perform a cargo scan of this ship. A value of one has the same influence on the time taken as adding one more ton of cargo space to scan.`

tip "cargo space:"
	`Tons of cargo (commodities, mission cargo, and plundered outfits) this ship can carry.`

tip "cargo space needed:"
	`Tons of cargo space this outfit uses up.`

tip "cloak:"
	`This outfit allows your ship to cloak. The value represents how long it takes to fully activate or deactivate cloaking. Ships cannot fire while cloaked, except if they have the related "cloaked firing" attribute.`

tip "cloak by mass:"
	`This outfit allows your ship to cloak. The value represents how long it takes to fully activate or deactivate cloaking for a ship with 1000 mass. The higher a ship's mass, the slower the cloak works, the lower its mass, the faster the cloak works. Ships cannot fire while cloaked, except if they have the related "cloaked firing" attribute.`

tip "cloaking energy:"
	`Energy consumed per second when cloaked.`

tip "cloaking fuel:"
	`Fuel consumed per second when cloaked.`
	
tip "cloaking heat:"
	`Heat generated per second when cloaked.`

tip "cloaking shields:"
	`Shields consumed per second while cloaked.`

tip "cloaking shield delay:"
	`This ship is unable to regenerate shields whilst cloaked, instead its shield regeneration will suffer a delay that will grow the longer it is cloaked`

tip "cloaking hull:"
	`Hull consumed per second while cloaked.`

tip "cloaking repair delay:"
	`This ship is unable to regenerate hull whilst cloaked, instead its hull regeneration will suffer a delay that will grow the longer it is cloaked.`

tip "cloak hull protection:"
	`Protection against weapons that do hull damage when the cloak is active. If you add more than one outfit with this attribute, each additional one is less effective: a total value of 1 results in a 1 percent reduction in hull damage, while a total value of 11 only results in a 10 percent reduction.`

tip "cloak shield protection:"
	`Protection against weapons that do shield damage when the cloak is active. If you add more than one outfit with this attribute, each additional one is less effective: a total value of 1 results in a 1 percent reduction in shield damage, while a total value of 11 only results in a 10 percent reduction.`

tip "cloak phasing:"
	`When cloaked, weapons cannot affect this ship, and pass right through.`

tip "cloaked firing:"
	`This device is so efficient at hiding you that you may shoot when cloaking, losing this amount of cloaking in the process, before being cloaked again. A negative value means shooting does not even hinder your cloak.`

tip "cloak hull threshold:"
	`If you have hull lower than this value (seen as a % between 0 and 1) the cloaking device can no longer operate.`

tip "cooling:"
	`Heat dissipated per second. This is for when your ship's built-in heat dissipation is not sufficient to keep it from overheating.`

tip "cooling energy:"
	`Energy consumed per second when active cooling is running at full strength (because your ship's temperature is approaching the overheating threshold).`

tip "cooling inefficiency:"
	`Interference with your ship's cooling abilities. Its cooling systems will only be about 75% effective at a cooling inefficiency of 5, and 30% at an inefficiency of 10.`

tip "corrosion protection:"
	`Protection provided against corrosion damage. If you add more than one outfit with this attribute, each additional one is less effective: a total value of 1 results in a 1 percent reduction in corrosion damage, while a total value of 11 only results in a 10 percent reduction.`

tip "corrosion resistance:"
	`Corrosion damage resisted per second.`

tip "corrosion resistance energy:"
	`Energy consumed per second when resisting corrosion damage.`

tip "corrosion resistance fuel:"
	`Fuel consumed per second when resisting corrosion damage.`

tip "corrosion resistance heat:"
	`Heat generated per second when resisting corrosion damage.`

tip "cost:"
	`Cost, in credits. If you have sold any used (depreciated) items today, you can buy them back for the same price you sold them for.`

tip "discharge protection:"
	`Protection provided against shield discharge damage. If you add more than one outfit with this attribute, each additional one is less effective: a total value of 1 results in a 1 percent reduction in discharge damage, while a total value of 11 only results in a 10 percent reduction.`

tip "discharge resistance:"
	`How much shield discharge damage this ship can resist per second.`

tip "discharge resistance energy:"
	`Energy consumed per second when resisting discharge damage.`

tip "discharge resistance fuel:"
	`Fuel consumed per second when resisting discharge damage.`

tip "discharge resistance heat:"
	`Heat generated per second when resisting discharge damage.`

tip "disruption protection:"
	`Protection provided against shield disruption damage. If you add more than one outfit with this attribute, each additional one is less effective: a total value of 1 results in a 1 percent reduction in disruption damage, while a total value of 11 only results in a 10 percent reduction.`

tip "disruption resistance:"
	`Shield disruption damage resisted per second.`

tip "disruption resistance energy:"
	`Energy consumed per second when resisting disruption damage.`

tip "disruption resistance fuel:"
	`Fuel consumed per second when resisting disruption damage.`

tip "disruption resistance heat:"
	`Heat generated per second when resisting disruption damage.`

tip "drag:"
	`Limits the maximum speed of a ship.`
	
tip "drag reduction:"
	`Reduces drag. If you add more than one outfit with this attribute, each additional one is less effective: a total value of 1 results in a 1 percent reduction in drag, while a total value of 11 only results in a 10 percent reduction.`

tip "drone bays:"
	`The number of ships from the "Drone" category that this ship can carry.`

tip "energy capacity:"
	`The amount of energy this outfit adds to your ship's energy capacity. This allows you to temporarily use more power than your generators produce.`

tip "energy consumption:"
	`Energy consumed per second while in flight.`
	
tip "energy generation:"
	`Energy generated per second. If your ship has weapons other than beam weapons, you will probably also need batteries to store energy in.`

tip "engine capacity needed:"
	`Tons of engine space this outfit takes up.`

tip "    engine capacity:"
	`Tons of engines this ship can hold. (To install an engine, you must also have enough total outfit space available.)`

tip "energy protection:"
	`Protection provided against energy damage. If you add more than one outfit with this attribute, each additional one is less effective: a total value of 1 results in a 1 percent reduction in energy damage, while a total value of 11 only results in a 10 percent reduction.`

tip "fighter bays:"
	`The number of ships from the "Fighter" category that this ship can carry.`

tip "flotsam chance:"
	`The chance that this outfit will drop as flotsam when the ship it is installed on is destroyed.`

tip "force protection:"
	`Protection provided against hit force. If you add more than one outfit with this attribute, each additional one is less effective: a total value of 1 results in a 1 percent reduction in hit force, while a total value of 11 only results in a 10 percent reduction.`

tip "fuel:"
	`This ship's current fuel amount. An ordinary hyperdrive jump consumes 100 fuel.`

tip "fuel capacity:"
	`The amount of fuel this ship can hold. An ordinary hyperdrive jump consumes 100 fuel. Fuel is replenished for free when you land on an inhabited planet.`

tip "fuel consumption:"
	`Fuel consumed per second when in flight.`
	
tip "fuel energy:"
	`Energy produced per second when consuming fuel.`
	
tip "fuel generation:"
	`Fuel generated per second.`
	
tip "fuel heat:"
	`Heat produced per second when consuming fuel.`

tip "fuel protection:"
	`Protection provided against fuel damage. If you add more than one outfit with this attribute, each additional one is less effective: a total value of 1 results in a 1 percent reduction in fuel damage, while a total value of 11 only results in a 10 percent reduction.`

tip "gun ports needed:"
	`This weapon uses up a gun port. Guns always fire straight forward; turrets fire in the direction of your currently selected target.`

tip "gun ports free:"
	`How many guns this ship can hold. This includes most missiles and secondary weapons that fire straight forward.`

tip "heat dissipation:"
	`How effectively this ship radiates excess heat.`

tip "heat generation:"
	`Heat generated per second. Heat generation can be offset by "cooling" outfits. If your ship exceeds its maximum heat, it must temporarily shut down to cool itself off.`

tip "heat protection:"
	`Protection provided against heat damage. If you add more than one outfit with this attribute, each additional one is less effective: a total value of 1 results in a 1 percent reduction in heat damage, while a total value of 11 only results in a 10 percent reduction.`

tip "heat capacity:"
	`Increases the maximum heat this ship is able to withstand before becoming overheated. A value of one has the same influence on a ship's maximum heat as one ton of mass, without the effects that mass has on movement.`

tip "hull (repair):"
	`Total hull strength and repair rate per second. The smallest of ships are disabled when their hull strength drops below about 45%, while very large ships are disabled at close to 10%.`

tip "hull:"
	`Total hull strength. Ships with a higher hull strength are able to take more damage as a proportion of their total strength before being disabled; the smallest of ships are disabled when their hull strength drops below about 45%, while very large ships are disabled at close to 10%.`

tip "hull energy:"
	`Energy consumed per second when repairing the hull.`

tip "delayed hull energy:"
	`Additional energy consumed per second when repairing the hull after the repair delay period.`

tip "hull energy multiplier:"
	`Modifies the energy consumed when repairing the hull by the given factor.`

tip "hull fuel:"
	`Fuel consumed per second when repairing the hull.`

tip "delayed hull fuel:"
	`Additional fuel consumed per second when repairing the hull after the repair delay period.`

tip "hull fuel multiplier:"
	`Modifies the fuel consumed when repairing the hull by the given factor.`

tip "hull heat:"
	`Heat produced per second when repairing the hull.`

tip "delayed hull heat:"
	`Additional heat produced per second when repairing the hull after the repair delay period.`

tip "hull heat multiplier:"
	`Modifies the heat produced when repairing the hull by the given factor.`

tip "hull multiplier:"
	`Modifies the ship's total hull strength by the given factor.`

tip "hull repair rate:"
	`Amount of hull strength that can be repaired per second. Repairs usually consume energy and may generate heat as well.`

tip "delayed hull repair rate:"
	`Additional hull strength that can be repaired per second after the repair delay period.`

tip "repair delay:"
	`The number of seconds it takes for additional hull repairs to begin after taking hull damage.`

tip "disabled repair delay:"
	`The number of seconds it takes for hull repairs to begin after being disabled.`
	
tip "disabled recovery time:"
	`The number of seconds it takes for a disabled ship to repair itself.`
	
tip "disabled recovery energy:"
	`The energy cost required for a disabled ship to repair itself.`

tip "disabled recovery fuel:"
	`The fuel cost required for a disabled ship to repair itself.`
	
tip "disabled recovery heat:"
	`The heat applied when a disabled ship repairs itself.`

tip "disabled recovery ionization:"
	`The ion damage applied when a disabled ship repairs itself.`

tip "disabled recovery scrambling:"
	`The scrambling damage applied when a disabled ship repairs itself.`

tip "disabled recovery disruption:"
	`The disruption damage applied when a disabled ship repairs itself.`

tip "disabled recovery slowing:"
	`The slowing damage applied when a disabled ship repairs itself.`

tip "disabled recovery discharge:"
	`The discharge damage applied when a disabled ship repairs itself.`

tip "disabled recovery corrosion:"
	`The corrosion damage applied when a disabled ship repairs itself.`

tip "disabled recovery leak:"
	`The leak damage applied when a disabled ship repairs itself.`
	
tip "disabled recovery burning:"
	`The burning damage applied when a disabled ship repairs itself.`

tip "absolute threshold:"
	`The remaining hull strength at which the ship becomes disabled. This attribute takes priority over other attributes that change the disabled threshold.`

tip "hull threshold:"
	`Modifies the hull strength value at which the ship will become disabled.`

tip "threshold percentage:"
	`Modifies the percentage of the remaining hull strength at which the ship will become disabled.`

tip "hull protection:"
	`Protection provided against hull damage. If you add more than one outfit with this attribute, each additional one is less effective: a total value of 1 results in a 1 percent reduction in hull damage, while a total value of 11 only results in a 10 percent reduction.`

tip "hull repair multiplier:"
	`Modifies the amount of hull strength repaired per second by the given factor.`

tip "cloaked repair multiplier:"
	`Modifies the amount of hull strength repaired per second by the given factor while a cloaking device is active.`

tip "illegal:"
	`Amount of credits you can be fined for carrying this outfit.`

tip "income:"
	`Amount of credits received per day when you own this outfit, even if it is not in active use.`
	
tip "inertia reduction:"
	`Reduces effective ship mass. If you add more than one outfit with this attribute, each additional one is less effective: a total value of 1 results in a 1 percent reduction in inertia, while a total value of 11 only results in a 10 percent reduction.`

tip "ion protection:"
	`Protection provided against ion damage. If you add more than one outfit with this attribute, each additional one is less effective: a total value of 1 results in a 1 percent reduction in ion damage, while a total value of 11 only results in a 10 percent reduction.`

tip "scramble protection:"
	`Protection provided against scrambling damage. If you add more than one outfit with this attribute, each additional one is less effective: a total value of 1 results in a 1 percent reduction in scramble damage, while a total value of 11 only results in a 10 percent reduction.`

tip "ion resistance:"
	`Ion damage resisted per second.`

tip "ion resistance energy:"
	`Energy consumed per second when resisting ion damage.`

tip "ion resistance fuel:"
	`Fuel consumed per second when resisting ion damage.`

tip "ion resistance heat:"
	`Heat generated per second when resisting ion damage.`

tip "landing speed:"
	`Speed at which this ship appears to land or travel through a wormhole.`

tip "scramble resistance:"
	`Scrambling damage resisted per second.`

tip "scramble resistance energy:"
	`Energy consumed per second when resisting scrambling damage.`

tip "scramble resistance fuel:"
	`Fuel consumed per second when resisting scrambling damage.`

tip "scramble resistance heat:"
	`Heat generated per second when resisting scrambling damage.`

tip "jump speed:"
	`The maximum velocity the ship can jump at.`

tip "hyperdrive fuel:"
	`Fuel consumed when jumping between systems using this hyperdrive.`

tip "jump drive fuel:"
	`Fuel consumed when jumping between systems using this jump drive.`

tip "jump range:"
	`The maximum distance this drive can jump.`

tip "jump mass cost:"
	`Fuel consumed per 100 tons of mass when jumping. Additive with jump fuel.`

tip "jump base mass:"
	`Modifies the impact your ship's mass has on the jump mass cost. Ships below this mass will have a cheaper jump cost than the base jump fuel cost, while ships above this mass will have more expensive jumps.`

tip "leak protection:"
	`Protection provided against leak damage. If you add more than one outfit with this attribute, each additional one is less effective: a total value of 1 results in a 1 percent reduction in leak damage, while a total value of 11 only results in a 10 percent reduction.`

tip "leak resistance:"
	`Leak damage resisted per second.`

tip "leak resistance energy:"
	`Energy consumed per second when resisting leak damage.`

tip "leak resistance fuel:"
	`Fuel consumed per second when resisting leak damage.`

tip "leak resistance heat:"
	`Heat generated per second when resisting leak damage.`

tip "maintenance costs:"
	`Credits spent per day to maintain this outfit. Even if a ship is parked or an outfit is in cargo, you still need to pay for its maintenance.`

tip "map:"
	`The number of star systems included in this map.`

tip "mass with no cargo:"
	`Mass of this ship when not carrying any cargo or fighters. Cargo increases mass, which reduces acceleration and turn rate and increases maximum heat before overheating.`

tip "mass:"
	`Mass, in tons. A ship's mass determines how fast it turns and accelerates and its maximum heat before overheating.`

tip "max speed:"
	`The maximum speed of this ship when using thrusters. Excludes the effect of afterburners, unless there are no normal thrusters installed.`

tip "movement:"
	`How quickly this ship can accelerate and turn.`

tip "movement (full - no cargo):"
	`How quickly this ship can accelerate and turn when its cargo hold is full versus when it is empty.`

tip "operating costs:"
	`Credits spent per day to maintain this outfit when it is in active use.`

tip "operating income:"
	`Credits received per day when this outfit is in active use.`

tip "outfit scan:"
	`Allows scanning of your target ship's outfits from up to this distance away.`

tip "outfit scan power:"
	`Allows scanning of your target ship's outfits. The range of this outfit scanner is proportional to the square root of this value.`

tip "outfit scan speed:"
	`Determines how long it takes to perform an outfit scan. A higher value will correspond to a quicker scan.`

tip "outfit scan efficiency:"
	`The maximum speed of this outfit scanner is proportional to the square root of this value. The observed scan speed will be impacted by multiple factors. Targets which are farther away or have a larger outfit capacity will take longer to scan.`

tip "outfit scan opacity:"
	`Increases the time required for other ships to perform an outfit scan of this ship. A value of one has the same influence on the time taken as adding one more ton of outfit space to scan.`

tip "outfit space added:"
	`Tons of general-purpose space this outfit provides.`

tip "outfit space needed:"
	`Tons of general-purpose space this outfit uses up. Some outfits also use up weapon space or engine space.`

tip "outfit space free:"
	`Tons of space this ship has for outfits (including weapons and engines).`

tip "overheat damage rate:"
	`Hull damage taken per second when overheated. Overheat damage scales with how far past the overheat threshold the ship is.`

tip "overheat damage threshold:"
	`Increases the percentage past overheated at which point overheat damage begins.`

tip "optical jamming:"
	`Reduces the ability of optical-guided missiles to track your ship, which is mostly useful for larger ships. The more optical jamming is installed, the greater the distance at which missiles can be jammed, and the greater the chance that a jammed missile will fly off in a random direction.`

tip "piercing:"
	`Percentage of this weapon's damage that leaks through to the hull while the target's shields are still active.`

tip "piercing protection:"
	`Protection provided against piercing weapons. If you add more than one outfit with this attribute, each additional one is less effective: a total value of 1 results in a 1 percent reduction in piercing effectiveness, while a total value of 11 only results in a 10 percent reduction.`

tip "piercing resistance:"
	`Piercing damage resisted on all incoming projectiles, preventing damage from leaking through the shields to the hull.`

tip "radar jamming:"
	`Reduces the ability of radar-guided missiles to track your ship. The more radar jamming is installed, the greater the distance at which missiles can be jammed, and the greater the chance that a jammed missile will fly off in a random direction.`

tip "ramscoop:"
	`Replenishes fuel by harvesting the stellar wind. Ramscoops are more effective when closer to a star. If you add more than one ramscoop, each additional one is less effective: you need four ramscoops to achieve double the recharge rate that one ramscoop provides.`

tip "required crew / bunks:"
	`Crew members required to operate this ship, and the total number bunks available. Extra bunks can be used for passengers or extra crew.`

tip "required crew:"
	`Changes the number of crew members this ship requires by this amount.`

tip "reverse thrust:"
	`Reverse thrust generated by engines. Reverse thrust allows a ship to slow down without needing to turn around.`

tip "reverse thrusting energy:"
	`Energy consumed per second when firing reverse thrusters.`

tip "reverse thrusting heat:"
	`Heat produced per second when firing reverse thrusters.`

tip "reverse thrusting shields:"
	`Shield damage dealt to the ship per second when firing reverse thrusters.`

tip "reverse thrusting hull:"
	`Hull damage dealt to the ship per second when firing reverse thrusters.`

tip "reverse thrusting fuel:"
	`Fuel consumed per second when firing reverse thrusters.`

tip "reverse thrusting discharge:"
	`Accumulated shield discharging per second when firing reverse thrusters.`

tip "reverse thrusting corrosion:"
	`Accumulated hull corrosion per second when firing reverse thrusters.`

tip "reverse thrusting ion:"
	`Accumulated ionization per second when firing reverse thrusters.`

tip "reverse thrusting scramble:"
	`Accumulated scrambling per second when firing reverse thrusters.`

tip "reverse thrusting leakage:"
	`Accumulated leaking fuel per second when firing reverse thrusters.`

tip "reverse thrusting burn:"
	`Accumulated exothermic interactions per second when firing reverse thrusters.`

tip "reverse thrusting slowing:"
	`Accumulated engine interference per second when firing reverse thrusters.`

tip "reverse thrusting disruption:"
	`Accumulated shield interference per second when firing reverse thrusters.`

tip "scan interference:"
	`Ability to evade detection when a ship is carrying illegal outfits or cargo. Interference of 1 blocks 50% of scan attempts; 3 blocks 75%, and 9 blocks 90%.`

tip "scram drive:"
	`Allows you to jump without coming to a stop, as long as your velocity is within this range of being lined up with the direction you are jumping in.`

tip "self destruct:"
	`The chance of this ship self-destructing when you try to board or capture it.`

tip "sells for:"
	`What this outfit will sell for, in credits. Outfits and ships will depreciate (lose resale value) over time, and plunder always starts out fully depreciated.`

tip "shield energy:"
	`Energy consumed per second when recharging shields.`

tip "delayed shield energy:"
	`Additional energy consumed per second when recharging shields after the shield delay period.`

tip "shield energy multiplier:"
	`Modifies the energy consumed when recharging shields by the given factor.`

tip "shield fuel:"
	`Fuel consumed per second when recharging shields.`

tip "delayed shield fuel:"
	`Additional fuel consumed per second when recharging shields after the shield delay period.`

tip "shield fuel multiplier:"
	`Modifies the fuel consumed when recharging shields by the given factor.`

tip "shield heat:"
	`Heat produced per second when recharging shields.`

tip "delayed shield heat:"
	`Additional heat produced per second when recharging shields after the shield delay period.`

tip "shield heat multiplier:"
	`Modifies the heat produced when recharging shields by the given factor.`

tip "shield generation:"
	`Shield points recharged per second. Recharging shields usually consumes energy, and may also produce heat.`

tip "delayed shield generation:"
	`Additional shield points recharged per second after the shield delay period.`

tip "shield generation multiplier:"
	`Modifies the amount of shield points recharged per second by the given factor.`

tip "cloaked regen multiplier:"
	`Modifies the amount of shield points recharged per second by the given factor while a cloaking device is active.`

tip "high shield permeability:"
	`This percentage of all incoming damage bypasses shields and applies directly to the hull when at full shields.`

tip "low shield permeability:"
	`This percentage of all incoming damage will bypass shields and apply directly to the hull as shields approach zero.`

tip "cloaked shield permeability:"
	`This percentage of all incoming damage will bypass shields and apply directly to the hull while you are cloaked.`

tip "shields (charge):"
	`Total shield strength and regeneration rate per second.`

tip "shields:"
	`Total shield strength. Most weapons cannot damage your hull until your shields are depleted. Some weapon effects, such as heat damage, become more severe once shields are down.`

tip "shield multiplier:"
	`Modifies the ship's total shield strength by the given factor.`

tip "shield delay:"
	`The number of seconds it takes for additional shield generation to begin after taking shield damage.`

tip "depleted shield delay:"
	`The number of seconds it takes for additional shield generation to begin after your shields have been depleted.`

tip "shield protection:"
	`Protection against shield damage. If you add more than one outfit with this attribute, each additional one is less effective: a total value of 1 results in a 1 percent reduction in shield damage, while a total value of 11 only results in a 10 percent reduction.`

tip "silent jumps:"
	`Prevents a ship from making hyperdrive or jump drive sounds when entering or leaving a system.`

tip "silent scans:"
	`Prevents a ship from emitting scan sounds.`

tip "slowing protection:"
	`Protection against slowing damage. If you add more than one outfit with this attribute, each additional one is less effective: a total value of 1 results in a 1 percent reduction in slowing damage, while a total value of 11 only results in a 10 percent reduction.`

tip "slowing resistance:"
	`Slowing damage resisted per second.`

tip "slowing resistance energy:"
	`Energy consumed per second when resisting slowing damage.`

tip "slowing resistance fuel:"
	`Fuel consumed per second when resisting slowing damage.`

tip "slowing resistance heat:"
	`Heat generated per second when resisting slowing damage.`

tip "solar collection:"
	`Energy produced depending on how far this ship is from the star at the center of the system.`

tip "solar heat:"
	`Heat produced depending on how far this ship is from the star at the center of the system.`

tip "strategic scan power:"
	`Strategic scanners allow you to view your current target's distance from you, maximum gun range, maximum turret range, current speed, maximum acceleration, and turning speed when it is within range. The range is proportional to the square root of this value.`

tip "tactical scan power:"
	`Tactical scanners allow you to view your current target's crew complement, fuel, heat, and energy levels when it is within range. The range is proportional to the square root of this value.`

tip "acceleration scan power:"
	`Mobility scanners allow you to view your current target's current maximum acceleration when it is within range. The range is proportional to the square root of this value.`

tip "crew scan power:"
	`Crew scanners allow you to view your current target's crew complement when it is within range. The range is proportional to the square root of this value.`

tip "energy scan power:"
	`Energy scanners allow you to view your current target's energy levels when it is within range. The range is proportional to the square root of this value.`

tip "fuel scan power:"
	`Fuel scanners allow you to view your current target's fuel levels when it is within range. The range is proportional to the square root of this value.`

tip "maneuver scan power:"
	`Maneuver scanners allow you to view your current target's current maximum turn speed when it is within range. The range is proportional to the square root of this value.`

tip "mobility scan power:"
	`Mobility scanners allow you to view your current target's current speed and maximum acceleration when it is within range. The range is proportional to the square root of this value.`

tip "range finder power:"
	`Range finders allow you to view the distance from the center of your ship to the center of your current target. There is no range limit.`

tip "thermal scan power:"
	`Thermal scanners allow you to view your current target's thermal level when it is within range. The range is proportional to the square root of this value.`

tip "velocity scan power:"
	`Mobility scanners allow you to view your current target's current speed when it is within range. The range is proportional to the square root of this value.`

tip "weapon scan power:"
	`Weapon scanners allow you to view your current target's weapons' maximum range when it is within scanner range. Specifically, it shows the longest range of all weapons in a gun hardpoint; and the longest range of all weapons in a turret hardpoint. These ranges include the weapon offset and thus show the maximum range from the center of the ship its shots can reach. The scanner range is proportional to the square root of this value.`


tip "thrust:"
	`Thrust produced by engines. Higher thrust increases a ship's acceleration and top speed. The more mass a ship has, the more thrust is needed to achieve the same acceleration.`

tip "thrusting energy:"
	`Energy consumed per second when firing thrusters.`

tip "thrusting heat:"
	`Heat generated per second when firing thrusters.`

tip "thrusting shields:"
	`Shield damage dealt to the ship per second when firing thrusters.`

tip "thrusting hull:"
	`Hull damage dealt to the ship per second when firing thrusters.`

tip "thrusting fuel:"
	`Fuel consumed per second when firing thrusters.`

tip "thrusting discharge:"
	`Accumulated shield discharging per second when firing thrusters.`

tip "thrusting corrosion:"
	`Accumulated hull corrosion per second when firing thrusters.`

tip "thrusting ion:"
	`Accumulated ionization per second when firing thrusters.`

tip "thrusting scramble:"
	`Accumulated scrambling per second when firing thrusters.`

tip "thrusting leakage:"
	`Accumulated leaking fuel per second when firing thrusters.`

tip "thrusting burn:"
	`Accumulated exothermic interactions per second when firing thrusters.`

tip "thrusting slowing:"
	`Accumulated engine interference per second when firing thrusters.`

tip "thrusting disruption:"
	`Accumulated shield interference per second when firing thrusters.`

tip "turn:"
	`Turning force produced by engines. The more mass a ship has, the more turning force is needed to achieve the same turn rate.`

tip "turning:"
	`Turn rate, in degrees per second. The higher a ship's mass (including the mass of any cargo or fighters it is carrying), the slower it turns.`

tip "turn multiplier:"
	`Modifies the ship's rate of turn by the given factor.`

tip "turning energy:"
	`Energy consumed per second when turning.`

tip "turning heat:"
	`Heat generated per second when turning.`

tip "turning shields:"
	`Shield damage dealt to the ship per second when turning.`

tip "turning hull:"
	`Hull damage dealt to the ship per second when turning.`

tip "turning fuel:"
	`Fuel consumed per second when turning.`

tip "turning discharge:"
	`Accumulated shield discharging per second when turning.`

tip "turning corrosion:"
	`Accumulated hull corrosion per second when turning.`

tip "turning ion:"
	`Accumulated ionization per second when turning.`

tip "turning scramble:"
	`Accumulated scrambling per second when turning.`

tip "turning leakage:"
	`Accumulated leaking fuel per second when turning.`

tip "turning burn:"
	`Accumulated exothermic interactions per second when turning.`

tip "turning slowing:"
	`Accumulated engine interference per second when turning.`

tip "turning disruption:"
	`Accumulated shield interference per second when turning.`

tip "turret mounts needed:"
	`This weapon can fire in any direction, tracking your currently selected target. It uses up one of your ship's turret mounts.`

tip "turret mounts free:"
	`How many turrets can be mounted on this ship. Turrets fire in the direction of the currently selected target, instead of firing straight forward like guns.`

tip "weapon capacity needed:"
	`Tons of weapon space this outfit takes up.`

tip "    weapon capacity:"
	`Tons of weapons this ship can hold. (To install a weapon, you must also have enough total outfit space available.)`

tip "scan brightness:"
	`Modifies the likelihood of this illegal outfit appearing on a cargo scan. The higher the brightness, the more likely a scan will pick it up. A scan brightness of 5 has as much a chance of being scanned as an outfit that is 5 tons.`

tip "scan concealment:"
	`Hides an equivalent mass of illegal cargo from cargo scans, preventing you from being fined for having it. A scan concealment of 10 would make up to 10 tons of illegal cargo not appear on cargo scans.`



# Shop Tips:
tip "outfitter: b"
	`Buy from outfitter and install on ship.`

tip "outfitter: s"
<<<<<<< HEAD
	`Sell from cargo, storage or ship, in that order.`
=======
	`Sell from cargo, storage, or ship, in that order.`
>>>>>>> ff1a8bd8

tip "outfitter: i"
	`Install on ship from cargo or storage, in that order.`

tip "outfitter: u"
<<<<<<< HEAD
	`Uninstall from ship to storage or move outfits from cargo to storage, in that order.`

tip "outfitter: c"
	`Transfer outfit from planetary storage to cargo if possible, else buy from outfitter and place in cargo.`
=======
	`Uninstall or move outfits from ship or cargo to storage, in that order.`

tip "outfitter: c"
	`Transfer outfit from planetary storage to cargo if possible, otherwise buy it from the outfitter.`
>>>>>>> ff1a8bd8

tip "outfitter: r"
	`Move outfit from cargo or ship into planetary storage, in that order.`

<<<<<<< HEAD
tip "shipyard: b"
	`Buy <multiplier> of this ship.`

tip "shipyard: s"
	`Sell the selected ships and their outfits.`

tip "shipyard: r"
	`Sell the hulls of the selected ships, but retain the outfits in storage.`

=======
>>>>>>> ff1a8bd8


# Sale labels:
tip "empty hull:"
	`Price the ship itself would sell for without any outfits installed.`

tip "  + outfits:"
	`Price that all this ship's outfits would sell for.`



# Ship heat and energy summary fields:
tip "idle:"
	`Energy and heat generated when this ship is idle, i.e. not firing weapons, turning, or thrusting.`

tip "moving:"
	`Energy consumed and heat generated when this ship is turning and thrusting. This is in addition to the "idle" amount.`

tip "firing:"
	`Energy consumed and heat generated when this ship is firing all its weapons. This is in addition to the "idle" amount.`

tip "shields / hull:"
	`Energy consumed and heat generated when this ship is recharging shields and repairing its hull at the same time. This is in addition to the "idle" amount.`

tip "repairing hull:"
	`Energy consumed and heat generated when this ship is repairing its hull. This is in addition to the "idle" amount.`

tip "charging shields:"
	`Energy consumed and heat generated when this ship is recharging its shields. This is in addition to the "idle" amount.`

tip "net change:"
	`The sum of the energy consumed and heat generated from the above energy and heat values. Represents the worst case scenario when all systems are active at once.`

tip "max:"
	`Energy storage capacity and maximum safe level for heat generation. Energy capacity allows a ship to temporarily draw more energy than it produces. The heat maximum is the highest your heat generation can be without eventually causing your ship to overheat.`



# Outfit categories:
tip "Guns:"
	`Weapons that are fixed in place (firing in the direction your ship is pointed) and that require no ammunition.`

tip "Turrets:"
	`Weapons that can fire in any direction and will track your currently selected target.`

tip "Secondary Weapons:"
	`Weapons that require ammunition (which must be purchased separately).`

tip "Ammunition:"
	`Outfits that serve as ammunition for other weapons. To fire this ammunition, you need a launcher of the appropriate type.`

tip "Systems:"
	`Outfits that occupy general space, not the space set aside for engines or weapons.`

tip "Power:"
	`Outfits that either supply energy, or store the energy that is generated.`

tip "Engines:"
	`Thrusters and steering systems, which affect how quickly your ship moves.`

tip "Hand to Hand:"
	`Weapons that your crew uses when trying to capture a ship.`

tip "Special:"
	`Items you can purchase or sell but that are not outfits that can be installed in a ship.`



# Weapon attributes:
tip "ammo:"
	`The type of outfits this weapon consumes when fired.`

tip "ammo usage:"
	`Units of ammo this weapon consumes when fired.`

tip "range:"
	`Total range of this weapon.`

tip "velocity:"
	`The initial velocity of projectiles fired by this weapon. Some weapons have projectiles that accelerate or decelerate from this initial value as they travel.`

tip "dropoff modifier:"
	`The multiplier applied to the damage of this weapon once its projectile has reached the maximum dropoff range.`

tip "dropoff range:"
	`The starting and ending range between which the damage of this weapon ramps from 100% to the displayed dropoff modifier.`

tip "shield damage / second:"
	`Shield damage dealt per second.`

tip "hull damage / second:"
	`Hull damage dealt per second.`

tip "minable damage / second:"
	`Minable damage dealt per second.`

tip "fuel damage / second:"
	`Fuel lost by the target per second when hit by this weapon. Only half as effective when the target's shields are up. A negative amount means fuel is added.`

tip "heat damage / second:"
	`Increases the target's heat by this amount per second. Only half as effective when the target's shields are up.`

tip "energy damage / second:"
	`Reduces the target's energy by this amount per second. Only half as effective when the target's shields are up.`

tip "ion damage / second:"
	`Reduces the target's energy. Only half as effective when the target's shields are up. Ionization slowly wears off over time.`

tip "scrambling damage / second:"
	`Increases the target's chance of weapon failure. Only half as effective when the target's shields are up. Scrambling slowly wears off over time.`

tip "slowing damage / second:"
	`Reduces the target's turn rate, acceleration, and top speed. Only half as effective when the target's shields are up. Slowing wears off over time.`

tip "disruption damage / second:"
	`Allows weapon damage to "leak through" to the hull even if shields are up. Shield disruption wears off over time, and adding additional shield disruption becomes more difficult as damage leaks past shields instead of disrupting them.`

tip "discharge damage / second:"
	`Shield damage dealt over time by this weapon per second.`

tip "corrosion damage / second:"
	`Hull damage dealt over time by this weapon per second.`

tip "leak damage / second:"
	`Fuel damage dealt over time by this weapon per second.`

tip "burn damage / second:"
	`Heat damage dealt over time by this weapon per second.`

tip "% shield damage / second:"
	`Shield damage dealt per second, as a percentage of the target's total shield strength.`

tip "% hull damage / second:"
	`Hull damage dealt per second, as a percentage of the target's total hull strength.`

tip "% minable damage / second:"
	`Minable damage dealt per second, as a percentage of the target's total health.`

tip "% fuel damage / second:"
	`Fuel loss caused per second as a percentage of the target's total fuel capacity. Only half as effective when the target's shields are up.`

tip "% heat damage / second:"
	`Increases the target's heat as a percentage of its maximum heat capacity by this amount per second. Only half as effective when the target's shields are up.`

tip "% energy damage / second:"
	`Reduces the target's energy as a percentage of its energy capacity by this amount per second. Only half as effective when the target's shields are up.`

tip "firing energy / second:"
	`Energy consumed per second.`

tip "firing heat / second:"
	`Heat generated per second.`

tip "firing fuel / second:"
	`Fuel consumed per second.`

tip "firing hull / second:"
	`Hull damage dealt to your ship per second.`

tip "firing shields / second:"
	`Shield damage dealt to your ship per second.`

tip "firing ion / second:"
	`Reduces energy levels for some time after this weapon is fired.`

tip "firing scramble / second:"
	`Increases the chance of weapon failure for some time after this weapon is fired.`

tip "firing slowing / second:"
	`Reduces the turn rate, acceleration, and top speed of the ship when this weapon is fired. Slowing wears off over time.`

tip "firing disruption / second:"
	`Disrupts the ship's shields after firing this weapon, allowing damage from hostile weapons to "leak through" to the hull even if shields are up. Shield disruption wears off over time, but imparting disruption on yourself does not lose effectiveness as your shields become more leaky.`

tip "firing discharge / second:"
	`Reduces shields for some time after this weapon is fired.`

tip "firing corrosion / second:"
	`Reduces hull for some time after this weapon is fired.`

tip "firing leak / second:"
	`Reduces fuel for some time after this weapon is fired.`

tip "firing burn / second:"
	`Increases heat for some time after this weapon is fired.`

tip "% firing energy / second:"
	`Energy consumed per second, as a percentage of your total energy capacity.`

tip "% firing heat / second:"
	`Increases your heat as a percentage of your maximum heat capacity by this amount per second.`

tip "% firing fuel / second:"
	`Fuel used or lost per second as a percentage of the ship's total fuel.`

tip "% firing hull / second:"
	`Hull damage dealt to your ship per second, as a percentage of your total hull strength.`

tip "% firing shields / second:"
	`Shield damage dealt to your ship per second, as a percentage of your total shield strength.`

tip "shots / second:"
	`Projectiles fired per second by this weapon. Weapons that fire continuously do not require batteries if the ship's energy generation per second is higher than the weapon's firing energy per second. Some continuous fire weapons only fire a fraction of the time, in which case the ship's energy production must be higher than the weapon's firing energy divided by the firing time to not require batteries.`

tip "turret turn rate:"
	`Degrees this turret can turn per second.`

tip "turret turn multiplier:"
	`Modifies the turret turn rate on this ship by the given factor.`

tip "arc:"
	`The angular range of protection provided by this weapon, in degrees.`

tip "homing type:"
	`How this projectile tracks its target. Projectiles with "direct" will fly straight at their target, while projectiles with "leading" will lead their trajectory.`

tip "tracking:"
	`This projectile's ability to maintain its target lock.`

tip "optical tracking:"
	`This projectile's ability to maintain an optical target lock, which depends on the size of the target; negatively affected by any potential optical jamming equipment.`

tip "infrared tracking:"
	`This projectile's ability to maintain an infrared target lock, which depends on the target ship's heat level and distance from the missile; IR-guided missiles become more accurate the closer they are to their targets.`

tip "radar tracking:"
	`This projectile's ability to maintain a radar target lock; negatively affected by the target ship's radar jamming equipment.`

tip "shield damage / shot:"
	`Shield damage dealt per shot.`

tip "hull damage / shot:"
	`Hull damage dealt per shot.`

tip "minable damage / shot:"
	`Damage dealt to minable objects per shot, in lieu of hull damage.`

tip "fuel damage / shot:"
	`Fuel lost by the target per shot when hit by this weapon. Only half as effective when the target's shields are up. A negative amount means fuel is added.`

tip "heat damage / shot:"
	`Increases the target ship's heat by this amount per shot. Only half as effective when the target's shields are up.`

tip "energy damage / shot:"
	`Reduces the target ship's energy by this amount per shot. Only half as effective when the target's shields are up.`

tip "ion damage / shot:"
	`Increases the target's ionization by this amount per shot. Only half as effective when the target's shields are up. Ionization reduces the target's energy, and slowly wears off over time.`

tip "scrambling damage / shot:"
	`Increases the target's chance of weapon failure. Only half as effective when the target's shields are up. Scrambling slowly wears off over time.`

tip "slowing damage / shot:"
	`Reduces the target's turn rate, acceleration, and top speed. Only half as effective when the target's shields are up. Slowing wears off over time.`

tip "disruption damage / shot:"
	`Allows weapon damage to "leak through" to the hull even if shields are up. Shield disruption wears off over time, and adding additional shield disruption becomes more difficult as damage leaks past shields instead of disrupting them.`

tip "discharge damage / shot:"
	`Shield damage dealt over time by this weapon per shot.`

tip "corrosion damage / shot:"
	`Hull damage dealt over time by this weapon per shot.`

tip "leak damage / shot:"
	`Fuel damage dealt over time by this weapon per shot.`

tip "burn damage / shot:"
	`Heat damage dealt over time by this weapon per shot.`

tip "% shield damage / shot:"
	`Shield damage dealt per shot, as a percentage of your target's total shield strength.`

tip "% hull damage / shot:"
	`Hull damage dealt per shot, as a percentage of your target's total hull strength.`

tip "% minable damage / shot:"
	`Minable damage dealt as a percentage of the target's total health, in lieu of relative hull damage being used.`

tip "% fuel damage / shot:"
	`Fuel loss caused per shot as a percentage of the target's total fuel capacity. Only half as effective when the target's shields are up.`

tip "% heat damage / shot:"
	`Increases the target ship's heat as a percentage of its maximum heat capacity by this amount per shot. Only half as effective when the target's shields are up.`

tip "% energy damage / shot:"
	`Reduces the target ship's energy as a percentage of its energy capacity by this amount per shot. Only half as effective when the target's shields are up.`

tip "firing energy / shot:"
	`Energy consumed per shot. A weapon will not fire if the ship's batteries do not have at least this amount of energy stored.`

tip "firing heat / shot:"
	`Heat generated per shot.`

tip "firing fuel / shot:"
	`Fuel consumed per shot.`

tip "firing hull / shot:"
	`Hull damage dealt to your ship per shot.`

tip "firing shields / shot:"
	`Shield damage dealt to your ship per shot.`

tip "firing ion / shot:"
	`Reduces the ship's energy. Ionization slowly wears off over time.`

tip "firing scramble / shot:"
	`Increases the chance of weapon failure for some time after this weapon is fired.`

tip "firing slowing / shot:"
	`Reduces the ship's turn rate, acceleration, and top speed. Slowing wears off over time.`

tip "firing disruption / shot:"
	`Allows weapon damage to "leak through" to the ship's hull even if shields are up. Shield disruption wears off over time, but imparting disruption on yourself does not lose effectiveness as your shields become more leaky.`

tip "firing discharge / shot:"
	`Shield damage dealt to your ship over time by this weapon per shot.`

tip "firing corrosion / shot:"
	`Hull damage dealt to your ship over time by this weapon per shot.`

tip "firing leak / shot:"
	`Fuel damage dealt to your ship over time per shot.`

tip "firing burn / shot:"
	`Heat damage dealt to your ship over time per shot.`

tip "% firing energy / shot:"
	`Energy consumed per shot, as a percentage of the ship's total energy capacity.`

tip "% firing heat / shot:"
	`Heat generated per shot, as a percentage of the ship's maximum heat capacity.`

tip "% firing fuel / shot:"
	`Fuel used or lost per shot, as a percentage of the ship's total fuel.`

tip "% firing hull / shot:"
	`Hull damage dealt to your ship per shot, as a percentage of your total hull strength.`

tip "% firing shields / shot:"
	`Shield damage dealt to your ship per shot, as a percentage of your total shield strength.`

tip "inaccuracy:"
	`Maximum inaccuracy of this weapon, in degrees. A value of one means the weapon's aim will be at most one degree off-target.`

tip "blast radius:"
	`Everything within this distance (including friendly ships) will be damaged when the weapon hits something.`

tip "missile strength:"
	`This projectile's resistance to anti-missile shots.`

tip "anti-missile:"
	`The power of the anti-missile shots. Higher values make it easier to destroy stronger projectiles.`

tip "tractor beam:"
	`The base velocity that this weapon pulls flotsam toward itself. Heavier flotsam is more difficult to pull.`

tip "mining precision:"
	`A measure of how well this weapon prevents damage to valuable materials while mining. Weapons with a positive precision result in higher yields, while a negative precision results in lower yields. Some minable objects are tougher than others, and are therefore less susceptible to having their yields altered.`



# Flight checks:
tip "overheating!"
	`This ship's outfits are producing so much heat that it will overheat the moment it takes off. You must either add more cooling or remove some of the outfits that are producing heat.`

tip "no energy!"
	`This ship does not have any source of energy to power its systems. You must install some sort of generator.`

tip "no fuel!"
	`This ship does not have enough fuel to provide energy to power its systems. You must increase the fuel capacity.`

tip "no thruster!"
	`This ship is unable to move. You must install thrusters.`

tip "no steering!"
	`This ship is unable to turn. You must install steering systems.`

tip "insufficient bunks?"
	`This ship does not have enough bunks for its crew. It could become unresponsive at random times.`

tip "insufficient heat?"
	`This ship is too cold to use some of its engines while idle. Its movement may be hindered if it does not have another way of generating heat.`

tip "afterburner only?"
	`This ship's only thruster is an afterburner. It may be unable to move if the afterburner runs out of fuel.`

tip "reverse only?"
	`This ship has a reverse thruster but no forward thruster. It could be very difficult to maneuver.`

tip "battery only?"
	`This ship has no means of generating energy. It could end up stranded and unable to move if its batteries are depleted.`

tip "limited thrust?"
	`This ship's energy supply is not sufficient to run the thrusters at full power. Its top speed and acceleration will be diminished.`

tip "limited turn?"
	`This ship's energy supply is not sufficient to run the steering at full power. Its turn rate will be diminished.`

tip "solar power?"
	`This ship is powered entirely by solar energy. It could be difficult to maneuver if you fly too far from the center of a star system, because your engines will only have a fraction of the power they require.`

tip "fuel?"
	`This ship consumes fuel, but has insufficient storage. If it took off, it would immediately run out of fuel.`

tip "no hyperdrive?"
	`This ship has no hyperdrive. If it took off, it would be unable to leave this star system.`

tip "no fuel?"
	`This ship has insufficient fuel capacity to make a hyperspace jump. If it took off, it would be unable to leave this star system.`

tip "no bays?"
	`There are insufficient bays available to carry this ship. If it took off, it would be unable to leave this star system.`

tip "insufficient energy to fire?"
	`This ship has insufficient energy storage to fire an installed weapon.`



# Boolean attributes:
tip "This outfit is considered an atrocity."
	`Governments that scan for illegal goods will attack you upon discovering this item in your possession in space, or arrest you if found when landed.`



# Controls
tip "Forward thrust"
	`Accelerate your flagship forward.`

tip "Turn left"
	`Turn your flagship left.`

tip "Turn right"
	`Turn your flagship right.`

tip "Reverse"
	`Turn your flagship opposite its current direction of flight. If reverse thrusters are installed, accelerate backwards.`
	`With <shift>, stop your ship.`

tip "Fire afterburner"
	`Fire your flagship's afterburner, if one is installed.`

tip "Auto steer"
	`If the "Automatic aiming" setting is off, activate automatic aiming when this key is held.`

tip "Land on planet / station"
	`Land on the selected planet. If no planet is selected, automatically selects a planet to land on, or attempts to land on the planet you are directly on top of if traveling at low speeds. If a planet is already selected, double tapping will cycle to the next planet.`

tip "Initiate hyperspace jump"
	`Initiate a hyperspace jump to follow your current travel plan. If you have no travel plan, initiates a jump nearest to your current facing angle. When held, commands your escorts to get ready to jump and only initiates the jump when released.`
	`With <shift>, your fleet will not jump until every ship in the fleet is ready for every system in the travel plan instead of needing to hold the key at each system.`

tip "View star map"
	`Open the star map panel.`

tip "View player info"
	`Open the player info panel.`

tip "Select nearest hostile ship"
	`Select the nearest hostile ship.`
	`With <shift>, select the nearest ship regardless of hostility.`

tip "Select next ship"
	`Select the next non-escort ship in the system, cycling through all ships.`
	`With <shift>, cycle through escorts.`

tip "Talk to selected ship"
	`Hail the selected ship or planet. If both a ship and planet are selected, hails the ship.`
	`With <shift>, hails the planet.`

tip "Board selected ship"
	`Board the selected ship. If no boardable ship is selected, selects a ship to board based on the "Boarding target priority" setting.`
	`With <shift>, selects an escort to board.`

tip "Select nearest asteroid"
	`Select the nearest asteroid based on the "Target asteroid based on" setting.`

tip "Scan selected ship"
	`Scan the selected ship, if you have outfit or cargo scanners installed.`

tip "Fire primary weapon"
	`Fire all of your flagship's primary weapons. The "automatic firing" setting will fire only those weapons that are within your target's range.`

tip "Toggle turret tracking"
	`Toggle the "Turret tracking" setting between "focused" and "opportunistic". See the "Turret tracking" setting tooltip on the Settings tab for more details.`

tip "Select secondary weapon"
	`Cycle to your flagship's next secondary weapon. After cycling through all secondary weapons individually, selects every secondary weapon at once, then selects no weapons.`

tip "Fire secondary weapon"
	`Fire your flagship's selected secondary weapon(s).`

tip "Toggle cloaking device"
	`Activate or deactivate your fleet's cloaking devices, if any are installed.`

tip "Turret aim override (hold)"
	`Turrets aim towards your cursor when this key is held. If the "Aim turrets with mouse" setting is enabled, it will do the opposite.`

tip "Mouse turning (hold)"
	`Cause your flagship to turn toward your mouse if this key is held. To have mouse turning always active, activate the "Control ship with mouse" setting. If that setting is active, holding this key deactivates mouse turning.`

tip "Show main menu"
	`Open the main menu.`

tip "Toggle fullscreen"
	`Toggle whether the game is in fullscreen mode.`

tip "Toggle fast-forward"
	`Toggle a 3x speed fast-forward. Fast-forward may be automatically deactivated by the "Interrupt fast-forward" setting. If the key is set to caps-lock then the caps-lock state will be used to determine the fast-forward state.`

tip "Pause"
	`Stop time in the game. You can still select ships, give commands, and interact with menus.`

tip "Show help"
	`Display the help dialogs that are relevant to your current UI panel and situation. Uses the same help dialogs from the "Reactivate first-time help" setting, forcing them to appear even if they have already appeared before.`

tip "View message log"
	`Open the log panel containing status messages and hails from other ships received since the current pilot was loaded.`

tip "Deploy / recall fighters"
	`Deploy or recall carried ships (e.g. fighters, drones) in your fleet. Requires carriers with space to hold the carried ships.`

tip "Fleet: Fight my target"
	`Command your entire fleet to focus fire on the selected target. If only some escorts are selected, only sends the command to those escorts. This command can also be sent by right clicking on a hostile ship.`

tip "Fleet: Toggle hold fire"
	`Command your fleet to stop firing except if they are given a specific target to shoot at afterwards. If only some escorts are selected, only sends the command to those escorts.`

tip "Fleet: Gather around me"
	`Command your fleet to gather around your flagship. If only some escorts are selected, only sends the command to those escorts. You can also command escorts to gather around another ship by right clicking on a friendly ship.`
	`With <shift>, change the formation pattern in your fleet.`

tip "Fleet: Hold position"
	`Command your fleet to hold its current position. If only some escorts are selected, only sends the command to those escorts. This command can also be sent by right clicking on empty space.`

tip "Fleet: Toggle ammo usage"
	`Toggle the "Escorts expend ammo" setting.`

tip "Fleet: Harvest flotsam"
	`Command your fleet to harvest nearby flotsam (e.g. dropped cargo). The "Flotsam collection" setting must allow your escorts to pick up flotsam in order to harvest it.`



# Settings
tip "Main zoom factor"
	`Increase the main zoom factor (the size of the UI and gameplay). Wraps back to 100 if the zoom exceeds your screen's limits. If the zoom factor is greater than 100, activates high DPI images if they are available.`

tip "View zoom factor"
	`Increase the zoom factor of the gameplay view when in flight. Can also be changed by the + and - keys and the scroll wheel.`

tip "Screen mode"
	`Toggle whether the game is in windowed or fullscreen mode. Can also be toggled by the "Toggle fullscreen" control.`

tip "VSync"
	`Toggle vsync between off, on, and adaptive (should your computer support it).`

tip "Camera acceleration"
	`Determines whether the screen center is fixed on, trails behind, or speeds ahead of the flagship while accelerating.`

tip "Show CPU / GPU load"
	`Display the CPU and GPU load at the top of the screen while in flight. Loads are presented as a percentage of a frame (1/60th of a second) that it takes to calculate or draw each frame. >100% load (or >33% when fast-forward is active) means the game will run slower.`

tip "Render motion blur"
	`Toggle whether motion blur is rendered for all moving objects.`

tip "Reduce large graphics"
	`Reduce the size of very large graphics (images with >= 1 million pixels) to half their size. May be used to free up memory.`

tip "Draw background haze"
	`Draw the background haze when in flight.`

tip "Draw starfield"
	`Draw the background starfield when in flight.`

tip "Fixed starfield zoom"
	`Draw the background starfield with a fixed zoom level instead of changing with the view zoom level.`

tip "Parallax background"
	`Add parallax to objects in the background (haze and starfield). If set to fancy, create three layers of parallax. If set to fast, create one layer of parallax.`

tip "Animate main menu background"
	`Animate the background stars and haze in the main menu.`

tip "Show hyperspace flash"
	`Create a white flash when hyperspacing between systems.`

tip "Extended jump effects"
	`Add additional motion blur to the background when jumping between systems. The medium and heavy options control how intense the effect is.`

tip "Ship outlines in shops"
	`Controls the display of your fleet ship icons when in the shipyard or outfitter. When fancy, applies a sobel filter to all ships. (This can result in high GPU load for large fleets.) When fast, just uses the ship's sprite.`

tip "Ship outlines in HUD"
	`Controls the display of your flagship and target ship icons in the HUD. When fancy, applies a sobel filter to the sprites. (This can result in high GPU load for some ships on very old or low performance computers.) When fast, just uses the ship's sprite.`

tip "Cloaked ship outlines"
	`Controls the display of cloaked escorts. When fancy, causes the ship to become transparent and applies a red outline. When fast, simply shifts the ship to being red.`

tip "Show status overlays"
	`Display status overlays over top of all ships when in flight. Status overlays display a ship's shields and hull. If the damaged option is chosen, overlays only appear on ships that have taken damage.`

tip "   Show flagship overlay"
	`Display a status overlay over top of your flagship when in flight.`

tip "   Show escort overlays"
	`Display status overlays over top of your escorts when in flight.`

tip "   Show enemy overlays"
	`Display status overlays over top of hostile ships when in flight.`

tip "   Show neutral overlays"
	`Display status overlays over top of friendly and neutral ships when in flight.`

tip "Show missile overlays"
	`Display an overlay on hostile missiles. The overlay indicates the danger of the missiles, with more powerful missiles relative to your flagship's HP being indicated more intensely.`

tip "Turret overlays"
	`Display overlays on your flagship's turrets with blindspots. Setting this to "blindspots only" shows the overlays only when the blindspots are blocking the turrets' fire.`

tip "Show asteroid scanner overlay"
	`If an asteroid scanner is installed on your flagship, display an overlay for nearby asteroids.`

tip "Highlight player's flagship"
	`Apply a green highlight to your flagship.`

tip "Rotate flagship in HUD"
	`Rotate the icon for your flagship in the HUD to match your flagship's actual rotation.`

tip "Show planet labels"
	`Display an overlay on nearby landable planets and stations.`

tip "Show mini-map"
	`Control the display of a mini-map of nearby systems. If set to "when jumping", the mini-map only appears when initiating a hyperspace jump. If set to "always on", then it is always present when in flight.`

tip "Clickable radar display"
	`Activate the ability to send commands to your escorts using the in-system radar mini-map.`

tip "Alert indicator"
	`Indicate when hostile ships enter your current system. Audio plays a siren. Visual displays an alert icon by the in-system radar.`

tip "Extra fleet status messages"
	`Display extra status messages about escorts in your fleet, such as when they are under-crewed or collect flotsam.`

tip "Control ship with mouse"
	`If active, your flagship will always turn toward your mouse. For activating mouse turning on a key press, see the "Mouse turning (hold)" control.`

tip "Aim turrets with mouse"
	`If active, your turrets will target your mouse position. See the "Turret aim override (hold)" keybind to toggle based on a held key.`

tip "Automatic aiming"
	`Automatically turn your ship towards your target to aim fixed weapons.`

tip "Automatic firing"
	`Automatically fire your primary weapons if your enemy is within the weapon's range.`

tip "Turret tracking"
	`The strategy that your fleet's turrets use when targeting hostiles. Focused tracking will target all turrets on a ship at the same hostile. Opportunistic tracking will cause turrets to target ships that they are nearest to aiming at, allowing multiple hostiles to be engaged at once.`

tip "Target asteroid based on"
	`The strategy that the "Select nearest asteroid" control uses for selecting asteroids. Proximity selects the nearest asteroid. Value selects the highest value asteroid.`

tip "Boarding target priority"
	`The strategy that the "Board selected ship" control uses for selecting ships when you have none targeted. Proximity selects the nearest ship. Value selects the highest value ship (with the value being estimated if you haven't scanned the outfits of the ship). Mixed accounts for the value divided by the distance to the ship.`

tip "Escorts expend ammo"
	`The strategy that your escorts use for determining when to fire their secondary weapons. Able to be toggled by the "Fleet: Toggle ammo usage" control. The frugal setting only fires secondary weapons when your escort's HP is low or the hostiles in the system are stronger than your fleet and friendlies.`

tip "Flotsam collection"
	`Control which of your ships can pick up cargo floating in space.`

tip "Repair fighters in"
	`The strategy used for repairing carried ships (e.g. fighters, drones) in your fleet while they are docked with their carrier. Series repairs the highest HP ship until it is fully repaired, then moves on to the next one. Parallel repairs the lowest HP ship at all times so that all ships increase in HP together.`

tip "Fighters transfer cargo"
	`Fighters transfer any cargo that they have to their carried ship when they dock.`

tip "Rehire extra crew when lost"
	`Rehires extra crew whenever you land if you lost additional (non-required) crew while in flight.`

tip "Automatically unpark flagship"
	`Automatically unpark a ship dragged to the first position in the ship list, and make it your flagship.`

tip "Prioritize flagship use"
	`When distributing cargo and passengers among your ships on takeoff, prioritize the flagship over your escorts. (When your flagship does not have enough space, some mission cargo or passengers may still be moved to your other ships.)`
	
tip "Deadline blink by distance"
	`For rush missions, subtract the distance to the destination from the deadline to determine how fast to blink the map marker.`

tip "Hide unexplored map regions"
	`Creates a dark shroud over regions of the galaxy that you haven't explored yet. The shroud is lifted as you explore systems.`

tip "Show escort systems on map"
	`If you have escorts, marks systems with escorts in them on the star map.`

tip "Show stored outfits on map"
	`If you have outfits stored on a planet, marks systems with stored outfits on the star map.`

tip "System map sends move orders"
	`Right-click on a location in the system mini-map on the galaxy map to send your escorts to that location in the selected system.`

tip "Always underline shortcuts"
	`Always underline the shortcut key for any buttons. Holding the alt key in any panel will also underline the button shortcut keys if this setting is off.`

tip "Reactivate first-time help"
	`Reactivate the first-time help dialogs.`

tip "Interrupt fast-forward"
	`Disable fast-forward whenever you land or when a conversation, dialog, or other panel appears while in flight.`

tip "Landing zoom"
	`Apply a cinematic zoom in and out when you are landing and taking off.`

tip "Scroll speed"
	`The speed of scrolling in panels that can scroll.`

tip "Date format"
	`The format that dates in the game are displayed in.`

tip "Show parenthesis"
	`Toggle parenthesis around the trade prices in the ports map mode.`

tip "Notify on destination"
	`If you enter a system with a planet you must land on for a mission, plays a notification sound.`<|MERGE_RESOLUTION|>--- conflicted
+++ resolved
@@ -857,32 +857,20 @@
 	`Buy from outfitter and install on ship.`
 
 tip "outfitter: s"
-<<<<<<< HEAD
 	`Sell from cargo, storage or ship, in that order.`
-=======
-	`Sell from cargo, storage, or ship, in that order.`
->>>>>>> ff1a8bd8
 
 tip "outfitter: i"
 	`Install on ship from cargo or storage, in that order.`
 
 tip "outfitter: u"
-<<<<<<< HEAD
 	`Uninstall from ship to storage or move outfits from cargo to storage, in that order.`
-
-tip "outfitter: c"
-	`Transfer outfit from planetary storage to cargo if possible, else buy from outfitter and place in cargo.`
-=======
-	`Uninstall or move outfits from ship or cargo to storage, in that order.`
 
 tip "outfitter: c"
 	`Transfer outfit from planetary storage to cargo if possible, otherwise buy it from the outfitter.`
->>>>>>> ff1a8bd8
 
 tip "outfitter: r"
 	`Move outfit from cargo or ship into planetary storage, in that order.`
 
-<<<<<<< HEAD
 tip "shipyard: b"
 	`Buy <multiplier> of this ship.`
 
@@ -892,8 +880,6 @@
 tip "shipyard: r"
 	`Sell the hulls of the selected ships, but retain the outfits in storage.`
 
-=======
->>>>>>> ff1a8bd8
 
 
 # Sale labels:
