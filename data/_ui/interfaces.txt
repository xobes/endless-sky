--- conflicted
+++ resolved
@@ -1526,7 +1526,7 @@
 
 
 interface "planet"
-	image "land"
+	image "land"e
 		center 0 -140
 	sprite "ui/planet dialog"
 		center 0 25
@@ -2084,28 +2084,17 @@
 		center 200 355
 		dimensions 70 30
 	
-<<<<<<< HEAD
-	active if "can sell specials"
-	sprite "ui/wide button"
-		center -85 355
-	button F23 "Sell Specials"
-=======
 	active if "can sell flotsam"
 	sprite "ui/wide button"
 		center -85 355
 	button f "Sell _Flotsam"
->>>>>>> d5bbe493
 		center -85 355
 		dimensions 90 30
 	
 	active if "can sell outfits"
 	sprite "ui/wide button"
 		center -190 355
-<<<<<<< HEAD
 	button F24 "Sell Outfits"
-=======
-	button L "Sell Outfits"
->>>>>>> d5bbe493
 		center -190 355
 		dimensions 90 30
 
@@ -2135,22 +2124,14 @@
 	active if "can sell specials"
 	sprite "ui/wide button"
 		center -145 355
-<<<<<<< HEAD
-	button F23 "Sell Specials"
-=======
 	button f "Sell _Flotsam"
->>>>>>> d5bbe493
 		center -145 355
 		dimensions 90 30
 	
 	active if "can sell outfits"
 	sprite "ui/wide button"
 		center -250 355
-<<<<<<< HEAD
 	button F24 "Sell Outfits"
-=======
-	button L "Sell Outfits"
->>>>>>> d5bbe493
 		center -250 355
 		dimensions 90 30
 
