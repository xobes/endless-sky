--- conflicted
+++ resolved
@@ -1762,106 +1762,6 @@
 
 
 
-<<<<<<< HEAD
-=======
-
-# The top of the text panel is the planet dialog is at +70, and it is 500 x 260.
-interface "hiring (small screen)"
-	label "flagship"
-		center -70 85
-		color "bright"
-		align right
-	label "entire fleet"
-		center 50 85
-		color "bright"
-		align right
-	label "salary"
-		center 170 85
-		color "bright"
-		align right
-	
-	fill
-		center -60 95
-		dimensions 480 1
-	
-	label "bunks"
-		center -290 110
-		align left
-	string "flagship bunks"
-		center -70 110
-		align right
-	string "fleet bunks"
-		center 50 110
-		align right
-	
-	label "required crew"
-		center -290 130
-		align left
-	string "flagship required"
-		center -70 130
-		align right
-	string "fleet required"
-		center 50 130
-		align right
-	string "salary required"
-		center 170 130
-		align right
-	
-	label "extra crew"
-		center -290 150
-		align left
-	string "flagship extra"
-		center -70 150
-		align right
-	string "salary extra"
-		center 170 150
-		align right
-	
-	active if "can hire"
-	sprite "ui/dialog cancel"
-		center 140 355
-	button h "_Hire"
-		center 140 355
-		dimensions 80 40
-	
-	active if "can fire"
-	sprite "ui/dialog cancel"
-		center 60 355
-	button f "_Fire"
-		center 60 355
-		dimensions 80 40
-	
-	active
-	string "modifier"
-		from -65 150
-		color "dim"
-		align left
-	
-	label "passenger space"
-		center -290 180
-		align left
-	string "flagship unused"
-		center -70 180
-		align right
-	string "fleet unused"
-		center 50 180
-		align right
-	
-	label "passengers"
-		center -290 200
-		align left
-	string "passengers"
-		center 50 200
-		align right
-	
-	label "(Extra crew for your flagship increases your odds of capturing ships,"
-		center -60 290
-	label "and once you capture a ship you need crew members to serve on it.)"
-		center -60 310
-
-
-
->>>>>>> 3305d522
 interface "trade"
 	box "content"
 		from -240 80 to 250 355
@@ -1894,41 +1794,6 @@
 
 
 
-<<<<<<< HEAD
-=======
-interface "trade (small screen)"
-	box "content"
-		from -310 80 to 190 355
-	
-	fill
-		center -60 95
-		dimensions 480 1
-	
-	active if "can buy"
-	sprite "ui/dialog cancel"
-		center 40 355
-	button u "B_uy All"
-		center 40 355
-		dimensions 70 30
-	
-	sprite "ui/wide button"
-		center 130 355
-	
-	active if "can sell"
-	visible if "!can sell outfits"
-	button e "S_ell All"
-		center 130 355
-		dimensions 90 30
-	
-	active if "can sell outfits"
-	visible if "can sell outfits"
-	button e "S_ell Outfits"
-		center 130 355
-		dimensions 90 30
-
-
-
->>>>>>> 3305d522
 interface "bank"
 	box "content"
 		from -250 78 to 250 355
@@ -1946,26 +1811,6 @@
 
 
 
-<<<<<<< HEAD
-=======
-interface "bank (small screen)"
-	box "content"
-		from -310 78 to 190 355
-	
-	fill
-		center -60 95
-		dimensions 480 1
-	
-	active if "can pay"
-	sprite "ui/dialog cancel"
-		center 140 355
-	button a "Pay _All"
-		center 140 355
-		dimensions 80 40
-
-
-
->>>>>>> 3305d522
 interface "mission" bottom
 	box "description"
 		from -190 -214 to 190 -118
