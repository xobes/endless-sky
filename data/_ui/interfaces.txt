--- conflicted
+++ resolved
@@ -1542,112 +1542,6 @@
 
 
 
-<<<<<<< HEAD
-interface "planet (small screen)"
-	image "land"
-		center -60 -140
-	sprite "ui/planet dialog"
-		center -60 25
-	button l
-		center -60 -140
-		dimensions 720 360
-	
-	box "content"
-		from -300 80 to 180 320
-	
-	sprite "ui/planet dialog button"
-		center -400 310
-	button i "Player _Info"
-		center -400 310
-		dimensions 140 40
-		size 18
-		align left
-		pad 10 0
-	
-	visible if "has shipyard"
-	sprite "ui/planet dialog button"
-		center 280 90
-	button s "_Shipyard"
-		center 280 90
-		dimensions 140 40
-		size 18
-		align right
-		pad 10 0
-	
-	visible if "has outfitter"
-	sprite "ui/planet dialog button"
-		center 280 145
-	button o "_Outfitter"
-		center 280 145
-		dimensions 140 40
-		size 18
-		align right
-		pad 10 0
-	
-	visible if "has job board"
-	sprite "ui/planet dialog button"
-		center -400 145
-	button j "_Job Board"
-		center -400 145
-		dimensions 140 40
-		size 18
-		align left
-		pad 10 0
-	visible if "can hire crew"
-	sprite "ui/planet dialog button"
-		center 280 200
-	button h "_Hire Crew"
-		center 280 200
-		dimensions 140 40
-		size 18
-		align right
-		pad 10 0
-	
-	visible if "has trade"
-	sprite "ui/planet dialog button"
-		center -400 90
-	button t "_Trading"
-		center -400 90
-		dimensions 140 40
-		size 18
-		align left
-		pad 10 0
-	
-	visible if "has bank"
-	sprite "ui/planet dialog button"
-		center -400 200
-	button b "_Bank"
-		center -400 200
-		dimensions 140 40
-		size 18
-		align left
-		pad 10 0
-	
-	visible if "has port"
-	sprite "ui/planet dialog button"
-		center -400 255
-	"dynamic button" p "port name"
-		center -400 255
-		dimensions 140 40
-		size 18
-		align left
-		pad 10 0
-	visible
-	
-	active if "has ship"
-	sprite "ui/planet dialog button"
-		center 280 310
-	button d "_Depart"
-		center 280 310
-		dimensions 140 40
-		size 18
-		align right
-		pad 10 0
-
-
-
-=======
->>>>>>> b7e7f583
 interface "spaceport"
 	box "content"
 		from -240 80 to 240 320
@@ -1914,46 +1808,6 @@
 
 
 
-<<<<<<< HEAD
-interface "trade (small screen)"
-	box "content"
-		from -310 80 to 190 355
-	
-	fill
-		center -60 95
-		dimensions 480 1
-	
-	sprite "ui/trading panel bottom"
-		center 99 354
-	
-	active if "can buy"
-	button u "B_uy All"
-		center 60 355
-		dimensions 70 30
-	
-	active if "can sell"
-	button e "S_ell All"
-		center 140 355
-		dimensions 70 30
-	
-	active if "can sell specials"
-	sprite "ui/wide button"
-		center -145 355
-	button f "Sell _Flotsam"
-		center -145 355
-		dimensions 90 30
-	
-	active if "can sell outfits"
-	sprite "ui/wide button"
-		center -250 355
-	button L "Sell Outfits"
-		center -250 355
-		dimensions 90 30
-
-
-
-=======
->>>>>>> b7e7f583
 interface "bank"
 	box "content"
 		from -250 78 to 250 355
