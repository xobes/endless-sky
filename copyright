Format: https://www.debian.org/doc/packaging-manuals/copyright-format/1.0/
Upstream-Name: endless-sky
Upstream-Contact: Michael Zahniser <mzahniser@gmail.com>
Source: https://github.com/endless-sky/endless-sky

Files: *
Copyright: Michael Zahniser <mzahniser@gmail.com>
           endless-sky contributors (see credits.txt and changelog)
License: GPL-3+

Files: images/*
Copyright: Michael Zahniser <mzahniser@gmail.com>
License: CC-BY-SA-4.0

Files: images/land/*
Copyright: Various
License: public-domain
 Taken from morguefile.com, a collection of photographs that have been donated
 and placed in the public domain. (Exceptions noted below.)

Files: images/scene/*
Copyright: Various
License: public-domain
 Taken from morguefile.com, a collection of photographs that have been donated
 and placed in the public domain. (Exceptions noted below.)

Files:
 images/outfit/bullet*
 images/scene/sagittarius?a*
 images/ship/hai?solifuge*
Copyright: Maximilian Korber (github.com/wrzlprnft)
License: CC-BY-SA-4.0

Files:
 images/ship/hai?violin?spider*
Copyright: Maximilian Korber
License: CC-BY-SA-4.0
Comment: Derived from works by Christian Rhodes (under the same license).

Files:
 images/projectile/bullet*
 images/effect/bullet?impact*
Copyright: Iaz Poolar
License: CC-BY-SA-4.0
Comment: Derived from works by Amazinite derived from works by Michael Zahniser (under the same license).

Files:
 images/ship/hai?pond?strider*
Copyright: Iaz Poolar
License: CC-BY-SA-4.0

Files:
 images/ship/hai?flea*
 images/projectile/rail?slug*
Copyright: Matthew Smestad
License: CC-BY-SA-4.0

Files:
 images/outfit/railgun*
 images/outfit/railslug*
Copyright: 1010todd
Comment: Derived from works by Matthew Smestad (under the same license).
License: CC-BY-SA-4.0

Files:
 images/outfit/luxury?accommodations*
 images/hardpoint/proton?turret*
Copyright: Nate Graham <pointedstick@zoho.com>
License: CC-BY-SA-4.0

Files:
 images/land/sky2*
 images/land/sea3*
 images/land/beach4*
 images/land/canyon9*
Copyright: Emily Mell <hasmidas@gmail.com>
License: public-domain
 Based on images taken from unsplash.com before June 2017, when all images
 uploaded to that site were donated to the public domain.

Files:
 images/icon/gat*
Copyright: Amazinite
License: CC-BY-SA-4.0
Comment: Derived from works by Maximilian Korber (under the same license).

Files:
 images/outfit/gat*
Copyright: Becca Tommaso
License: CC-BY-SA-4.0
Comment: Derived from works by Maximilian Korber (under the same license).


Files:
 images/outfit/scram?drive*
Copyright: Becca Tommaso
License: CC-BY-SA-4.0
Comment: Derived from works by Evan Fluharty (under the same license).

Files:
 images/icon/rail?gun*
Copyright: Amazinite
License: CC-BY-SA-4.0
Comment: Derived from works by Matthew Smestad (under the same license).

Files:
 images/outfit/pug*
 images/planet/*-b*
Copyright: Frederick Goy IV (https://github.com/comnom)
License: CC-BY-SA-4.0

Files: images/outfit/*storage*
Copyright: Amazinite
License: CC-BY-SA-4.0
Comment: Derived from works by Michael Zahniser and Maximilian Korber (under the same license).

Files: images/outfit/city-ship?license*
Copyright: Amazinite
License: CC-BY-SA-4.0
Comment: Derived from works by Michael Zahniser and Evan Fluharty (under the same license).

Files:
 images/outfit/harvested*
Copyright: Michael Zahniser (mzahniser@gmail.com)
License: CC-BY-SA-4.0
Comment: Unless otherwise noted below, mineral photos are by Rob Lavinsky, under
 the CC-BY-SA-3.0 license.

Files:
 images/outfit/harvested?copper*
 images/outfit/harvested?iron*
 images/outfit/harvested?platinum*
 images/outfit/harvested?silver*
Copyright: Michael Zahniser (mzahniser@gmail.com)
License: CC-BY-SA-4.0
Comment: Incorporating photos by James St. John, under the CC-BY-2.0 license.

Files:
 images/outfit/harvested?gold*
Copyright: Michael Zahniser (mzahniser@gmail.com)
License: CC-BY-SA-4.0
Comment: Incorporating a photo by Aram Dulyan, under the CC-BY-2.0 license.

Files:
 images/scene/plasma?scene*
Copyright: 1010todd <1010todd3d@gmail>
License: CC-BY-SA-4.0
Comment: Derived from works by Becca Tommaso, Darcy Manoel, and Michael Zahniser (under the same license). Incorporating texture made with JSPlacement by WindMillArt <https://windmillart.net/>.

Files:
 images/land/moon0*
Copyright: NASA/GSFC/Arizona State University
License: public-domain
 From NASA, and therefore in the public domain because they were created by
 government employees while doing work for the government.

Files:
 images/land/enceladus_1*
 images/land/enceladus_2*
 images/land/enceladus_3*
 images/land/enceladus_4*
 images/land/moon1*
 images/ui/galaxy*
 images/ui/pleiades*
 images/planet/callisto*
 images/planet/earth*
 images/planet/europa*
 images/planet/ganymede*
 images/planet/io*
 images/planet/jupiter*
 images/planet/luna*
 images/planet/mars*
 images/planet/mercury*
 images/planet/miranda*
 images/planet/neptune*
 images/planet/oberon*
 images/planet/rhea*
 images/planet/tethys*
 images/planet/titan*
 images/planet/uranus*
 images/planet/venus*
Copyright: NASA
License: public-domain
 From NASA, and therefore in the public domain because they were created by
 government employees while doing work for the government.

Files: images/scene/geoscan*
Copyright: Michael Zahniser <mzahniser@gmail.com>
License: CC-BY-SA-4.0

Files: images/scene/loc*
Copyright: Library of Congress
License: public-domain
 From the Library of Congress. Public domain because they are photographs taken
 by a government employee as part of their job.

Files: images/scene/army*
Copyright: US Army
License: public-domain
 From the US Army. Public domain because they are photographs taken by a
 government employee as part of their job.

Files: images/scene/eso*
Copyright: ESO/L. Calçada (European Southern Observatory)
License: CC-BY-4.0

Files:
 images/scene/engine*
 images/scene/engine2*
Copyright: NASA
License: public-domain
 From NASA, and therefore in the public domain because they were created by
 government employees while doing work for the government.

Files:
 images/land/mercury1*
Copyright: NASA/Johns Hopkins University Applied Physics Laboratory/Carnegie Institution of Washington
License: public-domain
 Taken from https://archive.is/dd4hA. This image is an
 artist's impression of the surface of Mercury, produced
 for the MESSENGER mission. Because it was produced for
 a NASA mission, it is in the public domain.

Files:
 images/land/haze0*
Copyright: Matt Bango
License: CC0
 Taken from https://archive.md/6S9KR. Cropped.

Files:
 images/land/haze1*
Copyright: lydia harper
License: CC0
 Taken from https://archive.md/RVDAB. Cropped.

Files:
 images/land/sea23*
Copyright: Dan Stark
License: public-domain
 Taken from https://archive.is/qvHPl. This image was
 uploaded to unsplash.com before June 2017, so it is
 in the public domain.

Files: images/land/bwerner*
Copyright: Berthold Werner (commons.wikimedia.org/wiki/User:Berthold_Werner)
License: CC-BY-SA-3.0
Comment: Taken from Wikimedia commons. Cropped and edited.

Files: images/land/myrabella*
Copyright: Myrabella (commons.wikimedia.org/wiki/User:Myrabella)
License: CC-BY-SA-3.0
Comment: Taken from Wikimedia commons. Cropped and edited.

Files: images/land/dmottl*
Copyright: Dmitry A. Mottl (commons.wikimedia.org/wiki/User:Dmottl)
License: CC-BY-SA-3.0
Comment: Taken from Wikimedia commons. Cropped and edited.

Files: images/land/mfield*
Copyright: Matthew Field (commons.wikimedia.org/wiki/User:Mfield)
License: CC-BY-SA-3.0
Comment: Taken from Wikimedia commons. Cropped and edited.

Files: images/land/*-sfiera*
Copyright: Chris Pickel (sfiera.net)
License: CC-BY-SA-4.0

Files: images/land/*-striker*
Copyright: Michael Wilso (sixfootplus@gmail.com)
License: CC-BY-SA-4.0

Files: images/land/*-harro*
Copyright: @harro.eu (copyright@harro.eu)
License: CC-BY-SA-4.0

Files: images/land/*-iridium*
Copyright: @Iridium Ore (blueajp@gmail.com)
License: CC-BY-SA-4.0

Files: images/land/*-spfld*
Copyright: Eric Denni (spfldsatellite@gmail.com)
License: CC-BY-SA-4.0

Files: images/land/sivael*
Copyright: Tymoteusz Kapuściński (Sivael)
License: CC-BY-SA-4.0
Comment:
 Screenshots of environments created with assets purchased by Tymoteusz
 Kapuściński from the Unity Asset Store. Post-processing applied by Michael
 Zahniser to make the images look less artificial.

Files: images/outfit/scan?module*
Copyright: Zachary Siple
License: CC-BY-SA-4.0
Comment: Derived from works by Michael Zahniser (from under the same license).

Files:
 images/outfit/tactical?scanner*
 images/effect/jump?drive?red*
Copyright: Zachary Siple
License: CC-BY-SA-4.0

Files:
 images/outfit/security?station*
 images/ship/peregrine/*
Copyright: Becca Tommaso (tommasobecca03@gmail.com)
License: CC-BY-SA-4.0
Comment: Derived from works by Michael Zahniser and Evan Fluharty (under the same license).

Files:
 images/outfit/korath?rifle*
 images/outfit/hai?rifle*
 images/outfit/korath?fuel?processor*
 images/outfit/remnant?rifle*
 images/ship/hai?centipede*
 images/ship/hai?geocoris*
 images/ship/hai?grasshopper*
 images/ship/gull*
 images/ship/pelican*
 images/ship/peregrine/peregrine*
 images/ship/riptide*
 images/ship/dropship*
 images/ship/heron*
 images/thumbnail/hai?centipede*
 images/thumbnail/hai?geocoris*
 images/thumbnail/hai?grasshopper*
 images/thumbnail/gull*
 images/thumbnail/pelican*
 images/thumbnail/peregrine*
 images/thumbnail/riptide*
 images/thumbnail/dropship*
 images/outfit/auxiliary?license*
Copyright: Evan Fluharty (Evanfluharty@gmail.com)
License: CC-BY-SA-4.0
Comment: Derived from works by Michael Zahniser (under the same license).

Files:
 images/ship/waverider*
Copyright: Evan Fluharty (Evanfluharty@gmail.com)
License: CC-BY-SA-4.0
Comment: Derived from works by Michael Zahniser (under the same license) and detailed by Saugia (<https://github.com/Saugia>).

Files:
 images/ship/modified?boxwing*
 images/thumbnail/modified?boxwing*
Copyright: Evan Fluharty (Evanfluharty@gmail.com)
License: CC-BY-SA-4.0
Comment: Derived from works by Iaz Poolar (under the same license).

Files:
 images/outfit/quarg*
 images/hardpoint/quarg*
 images/outfit/small?quarg*
 images/outfit/medium?quarg*
 images/outfit/large?quarg*
 images/outfit/laser?rifle*
 images/outfit/hai?pebble?core*
 images/outfit/hai?boulder*
 images/outfit/hai?geode*
Copyright: Evan Fluharty (Evanfluharty@gmail.com)
License: CC-BY-SA-4.0

Files:
 images/outfit/quarg?skylance*
 images/hardpoint/quarg?skylance*
Copyright: Evan Fluharty (Evanfluharty@gmail.com)
License: CC-BY-SA-4.0
Comment: Derived and completed from works by Maximilian Korber (Wrzlprnft), @Karirawri, and originally drawn up by Tommy Thach (Bladewood) (all under the same license)

Files:
 images/hardpoint/quarg?ribault*
 images/outfit/quarg?ribault*
Copyright: Saugia (https://github.com/Saugia)
License: CC-BY-SA-4.0
Comment: Derived and completed from works by Evan Fluharty, Maximilian Korber (Wrzlprnft), @Karirawri, and originally drawn up by Tommy Thach (Bladewood) (all under the same license)

Files:
 images/outfit/enforcer?riot?staff*
Copyright: 1010todd
Comment: Derived from works by Evan Fluharty (under the same license).
License: CC-BY-SA-4.0

Files:
 images/land/desert0*
 images/land/earthrise*
 images/land/nasa*
 images/land/space*
 images/land/station1*
 images/land/station2*
 images/land/station3*
Copyright: NASA
License: public-domain
 From NASA, and therefore in the public domain because they were created by
 government employees while doing work for the government.

Files:
 images/land/station12*
Copyright: Office of War Information
License: public-domain
 Taken from Wikimedia Commons. Cropped and edited.

Files:
 images/*/pincer*
Copyright: None; CC0 (Public Domain)
License: CC0
Comment: Public domain textures by https://texture.ninja

Files:
 images/planet/rogue-radiating*
Copyright: None; CC0 (Public Domain)
License: CC0

Files: images/outfit/railslug?rack*
Copyright: Becca Tommaso (tommasobecca03@gmail.com)
License: CC-BY-SA-4.0
Comment: Derived from works by Matthew Smestad (under the same license).

Files:
 images/outfit/harvested?yottrite*
Copyright: Becca Tommaso (tommasobecca03@gmail.com)
License: CC-BY-SA-3.0
Comment: Derived from works by Michael Zahniser and Rob Lavinsky (under the same license).

Files:
 images/effect/flotsam?yottrite*
Copyright: Becca Tommaso (tommasobecca03@gmail.com)
License: CC-BY-SA-3.0
Comment: Derived from works by Rob Lavinsky (under the same license).

Files:
 images/scene/hai?bank*
Copyright: Tomasz Frankowski
License: public-domain
 Taken from https://archive.is/uZuiY. This image was uploaded to
 unsplash.com before June 2017, so it is in the public domain.

Files:
 images/scene/hai?shipyard*
Copyright: Pixabay
License: CC0
Comment:
 Taken from https://archive.md/mw1rC. Cropped.

Files:
 images/scene/hai?start*
Copyright: Pixabay
License: CC0
Comment:
 Taken from https://archive.md/GYsIK. Cropped.

Files:
 images/land/badlands0*
 images/land/badlands5*
 images/land/badlands7*
 images/land/badlands8*
 images/land/beach0*
 images/land/beach2*
 images/land/beach3*
 images/land/beach5*
 images/land/beach6*
 images/land/canyon0*
 images/land/canyon7*
 images/land/city4*
 images/land/city6*
 images/land/city8*
 images/land/city9*
 images/land/city10*
 images/land/desert1*
 images/land/desert2*
 images/land/fields1*
 images/land/fields2*
 images/land/fields5*
 images/land/fields6*
 images/land/fields7*
 images/land/fields9*
 images/land/fog0*
 images/land/fog2*
 images/land/fog4*
 images/land/forest1*
 images/land/forest2*
 images/land/forest3*
 images/land/forest4*
 images/land/hills2*
 images/land/lava1*
 images/land/lava2*
 images/land/lava6*
 images/land/mountain1*
 images/land/mountain3*
 images/land/mountain4*
 images/land/mountain5*
 images/land/mountain6*
 images/land/mountain7*
 images/land/mountain8*
 images/land/mountain9*
 images/land/sea8*
 images/land/sky0*
 images/land/sky3*
 images/land/sky7*
 images/land/sky8*
 images/land/sky9*
 images/land/snow0*
 images/land/snow1*
 images/land/snow2*
 images/land/snow3*
 images/land/snow4*
 images/land/snow6*
 images/land/snow7*
 images/land/space2*
 images/land/water0*
 images/land/water8*
Copyright: Various
License: public-domain
 Taken from unsplash.com and added to the game before June 2017, when it was
 a collection of photographs that had been donated and placed in the public domain.

Files:
 images/land/badlands1*
Copyright: Jason Thompson
License: public-domain
 Taken from https://archive.is/arYCs. This image was uploaded to
 unsplash.com before June 2017, so it is in the public domain.

Files:
 images/land/badlands2*
Copyright: Tim de Groot
License: CC0
Comment:
 Taken from https://archive.md/hetsv. Cropped.

Files:
 images/land/badlands6*
Copyright: Darryl
License: CC0
Comment:
 Taken from https://archive.md/I0k1p. Cropped.

Files:
 images/land/canyon1*
Copyright: Ana Filipa Neves
License: public-domain
 Taken from https://archive.is/cFMrt. This image was uploaded to
 unsplash.com before June 2017, so it is in the public domain.

Files:
 images/land/canyon8*
Copyright: Benjaimn Esteves
License: public-domain
 Taken from https://archive.is/uHKHC. This image was uploaded to
 unsplash.com before June 2017, so it is in the public domain.

Files:
 images/land/city2*
Copyright: Bango Architecture & Design
License: CC0
Comment:
 Taken from https://archive.md/0od2q. Cropped.

Files:
 images/land/city7*
Copyright: Sawyer Bengston
License: CC0
Comment:
 Taken from https://archive.md/b7yVx. Cropped.

Files:
 images/land/city11*
Copyright: Burst
License: CC0
Comment:
 Taken from https://archive.md/Q5zlt. Cropped.

Files:
 images/land/dune1*
Copyright: Wilson Ye
License: public-domain
 Taken from https://archive.is/qmRn7. This image was uploaded to
 unsplash.com before June 2017, so it is in the public domain.

Files:
 images/land/fields3*
Copyright: Doan Tuan
License: public-domain
 Taken from https://archive.is/yH9tF. This image was uploaded to
 unsplash.com before June 2017, so it is in the public domain.

Files:
 images/land/fog1*
Copyright: Bob Richards
License: CC0
Comment:
 Taken from https://archive.md/25whZ. Cropped.

Files:
 images/land/fog6*
Copyright: Michael Dam
License: public-domain
 Taken from https://archive.is/vhrne. This image was uploaded to
 unsplash.com before June 2017, so it is in the public domain.

Files:
 images/land/forest5*
Copyright: Wei Pan
License: public-domain
 Taken from https://archive.is/zr5p0. This image was uploaded to
 unsplash.com before June 2017, so it is in the public domain.

Files:
 images/land/hills0*
Copyright: Levi Bare
License: CC0
Comment:
 Taken from https://archive.md/Sh742. Cropped.

Files:
 images/land/mountain0*
Copyright: Karsten Wurth
License: public-domain
 Taken from https://archive.is/QroFs. This image was uploaded to
 unsplash.com before June 2017, so it is in the public domain.

Files:
 images/land/sea1*
Copyright: Christian Joudrey
License: public-domain
 Taken from https://archive.is/uYIiS. This image was uploaded to
 unsplash.com before June 2017, so it is in the public domain.

Files:
 images/land/sea5*
Copyright: Pixabay
License: CC0
Comment:
 Taken from
 https://web.archive.org/web/20230717053928/https://www.pexels.com/photo/lightning-over-sea-against-storm-clouds-248775/.
 Cropped.

Files:
 images/land/sea7*
Copyright: Johannes Plenio
License: public-domain
 Taken from https://archive.is/Ab1ml. This image was uploaded to
 unsplash.com before June 2017, so it is in the public domain.

Files:
 images/land/sky4*
Copyright: Elliot Chau
License: CC0
Comment:
 Taken from https://archive.md/M4D1k. Cropped.

Files:
 images/land/sky5*
Copyright: Nathan Hulsey
License: public-domain
 Taken from https://archive.is/J1nTb. This image was uploaded to
 unsplash.com before June 2017, so it is in the public domain.

Files:
 images/land/snow5*
Copyright: Jay Ruzesky
License: public-domain
 Taken from https://archive.is/cMHkC. This image was uploaded to
 unsplash.com before June 2017, so it is in the public domain.

Files:
 images/land/snow10*
Copyright: Mary
License: CC0
Comment:
 Taken from https://archive.md/xeS7l. Cropped.

Files:
 images/land/water3*
Copyright: Jacek Smoter
License: public-domain
 Taken from https://archive.is/9lZeb. This image was uploaded to
 unsplash.com before June 2017, so it is in the public domain.

Files:
 images/land/water4*
Copyright: Bonnie Moreland
License: CC0
Comment:
 Taken from https://archive.md/BM15F. Cropped.

Files:
 images/land/badlands10*
Copyright: Bernard Spragg
License: CC0
Comment:
 Taken from https://archive.md/iGhNS. Cropped.

Files:
 images/land/badlands11*
Copyright: Thomas Shellberg
License: CC0
Comment:
 Taken from https://archive.md/NkUwS. Cropped.

Files:
 images/land/badlands12*
Copyright: kallerna
License: CC-BY-SA-4.0
Comment:
 Taken from https://archive.md/yHGCD. Cropped.

Files:
 images/land/beach13*
Copyright: N/A (CC0 Public Domain)
License: CC0
Comment:
 Taken from https://archive.md/KrVlw. Cropped.

Files:
 images/land/beach14*
Copyright: JJ Skys the Limit
License: CC0
Comment:
 Taken from https://archive.md/fMNOf. Cropped.

Files:
 images/land/canyon13*
Copyright: Burst
License: CC0
Comment:
 Taken from https://archive.md/vxrjb. Cropped.

Files:
 images/land/canyon14*
Copyright: John Towner
License: public-domain
 Taken from https://archive.is/3euXE. This image was uploaded to
 unsplash.com before June 2017, so it is in the public domain.

Files:
 images/land/canyon15*
Copyright: Nathan Anderson
License: public-domain
 Taken from https://archive.is/8rN07. This image was uploaded to
 unsplash.com before June 2017, so it is in the public domain.

Files:
 images/land/desert11*
Copyright: Robert Murray
License: public-domain
 Taken from https://archive.is/DirtW. This image was uploaded to
 unsplash.com before June 2017, so it is in the public domain.

Files:
 images/land/desert12*
Copyright: Joe Mania
License: public-domain
 Taken from https://archive.is/3FHPD. This image was uploaded to
 unsplash.com before June 2017, so it is in the public domain.

Files:
 images/land/desert13*
Copyright: Pete Johnson
License: CC0
Comment:
 Taken from https://archive.md/nBACw. Cropped.

Files:
 images/land/fields13*
Copyright: Jeff King
License: public-domain
 Taken from https://archive.is/b9tIO. This image was uploaded to
 unsplash.com before June 2017, so it is in the public domain.

Files:
 images/land/fields14*
Copyright: Pixabay
License: CC0
Comment:
 Taken from https://archive.md/JIa0D. Cropped.

Files:
 images/land/fields15*
Copyright: Ales Krivec
License: public-domain
 Taken from https://archive.is/i9nJj. This image was uploaded to
 unsplash.com before June 2017, so it is in the public domain.

Files:
 images/land/fog8*
Copyright: Dawid Zawila
License: public-domain
 Taken from https://archive.is/XGHmJ. This image was uploaded to
 unsplash.com before June 2017, so it is in the public domain.

Files:
 images/land/fog9*
Copyright: Matt Bango
License: CC0
Comment:
 Taken from https://archive.md/0IdLB. Cropped.

Files:
 images/land/fog10*
Copyright: Pixabay
License: CC0
Comment:
 Taken from https://archive.md/gJ7ZQ. Cropped.

Files:
 images/land/fog11*
Copyright: Jay Mantri
License: public-domain
 Taken from https://archive.is/t72LL. This image was uploaded to
 unsplash.com before June 2017, so it is in the public domain.

Files:
 images/land/forest6*
Copyright: Inggrid Koe
License: public-domain
 Taken from https://archive.is/yiGOx. This image was uploaded to
 unsplash.com before June 2017, so it is in the public domain.

Files:
 images/land/forest7*
Copyright: Eutah Mizushima
License: public-domain
 Taken from https://archive.is/fXZt2. This image was uploaded to
 unsplash.com before June 2017, so it is in the public domain.

Files:
 images/land/forest8*
Copyright: Gez Xavier Mansfield
License: public-domain
 Taken from https://archive.is/WAC8Q. This image was uploaded to
 unsplash.com before June 2017, so it is in the public domain.

Files:
 images/land/forest9*
Copyright: JJ Skys the Limit
License: CC0
Comment:
 Taken from https://archive.md/vS0d1. Cropped.

Files:
 images/land/garden1*
Copyright: Bonnie Moreland
License: CC0
Comment:
 Taken from . Cropped.

Files:
 images/land/hills8*
Copyright: Joshua Sortino
License: public-domain
 Taken from https://archive.is/SRbX3. This image was uploaded to
 unsplash.com before June 2017, so it is in the public domain.

Files:
 images/land/lava12*
Copyright: Ashley Knedler
License: CC0
Comment:
 Taken from https://archive.md/d9pun. Cropped.

Files:
 images/land/lava13*
Copyright: Matt Bango
License: CC0
Comment:
 Taken from https://archive.md/Z7P0h. Cropped.

Files:
 images/land/loc3*
Copyright: James E. Scarborough
License: CC-BY-SA-3.0
Comment:
 Taken from https://archive.md/5OCc6. Cropped.

Files:
 images/land/sea18*
Copyright: Bonnie Moreland
License: CC0
Comment:
 Taken from https://archive.md/IlMHP. Cropped.

Files:
 images/land/sea19*
Copyright: Joe deSousa
License: CC0
Comment:
 Taken from https://archive.md/tZIGh. Cropped.

Files:
 images/land/sky10*
Copyright: Sergey Pesterev
License: CC0
Comment:
 Taken from https://archive.md/YElph. Cropped.

Files:
 images/land/sky11*
Copyright: eberhard grossgasteiger
License: CC0
Comment:
 Taken from https://archive.md/bre8R. Cropped.

Files:
 images/land/snow14*
Copyright: Travel Photographer
License: CC0
Comment:
 Taken from https://archive.md/g7ZBR. Cropped.

Files:
 images/land/snow16*
Copyright: Alberto Restifo
License: public-domain
 Taken from https://archive.is/tmlmk. This image was uploaded to
 unsplash.com before June 2017, so it is in the public domain.

Files:
 images/land/snow17*
Copyright: Bonnie Moreland
License: CC0
Comment:
 Taken from https://archive.md/SUw4x. Cropped.

Files:
 images/land/snow18*
Copyright: Jeremy Bishop
License: public-domain
 Taken from https://archive.is/d9C3U. This image was uploaded to
 unsplash.com before June 2017, so it is in the public domain.

Files:
 images/land/snow19*
Copyright: Denis Linine
License: CC0
Comment:
 Taken from https://archive.md/JuOvc. Cropped.

Files:
 images/land/snow20*
Copyright: Ezra Jeffrey
License: CC0
Comment:
 Taken from https://archive.md/yyvJi. Cropped.

Files:
 images/land/snow21*
Copyright: Gabriel Santiago
License: CC0
Comment:
 Taken from https://archive.md/Bxclr. Cropped.

Files:
 images/land/station4*
Copyright: Pixabay
License: CC0
Comment:
 Taken from https://archive.md/mrcny. Cropped.

Files:
 images/land/station5*
Copyright: Damien Jemison
License: CC-BY-SA-3.0
Comment: Taken from https://commons.wikimedia.org/wiki/File:Preamplifier_at_the_National_Ignition_Facility.jpg

Files:
 images/land/station6*
Copyright: HD Wallpapers
License: CC0
Comment:
 Taken from https://archive.md/AgK7P. Cropped.

Files:
 images/land/station9*
Copyright: Dominik Martin
License: CC0
Comment:
 Taken from https://archive.md/WfBdP. Cropped.

Files:
 images/land/station10*
Copyright: Thomas
License: CC0
Comment:
 Taken from https://archive.md/IFeBI. Cropped.

Files:
 images/land/station11*
Copyright: Burst
License: CC0
Comment:
 Taken from https://archive.md/ZFH1k. Cropped.

Files:
 images/land/station13*
Copyright: Pixabay
License: CC0
Comment:
 Taken from https://archive.md/vdlNe. Cropped.

Files:
 images/land/station14*
Copyright: Ferdinand Stohr
License: public-domain
 Taken from https://archive.is/ZtRLf. This image was uploaded to
 unsplash.com before June 2017, so it is in the public domain.

Files:
 images/land/station16*
Copyright: N/A (CC0 Public Domain)
License: CC0
Comment:
 Taken from https://archive.md/Z4Cb8. Cropped.

Files:
 images/land/station17*
Copyright: Bob Richards
License: CC0
Comment:
 Taken from https://archive.md/YuOX5. Cropped.

Files:
 images/land/station18*
Copyright: Eric Haidara
License: CC0
Comment:
 Taken from https://archive.md/PO2k5. Cropped.

Files:
 images/land/station19*
Copyright: Pixabay
License: CC0
Comment:
 Taken from https://archive.md/BlOxH. Cropped.

Files:
 images/land/station20
Copyright: Easswar Kaylan
License: CC0
Comment:
 Taken from https://archive.md/CyUvl. Cropped.

Files:
 images/land/station21*
Copyright: Pixabay
License: CC0
Comment:
 Taken from https://archive.md/QtFR8. Cropped.

Files:
 images/land/station22*
Copyright: Matthew Henry
License: CC0
Comment:
 Taken from https://archive.md/6oSrP. Cropped.

Files:
 images/land/station23*
Copyright: Pixabay
License: CC0
Comment:
 Taken from https://archive.md/NqDHu. Cropped.

Files:
 images/land/station24*
Copyright: Tomasz Frankowski
License: public-domain
 Taken from https://archive.is/uZuiY. This image was uploaded to
 unsplash.com before June 2017, so it is in the public domain.

Files:
 images/land/station25*
Copyright: Claudia Soraya
License: public-domain
 Taken from https://archive.is/fk8aQ. This image was uploaded to
 unsplash.com before June 2017, so it is in the public domain.

Files:
 images/land/station26*
Copyright: Brandon Mowinkel
License: CC0
Comment:
 Taken from https://archive.md/MEWh3. Cropped.

Files:
 images/land/station29*
Copyright: Pixabay
License: CC0
Comment:
 Taken from https://archive.md/h5aw2. Cropped.

Files:
 images/land/station30*
Copyright: Pixabay
License: CC0
Comment:
 Taken from https://archive.md/gOPcS. Cropped.

Files:
 images/land/station31*
Copyright: Pixabay
License: CC0
Comment:
 Taken from https://archive.md/K2Gow. Cropped.

Files:
 images/land/station32*
Copyright: Pixabay
License: CC0
Comment:
 Taken from https://archive.md/fQ63C. Cropped.

Files:
 images/land/station33*
Copyright: Pixabay
License: CC0
Comment:
 Taken from https://archive.md/wip/NNX5q. Cropped.

Files:
 images/land/station34*
Copyright: Monty Lov
License: public-domain
 Taken from https://archive.is/c1AWT. This image was uploaded
 to unsplash.com before June 2017, so it is in the public
 domain.

Files:
 images/land/station35*
Copyright: Pixabay
License: CC0
Comment:
 Taken from https://archive.md/mw1rC. Cropped.

Files:
 images/land/station36*
Copyright: Flickr
License: CC0
Comment:
 Taken from https://archive.md/P8ueY. Cropped.

Files:
 images/land/station37*
Copyright: Pixabay
License: CC0
Comment:
 Taken from https://archive.md/JGvqZ. Cropped.

Files:
 images/land/station38*
Copyright: Txllxt TxllxT
License: CC0
Comment:
 Taken from https://archive.md/niFgJ. Cropped.

Files:
 images/land/station39*
Copyright: Silvio Kundt
License: public-domain
 Taken from https://archive.is/OCfcl. This image was uploaded
 to unsplash.com before June 2017, so it is in the public
 domain.

Files:
 images/land/station40*
Copyright: Pixabay
License: CC0
Comment:
 Taken from https://archive.md/0U0OB. Cropped.

Files:
 images/land/station41*
Copyright: Pixabay
License: CC0
Comment:
 Taken from https://archive.md/Onjdb. Cropped.

Files:
 images/land/station42*
Copyright: Pixabay
License: CC0
Comment:
 Taken from https://archive.md/GBHNf. Cropped.

Files:
 images/land/station43*
Copyright: Pixabay
License: CC0
Comment:
 Taken from https://archive.md/wip/xbZdU. Cropped.

Files:
 images/land/station44*
Copyright: Pixabay
License: CC0
Comment:
 Taken from https://archive.md/nXc00. Cropped.

Files:
 images/land/station45*
Copyright: Pixabay
License: CC0
Comment:
 Taken from https://archive.md/7f4rj. Cropped.

Files:
 images/land/water12*
Copyright: Tricia Gray
License: CC0
Comment:
 Taken from https://archive.md/lG5ki. Cropped.

Files:
 images/land/water13*
Copyright: JuniperPhoton
License: public-domain
 Taken from https://archive.is/mvzhX. This image was uploaded
 to unsplash.com before June 2017, so it is in the public
 domain.

Files:
 images/land/station46*
Copyright: Pixabay
License: CC0
Comment:
 Taken from https://archive.md/g3sWr. Cropped.

Files:
 images/land/station47*
Copyright: Pixabay
License: CC0
Comment:
 Taken from https://archive.md/UO5aq. Cropped.

Files:
 images/land/station48*
Copyright: Pixabay
License: CC0
Comment:
 Taken from https://archive.md/JLfrG. Cropped.

Files:
 images/land/station49*
Copyright: Pixabay
License: CC0
Comment:
 Taken from https://archive.md/5kZGE. Cropped.

Files:
 images/land/station50*
Copyright: N/A (CC0 Public Domain)
License: CC0
Comment:
 Taken from https://archive.md/mm8MA. Cropped.

Files:
 images/land/station60*
Copyright: Adrien Olichon
License: CC0
Comment:
 Taken from https://www.pexels.com/photo/building-interior-2817472/. Cropped and edited.

Files: images/land/lava11*
Copyright: National Archives and Records Administration
License: public-domain
 Taken from Wikimedia Commons. Cropped and edited.

Files:
 images/land/snow15*
Copyright: US NOAA
License: public-domain
 From US NOAA, and therefore in the public domain because it was created by
 government employees while doing work for the government.

Files:
 images/land/lava0*
Copyright: USGS
License: public-domain
 From the USGS, and therefore in the public domain because they were created by
 government employees while doing work for the government.

Files:
 images/land/station8*
Copyright: Pixabay
License: CC0
Comment:
 Taken from https://archive.md/rfXiB. Cropped.

Files:
 images/land/station27*
Copyright: Flickr
License: CC0
Comment:
 Taken from https://archive.md/Lt8lB. Cropped.

Files:
 images/land/station28*
Copyright: N/A (CC0 Public Domain)
License: CC0
Comment:
 Taken from https://pxhere.com/en/photo/1071635 and cropped.

Files:
 images/land/station7*
Copyright: N/A (CC0 Public Domain)
License: CC0
Comment:
 Taken from https://pxhere.com/en/photo/119196 and cropped.

Files:
 images/land/station15*
Copyright: N/A (CC0 Public Domain)
License: CC0
Comment:
 Taken from https://pixabay.com/photos/step-industry-steel-3104846/ and cropped.
 According to Section 3 of the Pixabay Terms of Service, all images with a
 "published date" earlier than January 9, 2019 have the CC0 license.

Files:
 images/land/lava5*
Copyright: Michael Zahniser <mzahniser@gmail.com>
License: CC-BY-SA-4.0

Files: sounds/*
Copyright: Various
License: public-domain
 Based on public domain sounds taken from freesound.org.

Files:
 sounds/pincer*
Copyright: Michael Zahniser
License: GPL-2
Comment: Created by a past contributor modified from Battle for Wesnoth (https://www.wesnoth.org/) sounds, which are copyright David White [dave@whitevine.net](mailto:dave@whitevine.net) under GPL 2 or later. Rights relinquished to Michael Zahniser.

Files: sounds/heavy?rocket?hit.wav
Copyright: Copyright Mike Koenig
License: CC-BY-SA-3.0
Comment: Taken from http://soundbible.com/1467-Grenade-Explosion.html

Files: sounds/missile?hit.wav
Copyright: Copyright "Nbs Dark"
License: public-domain
 Taken from https://freesound.org/people/Nbs%20Dark/sounds/94185/

Files: sounds/torpedo?hit.wav
Copyright: Public Domain
License: public-domain
 Taken from a now-defunct public domain sharing site. Please contact Pointedstick (Nate Graham <pointedstick@zoho.com>) for legal enquires.

Files: sounds/meteor.wav
Copyright: Copyright "18hiltc"
License: CC-BY-SA-3.0
Comment: Taken from https://freesound.org/people/18hiltc/sounds/202725/

Files: sounds/sidewinder.wav
Copyright: Copyright "NHMWretched"
License: public-domain
 Taken from https://freesound.org/people/NHMWretched/sounds/151858/

Files: sounds/explosion?huge.wav
Copyright: Copyright Mike Koenig
License: CC-BY-SA-3.0
Comment: Taken from http://soundbible.com/1151-Grenade.html

Files:
 sounds/asteroid?crunch?small.wav
 sounds/asteroid?crunch?medium.wav
Copyright: Copyright AlanCat
License: public-domain
 Derived from https://freesound.org/people/AlanCat/sounds/381645/

Files: sounds/asteroid?crunch?large.wav
Copyright: Copyright "BW_Clowes"
License: CC-BY-3.0
Comment: Derived from https://freesound.org/people/BW_Clowes/sounds/128126/

Files:
 sounds/thrasher.wav
 sounds/point?defense.wav
Copyright: Lineth (https://github.com/Lineth)
License: CC-BY-SA-4.0
Comment: Derived from public domain sounds taken from freesound.org.

Files:
 images/outfit/t3?anti?missile*
 images/outfit/pug?gridfire?turret*
 images/hardpoint/t3?anti?missile*
 images/hardpoint/pug?gridfire?turret*
Copyright: Becca Tommaso (tommasobecca03@gmail.com)
License: CC-BY-SA-4.0
Comment: Derived from works by Frederick Goy IV (under the same license).

Files:
 images/ship/nest*
 images/ship/roost*
 images/ship/skein*
 images/thumbnail/nest*
 images/thumbnail/roost*
 images/thumbnail/skein*
Copyright: Iaz Poolar
License: CC-BY-SA-4.0
Comment: Derived from works by Michael Zahniser (under the same license) and detailed by Becca Tommaso (tommasobecca03@gmail.com).

Files:
 images/ship/barb*
 images/ship/boxwing*
 images/thumbnail/barb*
 images/thumbnail/boxwing*
Copyright: Iaz Poolar
License: CC-BY-SA-4.0
Comment: Detailed by Becca Tommaso (tommasobecca03@gmail.com).

Files:
 images/ship/argosy*
 images/ship/clipper*
 images/ship/dreadnought*
 images/ship/fury*
 images/ship/hauler?i*
 images/ship/hauler?ii*
 images/ship/hauler?iii*
 images/ship/modified?argosy*
 images/ship/bastion*
 images/ship/behemoth*
 images/ship/heavy?shuttle*
 images/ship/firebird*
 images/ship/leviathan*
 images/ship/shuttle*
 images/ship/star?queen*
 images/ship/localworldship*
 images/ship/arrow*
 images/ship/container?transport*
 images/ship/freighter*
 images/ship/protector*
 images/ship/star?barge*
 images/ship/wasp*
 images/thumbnail/argosy*
 images/thumbnail/clipper*
 images/thumbnail/dreadnought*
 images/thumbnail/fury*
 images/thumbnail/hauler?i*
 images/thumbnail/hauler?ii*
 images/thumbnail/hauler?iii*
 images/thumbnail/modified?argosy*
 images/thumbnail/bastion*
 images/thumbnail/behemoth*
 images/thumbnail/heavy?shuttle*
 images/thumbnail/firebird*
 images/thumbnail/leviathan*
 images/thumbnail/shuttle*
 images/thumbnail/star?queen*
 images/thumbnail/arrow*
 images/thumbnail/container?transport*
 images/thumbnail/freighter*
 images/thumbnail/protector*
 images/thumbnail/star?barge*
 images/thumbnail/wasp*
Copyright: Michael Zahniser <mzahniser@gmail.com>
License: CC-BY-SA-4.0
Comment: Detailed by Becca Tommaso (tommasobecca03@gmail.com).

Files:
 images/ship/pirate?mammoth*
 images/ship/pirate?scrapper*
 images/thumbnail/pirate?mammoth*
 images/thumbnail/pirate?scrapper*
Copyright: 1010todd
License: CC-BY-SA-4.0
Comment: Derived from works by Michael Zahniser and Becca Tommaso under the same license. Incorporating texture made with JSPlacement by WindMillArt <https://windmillart.net/>.

Files:
 images/ship/mfirebird*
 images/ship/mleviathan*
 images/ship/marrow*
 images/thumbnail/mfirebird*
 images/thumbnail/mleviathan*
 images/thumbnail/marrow*
Copyright: Maximilian Korber
License: CC-BY-SA-4.0
Comment: Derived from works by Michael Zahniser (under the same license) and detailed by Becca Tommaso (tommasobecca03@gmail.com).

Files:
 images/ship/pointedstick?vanguard*
Copyright: Maximilian Korber
License: CC-BY-SA-4.0
Comment: Derived from works by Nate Graham (under the same license) and detailed by Becca Tommaso (tommasobecca03@gmail.com).

Files:
 images/ship/vanguard*
 images/thumbnail/vanguard*
Copyright: Nate Graham <pointedstick@zoho.com>
License: CC-BY-SA-4.0
Comment: Detailed by Becca Tommaso (tommasobecca03@gmail.com).

Files:
 images/projectile/sunbeam/*
 images/ship/blackbird*
 images/ship/bounder*
 images/ship/falcon*
 images/ship/hawk*
 images/ship/quicksilver*
 images/ship/scout*
 images/ship/sparrow*
 images/thumbnail/blackbird*
 images/thumbnail/bounder*
 images/thumbnail/falcon*
 images/thumbnail/hawk*
 images/thumbnail/quicksilver*
 images/thumbnail/scout*
 images/thumbnail/sparrow*
Copyright: Michael Zahniser <mzahniser@gmail.com>
License: CC-BY-SA-4.0
Comment: Detailed by Anarchist2.

Files:
 images/ship/pirate?nighthawk*
 images/ship/pirate?cutthroat*
 images/ship/pirate?bulwark*
 images/thumbnail/pirate?nighthawk*
 images/thumbnail/pirate?cutthroat*
 images/thumbnail/pirate?bulwark*
Copyright: 1010Todd
License: CC-BY-SA-4.0
Comment: Derived from works by Michael Zahniser and Anarchist2 under the same license. Incorporating texture made with JSPlacement by WindMillArt <https://windmillart.net/>.

Files:
 images/ship/mbounder*
 images/ship/mfalcon*
 images/ship/mquicksilver*
 images/thumbnail/mbounder*
 images/thumbnail/mfalcon*
 images/thumbnail/mquicksilver*
Copyright: Maximilian Korber
License: CC-BY-SA-4.0
Comment: Derived from works by Michael Zahniser (under the same license) and detailed by Anarchist2.

Files:
 images/ship/finch*
 images/thumbnail/finch*
Copyright: Iaz Poolar
License: CC-BY-SA-4.0
Comment: Derived from works by Michael Zahniser (under the same license) and detailed by Anarchist2.

Files: images/ship/mosprey*
Copyright: Benjamin Hauch (https://github.com/tehhowch)
License: CC-BY-SA-4.0
Comment: Derived from works by Michael Zahniser (under the same license) and detailed by Anarchist2.

Files:
 images/outfit/pug?staff*
Copyright: Evan Fluharty (Evanfluharty@gmail.com)
License: CC-BY-SA-4.0
Comment: Derived from works by Frederick Goy IV (under the same license).

Files:
 images/effect/asteroid?adult?flare*
 images/effect/asteroid?adult?2?flare*
 images/effect/asteroid?adult?3?flare*
 images/effect/asteroid?adult?4?flare*
 images/effect/asteroid?adult?5?flare*
 images/effect/asteroid?medium?flare*
 images/effect/asteroid?young?flare*
 images/effect/asteroid?young?2?flare*
 images/effect/asteroid?young?3?flare*
 images/effect/asteroid?young?4?flare*
 images/effect/asteroid?am?circle?defense*
 images/effect/asteroid?am?fire*
 images/effect/asteroid?circle?trail*
 images/effect/asteroid?glow*
 images/effect/asteroid?laser*
 images/effect/asteroid?projectile?print*
 images/effect/asteroid?projectile?static*
 images/hardpoint/javelin?turret*
 images/hardpoint/asteroid?am?circle*
 images/planet/station1*
 images/planet/station2*
 images/planet/station3*
 images/planet/station4*
 images/planet/station8*
 images/planet/station9*
 images/planet/station10*
 images/planet/station11*
 images/planet/station12*
 images/planet/station13*
 images/planet/station14*
 images/planet/station15*
 images/planet/station16*
 images/planet/station17*
 images/planet/station-bunrodea*
 images/planet/station-chanai*
 images/planet/penrose-machine*
 images/planet/base*
 images/ship/maeri'het*
 images/ship/subsidurial*
 images/ship/telis'het*
 images/ship/faes'mar*
 images/ship/selii'mar*
 images/ship/vareti'het*
 images/ship/fetri'sei*
 images/ship/builder?satellite*
 images/ship/ember?waste?node/*
 images/ship/void?sprite/*
 images/ship/ararebo*
 images/ship/chigiriki*
 images/ship/kaiken*
 images/ship/kama*
 images/ship/kunai*
 images/ship/sasumata*
 images/ship/tanto*
 images/ship/tekkan*
 images/thumbnail/maeri'het*
 images/thumbnail/telis'het*
 images/thumbnail/faes'mar*
 images/thumbnail/selii'mar*
 images/thumbnail/subsidurial*
 images/thumbnail/ember?waste?node*
 images/thumbnail/vareti'het*
 images/thumbnail/fetri'sei*
 images/thumbnail/void?sprite?adult*
 images/thumbnail/void?sprite?infant*
 images/thumbnail/ararebo*
 images/thumbnail/chigiriki*
 images/thumbnail/kaiken*
 images/thumbnail/kama*
 images/thumbnail/kunai*
 images/thumbnail/sasumata*
 images/thumbnail/tanto*
 images/thumbnail/tekkan*
 images/effect/ravager?impact*
 images/effect/swarm*
 images/hardpoint/buzzer?am*
 images/hardpoint/locust?turret*
 images/outfit/ka'het?annihilator?turret*
 images/outfit/ka'het?annihilator*
 images/outfit/ka'het?emp?deployer*
 images/outfit/ka'het?primary?cooling*
 images/outfit/ka'het?ravager?turret*
 images/outfit/ka'het?ravager?beam*
 images/outfit/ka'het?shield?restorer*
 images/outfit/ka'het?grand?restorer*
 images/outfit/ka'het?support?cooling*
 images/outfit/ka'het?mhd?generator*
 images/outfit/ka'het?reserve?accumulator*
 images/outfit/ka'het?nullifier*
 images/outfit/ka'het?mhd?deployer*
 images/outfit/ka'het?taser*
 images/outfit/mouthparts*
 images/outfit/excavator*
 images/outfit/fuel?pod*
 images/outfit/fusion*
 images/outfit/core*
 images/outfit/ionic?afterburner*
 images/outfit/tiny?ion*
 images/outfit/small?ion*
 images/outfit/medium?ion*
 images/outfit/large?ion*
 images/outfit/huge?ion*
 images/outfit/tiny?atomic*
 images/outfit/small?atomic*
 images/outfit/medium?atomic*
 images/outfit/large?atomic*
 images/outfit/huge?atomic*
 images/outfit/javelin*
 images/outfit/javelin?mini?pod*
 images/outfit/javelin?pod*
 images/outfit/javelin?storage*
 images/outfit/javelin?turret*
 images/outfit/torpedo*
 images/outfit/torpedo?launcher*
 images/outfit/torpedo?storage*
 images/outfit/typhoon*
 images/outfit/typhoon?launcher*
 images/outfit/typhoon?storage*
 images/outfit/cooling?ducts*
 images/outfit/liquid?helium*
 images/outfit/liquid?nitrogen*
 images/outfit/water?cooling*
 images/outfit/large?regenerator*
 images/outfit/small?regenerator*
 images/outfit/cargo?scanner*
 images/outfit/outfit?scanner*
 images/outfit/outfit?expansion*
 images/outfit/cargo?expansion*
 images/outfit/control?transceiver*
 images/outfit/buzzer*
 images/outfit/dark?reactor*
 images/outfit/electroweak?reactor*
 images/outfit/quark?reactor*
 images/outfit/hai?jammer*
 images/outfit/hai?jammer?overclocked*
 images/outfit/hydra?pod*
 images/outfit/hydra*
 images/outfit/*nanite?fabricator*
 images/outfit/*shield?relay*
 images/outfit/lasher?pistol*
 images/outfit/locust?blaster*
 images/outfit/locust?turret*
 images/outfit/mandible?cannon*
 images/outfit/nanite?enhancer*
 images/outfit/nanite?limiter*
 images/outfit/reactor?overclocker*
 images/outfit/reactor?limiter*
 images/outfit/solar?battery*
 images/outfit/solar?cell*
 images/outfit/swarm?missile*
 images/outfit/swarm?pod*
 images/outfit/swarm?storage*
 images/outfit/swatter*
 images/outfit/thorax?cannon*
 images/outfit/*rift*
 images/outfit/pollen?particle*
 images/outfit/jamfruit?pod*
 images/outfit/anomalous?mass*
 images/outfit/decoy?plating*
 images/outfit/asteroid?weapon?1*
 images/outfit/asteroid?weapon?2*
 images/outfit/asteroid?weapon?3*
 images/outfit/asteroid?weapon?4*
 images/outfit/asteroid?weapon?5*
 images/outfit/asteroid?weapon?6*
 images/outfit/asteroid?weapon?7*
 images/outfit/asteroid?weapon?8*
 images/planet/dyson1*
 images/planet/dyson2*
 images/planet/dyson3*
 images/planet/sheragi_postverta*
 images/planet/station0*
 images/planet/station1b*
 images/planet/station2b*
 images/planet/station3b*
 images/planet/station3bd*
 images/planet/station4b*
 images/planet/station4bd*
 images/projectile/annihilator*
 images/projectile/ravager?beam*
 images/projectile/mhd*
 images/projectile/asteroid?missile*
 images/projectile/asteroid?twin?projectile*
 images/projectile/asteroid?weapon?circle*
 images/projectile/asteroid?weapon?live*
 images/projectile/asteroid?weapon?swarm*
 images/scene/ringworld?debris*
 images/scene/remnant?station*
 images/scene/asteroid?scene*
 images/scene/lab?scene*
 images/planet/debris0*
 images/planet/debris1*
 images/planet/desert11*
 images/planet/desert12*
 images/planet/desert13*
 images/planet/dust8*
 images/planet/dust9*
 images/planet/forest7*
 images/planet/forest8*
 images/planet/forest9*
 images/planet/forest10*
 images/planet/forest11*
 images/planet/forest12*
 images/planet/ice9*
 images/planet/ice10*
 images/planet/ice11*
 images/planet/ice12*
 images/planet/ocean10*
 images/planet/rock21*
 images/planet/gateway-active*
 images/planet/gateway-frozen*
 images/planet/gateway-inactive*
 images/planet/station-accelerator-broken*
 images/planet/station-accelerator*
 images/planet/station-asteroid-a0*
 images/planet/station-asteroid-a1*
 images/planet/station-asteroid-a2*
 images/planet/station-asteroid-a3*
 images/planet/station-cylinder-a0-broken*
 images/planet/station-cylinder-a0-incomplete*
 images/planet/station-cylinder-a0*
 images/planet/station-depot-a0*
 images/planet/station-depot-a1*
 images/planet/station-depot-a2*
 images/planet/station-disk*
 images/planet/station-outpost-a0*
 images/planet/station-outpost-a1*
 images/planet/station-outpost-a2*
 images/planet/station-outpost-a3*
 images/planet/station-platform-a0*
 images/planet/station-platform-a1*
 images/planet/station-platform-a2*
 images/planet/station-platform-a3*
 images/planet/station-platform-a4*
 images/planet/station-reflector-a0*
 images/planet/station-reflector-a1*
 images/planet/station-reflector-a2*
 images/planet/station-shipyard-a0*
 images/planet/station-shipyard-a1*
 images/planet/station-shipyard-a2*
 images/planet/station-solar-a0*
 images/planet/station-solar-a1*
 images/planet/station-solar-a2*
 images/planet/station-solar-a3*
 images/planet/station-solar-a4*
 images/planet/station-solar-a0-broken*
 images/planet/station-solar-a1-broken*
 images/planet/station-weapon-a0*
 images/planet/station-weapon-a1*
 images/planet/station-weapon-a2*
 images/planet/station-weapon-a3*
 images/planet/station-telescope-a0*
 images/planet/station-telescope-a1*
 images/projectile/avgi?laser?blue*
 images/ship/aberrant?chomper*
 images/ship/aberrant?dancer*
 images/ship/aberrant?hugger*
 images/ship/aberrant?junior*
 images/ship/aberrant?latte*
 images/ship/aberrant?longfellow*
 images/ship/aberrant?mole*
 images/ship/aberrant?pike*
 images/ship/aberrant?pileup*
 images/ship/aberrant?traincar*
 images/ship/aberrant?trip*
 images/ship/aberrant?triplet*
 images/ship/aberrant?whiskers*
 images/thumbnail/aberrant?chomper*
 images/thumbnail/aberrant?dancer*
 images/thumbnail/aberrant?hugger*
 images/thumbnail/aberrant?junior*
 images/thumbnail/aberrant?latte*
 images/thumbnail/aberrant?longfellow*
 images/thumbnail/aberrant?mole*
 images/thumbnail/aberrant?pike*
 images/thumbnail/aberrant?pileup*
 images/thumbnail/aberrant?traincar*
 images/thumbnail/aberrant?trip*
 images/thumbnail/aberrant?triplet*
 images/thumbnail/aberrant?whiskers*
 images/ship/bluejacket*
 images/ship/pollen*
 images/ship/windjammer*
 images/_menu/haze-ghila*
 images/_menu/haze-lathia*
 images/_menu/haze-maithi*
 images/_menu/haze-mitera*
 images/_menu/haze-sarifa*
 images/_menu/haze-chanai*
 images/map/big?black?hole*
 images/map/black?hole?3*
 images/map/black?hole?4*
 images/map/black?hole?5*
 images/map/black?hole?6*
 images/map/black?hole?corona*
 images/map/black?hole?star*
 images/map/black-hole-still*
 images/effect/flotsam?pollen?particle*
 images/effect/flotsam?jamfruit?pod*
Copyright: Becca Tommaso (tommasobecca03@gmail.com)
License: CC-BY-SA-4.0

Files:
 images/effect/remnant?afterburner/remnant?afterburner*
 images/effect/mhd?spark*
 images/effect/jd?detainer*
 images/land/nasa9*
 images/hardpoint/annihilator?turret*
 images/hardpoint/hai?ionic?turret*
 images/hardpoint/inhibitor?turret*
 images/hardpoint/ion?hail?turret*
 images/hardpoint/ravager?turret*
 images/outfit/inhibitor?turret*
 images/outfit/ion?hail?turret*
 images/hardpoint/shooting?star?flare/ss-rays*
 images/outfit/overcharged?shield?module*
 images/outfit/overclocked?repair?module*
 images/outfit/ramscoop*
 images/outfit/remnant?afterburner*
 images/outfit/remnant?capital?license*
 images/outfit/research?laboratory*
 images/outfit/salvage?scanner*
 images/outfit/tiny?remnant?engine*
 images/outfit/void?rifle*
 images/outfit/fragmentation?grenades*
 images/outfit/nerve?gas*
 images/outfit/catalytic?ramscoop*
 images/outfit/anti-missile*
 images/outfit/blaster?turret*
 images/outfit/blaster*
 images/outfit/breeder*
 images/outfit/bunk?room*
 images/outfit/dwarf?core*
 images/outfit/electron?beam*
 images/outfit/electron?turret*
 images/outfit/fission*
 images/outfit/flamethrower*
 images/outfit/hai?ionic?blaster*
 images/outfit/hai?ionic?turret*
 images/outfit/heavy?anti-missile*
 images/outfit/heavy?laser?turret*
 images/outfit/heavy?laser*
 images/outfit/huge?fuel?cell*
 images/outfit/large?fuel?cell*
 images/outfit/medium?fuel?cell*
 images/outfit/small?fuel?cell*
 images/outfit/tiny?fuel?cell*
 images/outfit/huge?shield*
 images/outfit/large?shield*
 images/outfit/medium?shield*
 images/outfit/small?shield*
 images/outfit/tiny?shield*
 images/outfit/hyperdrive*
 images/outfit/large?radar?jammer*
 images/outfit/small?radar?jammer*
 images/outfit/meteor*
 images/outfit/meteor?launcher*
 images/outfit/meteor?pod*
 images/outfit/meteor?storage*
 images/outfit/mod?blaster?turret*
 images/outfit/mod?blaster*
 images/outfit/particle?cannon*
 images/outfit/plasma?cannon*
 images/outfit/plasma?turret*
 images/outfit/proton?gun*
 images/outfit/quad?blaster?turret*
 images/outfit/rocket*
 images/outfit/rocket?launcher*
 images/outfit/rocket?pod*
 images/outfit/rocket?storage*
 images/outfit/sidewinder*
 images/outfit/sidewinder?launcher*
 images/outfit/sidewinder?pod*
 images/outfit/sidewinder?storage*
 images/outfit/small?bunk?room*
 images/outfit/small?nucleovoltaic*
 images/outfit/small?radiothermal*
 images/outfit/small?thermionic*
 images/outfit/stack?core*
 images/outfit/surveillance?pod*
 images/outfit/banisher*
 images/outfit/command?center*
 images/outfit/fire-lance*
 images/outfit/piercer*
 images/outfit/piercer?launcher*
 images/outfit/korath?piercer?storage*
 images/outfit/reverse?thruster?ion*
 images/outfit/reverse?thruster?plasma*
 images/outfit/rock?0*
 images/outfit/rock?1*
 images/outfit/rock?2*
 images/outfit/rock?3*
 images/outfit/rock?4*
 images/scene/penguinscene*
 images/ship/hai?sea?scorpion*
 images/ship/hai?anomalocaris*
 images/ship/ibis*
 images/ship/mbactriane*
 images/ship/merganser*
 images/ship/penguin/*
 images/ship/petrel*
 images/ship/tern*
 images/ship/shooting?star/shooting?star*
 images/ship/pug?zibruka*
 images/ship/pug?enfolta*
 images/ship/pug?maboro*
 images/ship/pug?arfecta*
 images/ship/asteroid?adult*
 images/ship/asteroid?adult?2*
 images/ship/asteroid?adult?3*
 images/ship/asteroid?adult?4*
 images/ship/asteroid?adult?5*
 images/ship/asteroid?medium*
 images/ship/asteroid?young*
 images/ship/asteroid?young?2*
 images/ship/asteroid?young?3*
 images/ship/asteroid?young?4*
 images/ship/remnant?satellite*
 images/thumbnail/hai?sea?scorpion*
 images/thumbnail/hai?anomalocaris*
 images/thumbnail/ibis*
 images/thumbnail/merganser*
 images/thumbnail/penguin*
 images/thumbnail/petrel*
 images/thumbnail/tern*
 images/planet/station1c*
 images/planet/station2c*
 images/planet/station3c*
 images/ship/archon?b*
 images/ship/archon?c*
 images/asteroid/plant*
 images/asteroid/plant2*
 images/asteroid/plant?cluster*
 images/asteroid/space?flora*
 images/asteroid/large?plant*
 images/asteroid/large?plant2*
 images/asteroid/large?plant?cluster*
 images/asteroid/large?space?flora*
 images/asteroid/yottrite*
Copyright: Becca Tommaso (tommasobecca03@gmail.com)
License: CC-BY-SA-4.0
Comment: Derived from works by Michael Zahniser (under the same license).

Files:
 images/map/a-dwarf-star*
 images/map/a-giant-star*
 images/map/a-large-star*
 images/map/a-small-star*
 images/map/a-star*
 images/map/a-supergiant-star*
 images/map/b-dwarf-star*
 images/map/b-giant-star*
 images/map/b-large-star*
 images/map/b-small-star*
 images/map/b-star*
 images/map/b-supergiant-star*
 images/map/f-dwarf-star*
 images/map/f-giant-star*
 images/map/f-large-star*
 images/map/f-old-star*
 images/map/f-small-star*
 images/map/f-star*
 images/map/f-supergiant-star*
 images/map/g-dwarf-star*
 images/map/g-giant-star*
 images/map/g-large-star*
 images/map/g-old-star*
 images/map/g-small-star*
 images/map/g-star*
 images/map/g-supergiant-star*
 images/map/k-dwarf-star*
 images/map/k-giant-star*
 images/map/k-large-star*
 images/map/k-old-star*
 images/map/k-small-star*
 images/map/k-star*
 images/map/k-supergiant-star*
 images/map/m-dwarf-star*
 images/map/m-giant-star*
 images/map/m-large-star*
 images/map/m-small-star*
 images/map/m-star*
 images/map/m-supergiant-star*
 images/map/o-dwarf-star*
 images/map/o-giant-star*
 images/map/o-large-star*
 images/map/o-small-star*
 images/map/o-star*
 images/map/o-supergiant-star*
 images/map/unexplored-star*
 images/_menu/haze-twilight*
 images/_menu/haze-twilight-thick*
 images/_menu/haze-twilight-thin*
 images/_menu/haze-twilit-embers*
 images/asteroid/integral?tree/tree*
 images/asteroid/water?droplet/*
 images/effect/avgi?flare/antimatter*
 images/effect/avgi?flare/fusion*
 images/effect/avgi?flare/ntr*
 images/effect/avgi?flare/remass*
 images/effect/avgi?flare/rcs*
 images/effect/blue?optical?laser?glare*
 images/effect/green?optical?laser?glare*
 images/effect/uv?excimer?laser?glare*
 images/effect/flotsam?integral?wood*
 images/effect/flotsam?voidfish*
 images/hardpoint/ureb?turret*
 images/icon/nettle*
 images/icon/orchid*
 images/label/outer?limits*
 images/label/tangled?shroud*
 images/label/twilight*
 images/outfit/concentrating?solar?array*
 images/outfit/concentrating?solar?cell*
 images/outfit/cryogenic?deuterium?tank*
 images/outfit/integral?wood*
 images/outfit/nettle?kkv*
 images/outfit/nettle?magazine*
 images/outfit/ophrys?stockpile*
 images/outfit/optical?laser?rifle*
 images/outfit/optical?lasing?generator*
 images/outfit/orchid?magazine*
 images/outfit/orchid?missile*
 images/outfit/remass?injector*
 images/outfit/trefoil?board*
 images/outfit/ureb?turret*
 images/outfit/voidfish*
 images/planet/aviskir*
 images/planet/nebula1*
 images/projectile/blue?optical?laser*
 images/projectile/nettle*
 images/projectile/nucleolysis*
 images/projectile/orchid?boost*
 images/projectile/orchid?boost?stage*
 images/projectile/orchid?coast*
 images/projectile/orchid?divert*
 images/projectile/orchid?divert?stage*
 images/projectile/orchid?inactive*
 images/projectile/orchid?terminal*
 images/scene?trefoil?board*
Copyright: Azure
License: CC-BY-SA-4.0

Files:
 images/hardpoint/blue?optical?laser*
 images/hardpoint/green?optical?laser*
 images/hardpoint/plasmadyne?scoop*
 images/hardpoint/speckle?turret*
 images/hardpoint/tiny?vls*
 images/hardpoint/small?vls*
 images/hardpoint/medium?vls*
 images/outfit/anomalous?shield?restorer*
 images/outfit/antimatter?power?cell*
 images/outfit/arc?fusion?torch*
 images/outfit/blue?optical?laser*
 images/outfit/green?optical?laser*
 images/outfit/beam?antimatter?drive*
 images/outfit/concealment?lamina*
 images/outfit/deuterium?slush?tank*
 images/outfit/diffuse?deflector*
 images/outfit/external?launch?rail*
 images/outfit/external?launch?tube*
 images/outfit/heatsink?partition*
 images/outfit/inductive?extractor*
 images/outfit/lantern?fission?core*
 images/outfit/vapor?nuclear?rocket*
 images/outfit/magnetic?scoop*
 images/outfit/magnetoplasma?drive*
 images/outfit/multispectral?scanner*
 images/outfit/nucleolysis?beam*
 images/outfit/ophrys?torpedo*
 images/outfit/photoelectric?lamina*
 images/outfit/plasmadyne?scoop*
 images/outfit/radiative?lamina*
 images/outfit/rcs?large*
 images/outfit/rcs?medium*
 images/outfit/rcs?small*
 images/outfit/spark?fusion?torch*
 images/outfit/speck?magazine*
 images/outfit/speck?round*
 images/outfit/speckle?coilgun*
 images/outfit/speckle?turret*
 images/outfit/spectrometer?array*
 images/outfit/specular?deflector*
 images/outfit/telescopic?antimissile*
 images/outfit/ultracapacitor?bank*
 images/outfit/ultracapacitor?cell*
 images/outfit/tiny?vls*
 images/outfit/small?vls*
 images/outfit/medium?vls*
 images/outfit/zap?fusion?torch*
 images/effect/flotsam?telescopic?antimissile*
 images/effect/flotsam?nucleolysis?beam*
 images/effect/flotsam?antimatter?power?cell*
 images/effect/flotsam?anomalous?shield?restorer*
 images/effect/flotsam?anomalous?mass*
 images/planet/station0b*
 images/projectile/aberrant?spike*
 images/projectile/fleck*
 images/projectile/speck*
 images/ship/avgi?akoustiki*
 images/ship/avgi?atenuatia*
 images/ship/avgi?atenuatia@sw*
 images/ship/avgi?avlaki*
 images/ship/avgi?avlaki@sw*
 images/ship/avgi?diaspersi*
 images/ship/avgi?diaspersi@sw*
 images/ship/avgi?difraktos*
 images/ship/avgi?difraktos@sw*
 images/ship/avgi?entasi*
 images/ship/avgi?entasi@sw*
 images/ship/avgi?frequentia*
 images/ship/avgi?frequentia@sw*
 images/ship/avgi?harmonikos*
 images/ship/avgi?harmonikos@sw*
 images/ship/avgi?intereros*
 images/ship/avgi?interferos@sw*
 images/ship/avgi?koryfi/*
 images/ship/avgi?melodikos/*
 images/ship/avgi?melodikos@sw*
 images/ship/avgi?optikon*
 images/ship/avgi?phononos*
 images/ship/avgi?photikon*
 images/ship/avgi?polari*
 images/ship/avgi?polari@sw*
 images/ship/avgi?prismaios*
 images/ship/avgi?prismaios@sw*
 images/ship/avgi?refraktos*
 images/ship/avgi?refraktos@sw*
 images/ship/avgi?sonikis*
 images/ship/avgi?tachytia/*
 images/ship/avgi?tachytia/tachytia@sw*
 images/ship/avgi?tremoros*
 images/ship/avgi?undsyni*
 images/ship/avgi?undsyni@sw*
 images/ship/avgi?undulon*
 images/ship/avgi?vibratia*
 images/thumbnail/avgi?akoustiki*
 images/thumbnail/avgi?atenuatia*
 images/thumbnail/avgi?atenuatia@sw
 images/thumbnail/avgi?avlaki*
 images/thumbnail/avgi?avlaki@sw*
 images/thumbnail/avgi?diaspersi*
 images/thumbnail/avgi?difraktos*
 images/thumbnail/avgi?entasi*
 images/thumbnail/avgi?frequentia*
 images/thumbnail/avgi?harmonikos*
 images/thumbnail/avgi?harmonikos@sw*
 images/thumbnail/avgi?intereros*
 images/thumbnail/avgi?koryfi/*
 images/thumbnail/avgi?melodikos/*
 images/thumbnail/avgi?melodikos@sw*
 images/thumbnail/avgi?optikon*
 images/thumbnail/avgi?phononos*
 images/thumbnail/avgi?photikon*
 images/thumbnail/avgi?polari*
 images/thumbnail/avgi?prismaios*
 images/thumbnail/avgi?refraktos*
 images/thumbnail/avgi?sonikis*
 images/thumbnail/avgi?tachytia/*
 images/thumbnail/avgi?tremoros*
 images/thumbnail/avgi?undsyni*
 images/thumbnail/avgi?undulon*
 images/thumbnail/avgi?vibratia*
Copyright: Azure
License: CC-BY-SA-4.0
Comment: Derived from works by Becca Tommaso.

Files:
 images/map/milky?way*
Copyright: Azure
License: CC-BY-SA-4.0
Comment: Derived from works by NASA and Michael Zahniser.

Files:
 images/star/smoke?ring*
Copyright: Azure
License: CC-BY-SA-4.0
Comment: Derived from works by RisingLeaf.

Files:
 images/land/station59*
 images/scene/ranger?baker*
Copyright: Azure
License: CC-BY-SA-4.0
Comment: Derived from works by Lawrence Livermore National Laboratory.

Files:
 images/land/dokimi*
 images/scene/dokimi?range*
Copyright: Azure
License: CC-BY-SA-4.0
Comment: Derived from works by the National Nuclear Security Administration.

Files:
 images/map/small-neutron-star*
 images/map/magnetar-star*
Copyright: Azure
License: CC-BY-SA-4.0
Comment: Derived from works by RisingLeaf.

Files:
 images/map/coal-black-hole-star*
 images/map/neutron-star*
 images/map/small-black-hole-star*
 images/map/twilight-black-hole-star*
Copyright: Azure
License: CC-BY-SA-4.0
Comment: Derived from works by Gefüllte Taubenbrust.

Files:
 images/map/black-hole-star*
 images/map/carbon-star*
 images/map/nova-old-star*
 images/map/nova-small-star*
 images/map/wr-star*
Copyright: Azure
License: CC-BY-SA-4.0
Comment: Derived from works by Matteo "Lead" M.

Files:
 images/map/nova-star*
Copyright: Azure
License: CC-BY-SA-4.0
Comment: Derived from works by Michael Zahniser.

Files:
 sounds/bounce*
 sounds/clink*
 sounds/fusion?torch*
 sounds/optical?laser*
 sounds/speckle*
Copyright: Azure
License: CC-BY-SA-4.0
Comment: Derived from public domain sounds taken from freesound.org.

Files:
 images/effect/graviton?flare/*
Copyright: Jack George
License: CC-BY-SA-4.0

Files:
 images/outfit/*battery?hai*
 images/outfit/anti-missile?hai*
 images/outfit/cooling?ducts?hai*
 images/outfit/dwarf?core?hai*
 images/outfit/fission?hai*
 images/outfit/fusion?hai*
 images/outfit/heavy?anti-missile?hai*
 images/ship/mfury*
Copyright: Maximilian Korber
License: CC-BY-SA-4.0
Comment: Derived from works by Michael Zahniser (under the same license).

Files:
 images/label/graveyard*
Copyright: @RestingImmortal
License: CC-BY-SA-4.0

Files:
 images/outfit/enforcer?confrontation?gear*
Copyright: 1010Todd (1010todd3d@gmail.com)
License: CC-BY-SA-4.0
Comment: Derived from works by Becca Tommaso (tommasobecca03@gmail.com) (under the same license) and Evan Fluharty (under the same license).

Files:
 images/outfit/hai?williwaw*
Copyright: Evan Fluharty (Evanfluharty@gmail.com)
License: CC-BY-SA-4.0
Comment: Made in cooperation with Becca Tommaso (tommasobecca03@gmail.com) and derived from works by Michael Zahniser (under the same license) and Maximilian Korber (under the same license)

Files:
 images/effect/remnant?leak*
 images/effect/remnant?leak?sparkle*
Copyright: Benjamin Jackson (gods.benyamin@outlook.com)
License: CC-BY-SA-4.0
Comment: Derived from works by Michael Zahniser (under the same license)

Files:
 images/ship/hai?ladybug*
 images/thumbnail/hai?ladybug*
 images/planet/station?hai?eight?geocoris*
Copyright: None (CC0: Public Domain)
License: CC0
Comment: Public domain textures from texture.ninja.

Files:
 images/planet/wormhole-syndicate-ad*
Copyright: Michael Zahniser
License: CC-BY-SA-4.0
Comment: Created by a past contributor derived from works by Michael Zahniser (under the same license). Rights relinquished to Michael Zahniser.

Files:
 images/planet/station?hai?geocoris*
Copyright: Michael Zahniser
License: CC-BY-SA-4.0
Comment: Created by a past contributor derived from works by Michael Zahniser (under the same license). Rights relinquished to Michael Zahniser.

Files:
 images/effect/firestorm?ring*
Copyright: None (CC0: Public Domain)
License: CC0

Files:
 images/outfit/expeller*
 images/outfit/grab-strike*
 images/hardpoint/grab-strike*
 images/ship/bulk?freighter*
 images/ship/dredger*
 images/thumbnail/bulk?freighter*
 images/thumbnail/dredger*
Copyright: Lia Gerty (https://github.com/ravenshining)
License: CC-BY-SA-4.0
Comment: Derived from work by Michael Zahniser (under the same licence) and Becca Tomaso (under the same licence).

Files:
 images/ship/raider*
 images/thumbnail/raider*
Copyright: Lia Gerty (https://github.com/ravenshining)
License: CC-BY-SA-4.0
Comment: Derived from work by Michael Zahniser (under the same licence) and Red-57 (under the same licence).

Files:
 images/effect/korath?afterburner*
 images/ship/chaser*
 images/ship/world-ship*
 images/thumbnail/chaser*
 images/thumbnail/world-ship*
Copyright: Lia Gerty (https://github.com/ravenshining)
License: CC-BY-SA-4.0
Comment: Derived from work by Michael Zahniser (under the same licence)

Files:
 images/outfit/torpedopod*
 images/outfit/typhoonpod*
Copyright: Lia Gerty (https://github.com/ravenshining)
License: CC-BY-SA-4.0
Comment: Derived from work by Becca Tomaso (under the same licence).

Files:
 images/outfit/liquid?sodium*
Copyright: Lia Gerty (https://github.com/ravenshining)
Comment: Derived from works by Saugia (under the same licence) and public domain works previously submitted to Endless Sky.
License: CC-BY-SA-4.0

Files:
 images/_menu/haze-blackbody+*
 images/_menu/haze-full+*
 images/_menu/haze-yellow+*
 images/planet/browndwarf-l-rogue*
 images/planet/browndwarf-l*
 images/planet/browndwarf-y-rogue*
 images/planet/browndwarf-y*
Copyright: Lia Gerty (https://github.com/ravenshining)
License: CC-BY-SA-4.0

Files:
 images/projectile/digger*
Copyright: Lia Gerty (https://github.com/ravenshining)
License: CC-BY-SA-4.0
Comment: Derived from public domain work previously submitted to Endless Sky.

Files:
 images/planet/browndwarf-t-rogue*
 images/planet/browndwarf-t*
 images/planet/saturn*
Copyright: Lia Gerty (https://github.com/ravenshining)
License: CC-BY-SA-4.0
Comment: Derived from works by NASA (public domain)

Files:
 sounds/atomic?*
Copyright: Lia Gerty
License: CC-BY-SA-4.0
Comment: Derived from public domain sounds taken from freesound.org.

Files:
 images/ship/heliarch?breacher*
 images/ship/heliarch?hunter*
 images/ship/heliarch?judicator*
 images/ship/heliarch?pursuer*
 images/ship/heliarch?rover*
 images/ship/heliarch?stalker*
 images/thumbnail/heliarch?breacher*
 images/thumbnail/heliarch?hunter*
 images/thumbnail/heliarch?judicator*
 images/thumbnail/heliarch?pursuer*
 images/thumbnail/heliarch?rover*
 images/thumbnail/heliarch?stalker*
 images/outfit/finisher?storage*
 images/outfit/fuel?module*
 images/outfit/large?cogeneration?module*
 images/outfit/small?cogeneration?module*
 images/scene/councilofahr1*
 images/scene/councilofahr2*
Copyright: Arachi-Lover
License: CC-BY-SA-4.0
Comment: Derived from works by Michael Zahniser (under the same license).

Files:
 images/effect/heaver*
 images/effect/korath?digger*
 images/effect/shunt*
 images/hardpoint/korath?heaver*
 images/icon/korath?heaver*
 images/outfit/korath?heaver*
 images/outfit/*korath?reverser*
 images/projectile/expeller*
 images/projectile/heaver*
 images/projectile/shunt-strike*
 images/ship/kas-ik?tek?7*
 images/thumbnail/kas-ik?tek?7*
Copyright: None (CC0 Public Domain)
License: CC0
Comment: Uses public domain textures from texture.ninja

Files:
 images/hardpoint/digger?turret*
 images/outfit/korath?digger?turret*
 images/outfit/korath?digger*
Copyright: Becca Tommaso and Michael Zahniser
License: CC-BY-SA-4.0
Comment: Created by a past contributor derived from works by Becca Tommaso and Michael Zahniser (under the same license). Rights relinquished to Becca Tommaso and Michael Zahniser.

Files:
 images/*/korath*reverser*
Copyright: Michael Zahniser
License: CC-BY-SA-4.0
Comment: Created by a past contributor derived from works by Michael Zahniser (under the same license). Rights relinquished to Michael Zahniser.


Files:
 images/outfit/beyond?the?hyperdrive*
Copyright: Arachi-Lover (https://github.com/Arachi-Lover)
License: CC-BY-SA-4.0

Files:
 images/outfit/outskirts?gauger*
Copyright: Arachi-Lover
License: CC-BY-SA-4.0
Comment: Derived from works by Zachary Siple and Michael Zahniser (under the same license).

Files:
 images/effect/dragonflame*
 images/effect/fusionflare*
 images/effect/pwave?shot*
 images/effect/sheragiam*
 images/effect/pwavehp*
 images/effect/ka'het?flare/*
 images/effect/fissionflare*
 images/effect/pwtflare*
 images/effect/explosions/nuke*
 images/effect/culverin*
 images/effect/ranseur*
 images/icon/dragonflame*
 images/icon/shard*
 images/outfit/dragonflame*
 images/outfit/pwave?turret*
 images/outfit/embattery*
 images/outfit/sheragicooling*
 images/outfit/fusiondrive*
 images/outfit/fissiondrive*
 images/outfit/hion*
 images/outfit/shard*
 images/outfit/sheragi?ews*
 images/outfit/small?embattery*
 images/outfit/small?sheragi?cooling*
 images/projectile/pwavecannon*
 images/projectile/hion*
 images/projectile/hionfrag*
 images/projectile/shardactive*
 images/projectile/shardinactive*
 images/projectile/ionball*
 images/projectile/ribault*
 images/scene/emeraldswordderelict*
 images/ship/emeraldsword*
 images/ship/blackdiamond*
 images/thumbnail/emeraldsword*
 images/thumbnail/blackdiamond*
Copyright: @Karirawri (crim@live.no)
License: CC-BY-SA-4.0

Files:
 images/effect/pwave?impact*
 images/effect/ionball?ring*
 images/effect/ion?explosion*
Copyright: @Karirawri (crim@live.no)
License: CC-BY-SA-4.0
Comment: Derived from works by Michael Zahniser (under the same license).

Files: sounds/dragonflame*
Copyright: TheHadnot
License: public-domain
 Taken from https://freesound.org/people/TheHadnot/sounds/160880/

Files: sounds/pwave*
Copyright: aust_paul
License: public-domain
 Taken from https://freesound.org/people/aust_paul/sounds/30935/

Files: sound/ranseur*
Copyright: harrisonlace
License: public-domain
 Taken from https://freesound.org/people/harrisonlace/sounds/634884/
Comment: Modified by @Karirawri (crim@live.no) under the same license.

Files: sounds/hion*
Copyright: michael_kur95
License: CC-BY-3.0
Comment: Taken from https://freesound.org/people/michael_kur95/sounds/332993/ and modified.

Files: images/effect/archon?teleport/*
Copyright: @Karirawri (crim@live.no)
License: CC-BY-SA-4.0
Comment: Derived from works by Michael Zahniser and Becca Tommaso (under the same license).

Files: sounds/archonteleport*
Copyright: oldestmillennial
License: CC-BY-3.0
Comment: Taken from https://freesound.org/people/oldestmillennial/sounds/533025/ and modified.

Files: images/outfit/emp?rack*
Copyright: Anarchist2
License: CC-BY-SA-4.0
Comment: Derived from works by Michael Zahniser (under the same license).

Files: images/planet/*-hot*
Copyright: Becca Tommaso
License: CC-BY-SA-4.0
Comment: Derived from works by ESA/Hubble & NASA (under the same license)

Files:
 images/land/clouds*
Copyright: Benjamin Jackson (gods.benyamin@outlook.com)
License: CC-BY-SA-4.0

Files:
 images/outfit/ka'het?maeri?engine*
 images/outfit/ka'het?telis?engine*
 images/outfit/ka'het?sustainer?engine*
 images/outfit/ka'het?vareti?engine*
Copyright: Becca Tommaso (tommasobecca03@gmail.com)
License: CC-BY-SA-4.0
Comment: Original work by Griffin Schutte (theronepic@gmail.com), finished by Becca Tommaso.

Files: images/outfit/tiny?systems?core*
Copyright: Griffin Schutte (theronepic@gmail.com)
License: CC-BY-SA-4.0
Comment: Derived from work by Michael Zahniser (under the same license).

Files: images/outfit/ka'het?compact?engine*
Copyright: Griffin Schutte (theronepic@gmail.com)
License: CC-BY-SA-4.0

Files: images/outfit/plasma?repeater*
Copyright: Becca Tommaso
License: CC-BY-SA-4.0
Comment: Derived from works by Michael Zahniser (under the same license) and Darcy Manoel.

Files:
 images/outfit/proton?turret*
Copyright: Becca Tommaso
License: CC-BY-SA-4.0
Comment: Derived from works by Michael Zahniser (under the same license) and Nate Graham.

Files:
 images/outfit/brig*
Copyright: Becca Tommaso
License: CC-BY-SA-4.0
Comment: Derived from works by Nate Graham (under the same license).

Files:
 images/outfit/refueling?module*
Copyright: Becca Tommaso
License: CC-BY-SA-4.0
Comment: Derived from works by Michael Zahniser (under the same license).

Files:
 images/outfit/tripulse?shredder*
 images/outfit/value?detector*
Copyright: Ejo Thims
License: CC-BY-SA-4.0
Comment: Derived from works by Michael Zahniser (under the same license).

Files:
 images/outfit/heliarch?license*
Copyright: Becca Tommaso
License: CC-BY-SA-4.0

Files:
 images/ui/patir?cluster*
Copyright: Becca Tommaso
License: CC-BY-SA-4.0
Comment: Derived from works by NASA (public domain)

Files:
 images/star/a-dwarf*
 images/star/a-giant*
 images/star/a-supergiant*
 images/star/a0*
 images/star/a3*
 images/star/a5*
 images/star/a8*
 images/star/b-dwarf*
 images/star/b-giant*
 images/star/b-supergiant*
 images/star/b0*
 images/star/b3*
 images/star/b5*
 images/star/b8*
 images/star/black-hole*
 images/star/carbon*
 images/star/f-dwarf*
 images/star/f-giant*
 images/star/f-supergiant*
 images/star/f0*
 images/star/f3*
 images/star/f5-old*
 images/star/f5*
 images/star/f8*
 images/star/g-dwarf*
 images/star/g-giant*
 images/star/g-supergiant*
 images/star/g0-old*
 images/star/g0*
 images/star/g3*
 images/star/g5-old*
 images/star/g5*
 images/star/g8*
 images/star/k-dwarf*
 images/star/k-giant*
 images/star/k-supergiant*
 images/star/k0-old*
 images/star/k0*
 images/star/k3*
 images/star/k5-old*
 images/star/k5*
 images/star/k8*
 images/star/l-dwarf*
 images/star/m-dwarf*
 images/star/m-giant*
 images/star/m-supergiant*
 images/star/m0*
 images/star/m3*
 images/star/m5*
 images/star/m8*
 images/star/nova*
 images/star/nova-old*
 images/star/o-dwarf*
 images/star/o-giant*
 images/star/o-supergiant*
 images/star/o0*
 images/star/o3*
 images/star/o5*
 images/star/o8*
 images/star/wr*
Copyright: Matteo "Lead" M.
License: CC-BY-SA-4.0

Files:
 images/asteroid/livecrystal/livecrystal*
 images/effect/burning?spark*
 images/effect/corrosion?spark*
 images/effect/efreti?flare/*
 images/effect/explosion/pug/*
 images/effect/finisher?impact*
 images/effect/plasma?cloud*
 images/effect/plasma?fire*
 images/effect/plasma?impact*
 images/effect/pug?flare/*
 images/effect/wanderer?flare/*
 images/effect/zapper?impact*
 images/hardpoint/nuke*
 images/_menu/haze-coal*
 images/outfit/*?korath?afterburner*
 images/outfit/asteroid?scanner*
 images/outfit/*efreti?steering*
 images/outfit/*efreti?thruster*
 images/outfit/fusion?cannon*
 images/outfit/nuke*
 images/planet/pontes*
 images/planet/wormhole?blue*
 images/projectile/fire-lance*
 images/projectile/fusion?gun?bolt*
 images/projectile/blaze-pike*
 images/projectile/korath?inferno*
 images/projectile/missile-0*
 images/projectile/missile-1*
 images/projectile/slipstream?projector*
 images/ship/battleship*
 images/ship/cirrus*
 images/ship/gero*
 images/ship/nimbus*
 images/ship/silent?harvester*
 images/ship/stratus*
 images/ship/venta*
 images/thumbnail/cirrus*
 images/thumbnail/gero*
 images/thumbnail/nimbus*
 images/thumbnail/stratus*
 images/thumbnail/venta*
 images/star/coal-black-hole*
 images/star/neutron*
 images/star/small-black-hole*
 images/star/big?black?hole?core*
 images/star/big?black?hole*
 images/star/black?hole?3?core*
 images/star/black?hole?3*
 images/star/black?hole?4?core*
 images/star/black?hole?4*
 images/star/black?hole?5?core*
 images/star/black?hole?5*
 images/star/black?hole?6?core*
 images/star/black?hole?6*
 images/star/black?hole?corona?core*
 images/star/black?hole?corona*
 images/star/black-hole-still-core*
 images/star/black-hole-still*
 images/star/black?hole?star?core*
 images/star/black?hole?star*
 images/star/twilight-black-hole*
 images/thumbnail/battleship*
Copyright: Gefüllte Taubenbrust <jeaminer23@gmail.com>
License: CC-BY-SA-4.0

Files:
 images/star/patir*
 images/star/patir?core*
Copyright: Becca Tommaso (tommasobecca03@gmail.com)
License: CC-BY-SA-4.0
Comment: Derived from works by NASA (public domain); picture taken by the James Webb Space Telescope (https://www.flickr.com/photos/nasawebbtelescope/54451311621/in/album-72177720323168468)

Files:
 images/outfit/small?photovoltaic*
 images/outfit/tiny?photovoltaic*
Copyright: Gefüllte Taubenbrust <jeaminer23@gmail.com>
License: CC-BY-SA-4.0
Comment: Derived from works by Michael Zahniser <mzahniser@gmail.com>, David Monniaux (commons.wikimedia.org/wiki/User:David.Monniaux) and Nick Barry (github.com/itsnickbarry)

Files:
 images/ship/manta*
 images/ship/mmanta*
 images/ship/mraven*
 images/ship/msplinter*
 images/thumbnail/manta*
 images/thumbnail/mmanta*
 images/thumbnail/mraven*
 images/thumbnail/msplinter*
Copyright: Gefüllte Taubenbrust <jeaminer23@gmail.com>
License: CC-BY-SA-4.0
Comment: Derived from works by Michael Zahniser and Maximilian Korber (under the same license).

Files: sounds/ionball*
Copyright: pluralz
License: public-domain
 Taken from https://freesound.org/people/pluralz/sounds/475806/

Files:
 images/outfit/tiny?korath?engine*
 images/outfit/korath?bow?drive*
Copyright: Ejo Thims <https://github.com/EjoThims>
License: CC-BY-SA-4.0

Files:
 images/ship/hai?emperor?beetle*
 images/thumbnail/hai?emperor?beetle*
Copyright: Ejo Thims <https://github.com/EjoThims>
License: CC-BY-SA-4.0
Comment: Derived from works by Becca Tommaso and Michael Zahniser (under the same license)

Files:
 images/planet/stationh-ancient0*
 images/planet/stationh-ancient1*
 images/planet/stationh-ancient2*
Copyright: Becca Tommaso (tommasobecca03@gmail.com)
License: CC-BY-SA-3.0
Comment: Derived from works by Michael Zahniser (under the same license).

Files:
 images/scene/ssil?vida?alert?hologram*
 images/scene/remnant?remote?spaceport*
Copyright: J Everett Nichol (jeverett on Discord)
License: CC-BY-SA-3.0
Comment: Derived from works by Becca Tommaso (under the same license).

Files:
 images/effect/atomic?flare/*
 images/effect/coalition?flare/*
 images/effect/ion?flare/*
 images/effect/korath?flare/*
 images/effect/plasma?flare/*
 images/effect/tracker?cloud*
 images/hardpoint/dual?sunbeam?turret*
 images/hardpoint/moonbeam?turret*
 images/hardpoint/sunbeam?turret*
 images/hardpoint/wanderer?anti-missile*
 images/outfit/afterburner*
 images/outfit/blue?sun*
 images/outfit/bright?cloud*
 images/outfit/caldera?afterburner*
 images/outfit/dark?storm*
 images/outfit/double?plasma?core*
 images/outfit/dual?sunbeam?turret*
 images/outfit/finisher?maegrolain*
 images/outfit/moonbeam*
 images/outfit/moonbeam?turret*
 images/outfit/plasma?core*
 images/outfit/red?sun*
 images/outfit/shield?refactor?module*
 images/outfit/sunbeam*
 images/outfit/sunbeam?turret*
 images/outfit/thunderhead?launcher*
 images/outfit/thunderhead?storage*
 images/outfit/triple?plasma?core*
 images/outfit/wanderer?anti-missile*
 images/outfit/wanderer?heat?sink*
 images/outfit/white?sun*
 images/outfit/yellow?sun*
 images/planet/ringworld*
 images/planet/ringworld?broken?debris*
 images/planet/ringworld?broken?debris?small*
 images/planet/ringworld?broken?left*
 images/planet/ringworld?broken?right*
 images/planet/ringworld?left*
 images/planet/ringworld?right*
 images/ship/carrier*
 images/ship/combat?drone*
 images/ship/corvette*
 images/ship/cruiser*
 images/ship/dagger*
 images/ship/flivver*
 images/ship/frigate*
 images/ship/gunboat*
 images/ship/lance*
 images/ship/modified?carrier*
 images/ship/rainmaker*
 images/ship/raven*
 images/ship/splinter*
 images/ship/surveillance?drone*
 images/thumbnail/carrier*
 images/thumbnail/combat?drone*
 images/thumbnail/corvette*
 images/thumbnail/cruiser*
 images/thumbnail/dagger*
 images/thumbnail/flivver*
 images/thumbnail/frigate*
 images/thumbnail/gunboat*
 images/thumbnail/lance*
 images/thumbnail/modified?carrier*
 images/thumbnail/rainmaker*
 images/thumbnail/raven*
 images/thumbnail/splinter*
 images/thumbnail/surveillance?drone*
Copyright: Gefüllte Taubenbrust <jeaminer23@gmail.com>
License: CC-BY-SA-4.0
Comment: Derived from works by Michael Zahniser (under the same license).

Files:
 images/ship/auxiliary*
 images/thumbnail/auxiliary*
Copyright: Gefüllte Taubenbrust <jeaminer23@gmail.com>
License: CC-BY-SA-4.0
Comment: Derived from works by Evan Fluharty (under the same license).

Files:
 images/outfit/gat?turret?hardpoint*
 images/outfit/gat?turret*
 images/ship/jackal*
 images/thumbnail/jackal*
Copyright: bene-dictator <benstaples8068@gmail.com>
License: CC-BY-SA-4.0
Comment: Derived from works by Michael Zahniser (under the same license), detailed by Saugia.

Files:
 images/outfit/surtrblood*
Copyright: bene_dictator <benstaples8068@gmail.com>
License: CC-BY-SA-4.0
Comment: Derived from works by Anarchist2 (under the same license).

Files:
 images/planet/station19*
Copyright: bene-dictator <benstaples8068@gmail.com>
License: CC-BY-SA-4.0
Comment: Derived from works by Michael Zahniser (under the same license).

Files:
 images/_menu/haze-dark-nebula*
 images/effect/incipias?flare/*
 images/effect/horizon?grappler*
 images/effect/plasma?exhaust*
 images/effect/plasma?particle*
 images/effect/stagnation?beam?impact*
 images/effect/star?tail*
 images/hardpoint/horizon?grappler*
 images/hardpoint/stagnation?beam*
 images/outfit/gas?class?shield*
 images/outfit/horizon?grappler*
 images/outfit/liquid?class?shield*
 images/outfit/metallic?hydrogen?cell*
 images/outfit/mh?*
 images/outfit/plasma?discharger*
 images/outfit/stagnation?beamx*
 images/outfit/star?tail?*
 images/outfit/sword*
 images/planet/aera*
 images/planet/gliese*
 images/planet/redias*
 images/planet/treser*
 images/planet/vulpa*
 images/projectile/ionic?turret*
 images/projectile/plasma?discharge*
 images/projectile/stagnation?beam*
 images/projectile/star?tail*
 images/projectile/strange?ray*
 images/scene/incipias?message*
 images/star/a-eater*
 images/star/magnetar*
 images/star/neutron-small*
 images/star/proto-planetary-disk*
Copyright: RisingLeaf (https://github.com/RisingLeaf)
License: CC-BY-SA-4.0

Files:
 images/asteroid/*bioroid*
 images/effect/acuit?hit*
 images/effect/ast?hit*
 images/effect/balfire*
 images/effect/blink*
 images/effect/bunrodea?flare*
 images/effect/buzzer?am*
 images/effect/chfire*
 images/effect/composed*
 images/effect/drain*
 images/effect/irfite*
 images/effect/tractor?beam*
 images/effect/yellow?spark*
 images/effect/*scin?flare*
 images/effect/*vi?flare*
 images/hardpoint/acuit*
 images/hardpoint/ballistic*
 images/hardpoint/burrower*
 images/hardpoint/choleric*
 images/hardpoint/firestorm?battery*
 images/hardpoint/ion?torch*
 images/hardpoint/irate*
 images/hardpoint/tractor?beam*
 images/label/gegno*
 images/label/umbral*
 images/outfit/acuit*
 images/outfit/acumen*
 images/outfit/ameliorate?cell*
 images/outfit/astuit*
 images/outfit/ballistic?cannon*
 images/outfit/ballistic?turret*
 images/outfit/battlezone?battery*
 images/outfit/brawl?cell*
 images/outfit/burrower*
 images/outfit/campaign?core*
 images/outfit/choleric?cannon*
 images/outfit/choleric?turret*
 images/outfit/crusade?battery*
 images/outfit/firestorm?battery*
 images/outfit/firestorm?rack*
 images/outfit/firestorm?torpedo*
 images/outfit/guile?pulse?laser*
 images/outfit/ion?torch*
 images/outfit/irate?carronade*
 images/outfit/irate?cannon*
 images/outfit/irate?turret*
 images/outfit/mcs?extractor*
 images/outfit/plasma?grenades*
 images/outfit/plasmasickle*
 images/outfit/*plasma?thruster?scin*
 images/outfit/*plasma?steering?scin*
 images/outfit/*plasma?engines?scin*
 images/outfit/savagery?pike*
 images/outfit/scrap?cell*
 images/outfit/skirmish?battery*
 images/outfit/*torch?thruster?vi*
 images/outfit/tractor?beam*
 images/outfit/warforge?battery*
 images/outfit/warzone?core*
 images/planet/alvorada*
 images/planet/asura*
 images/planet/*beryl*
 images/planet/mendez*
 images/planet/station18*
 images/planet/tschyss*
 images/planet/*vajra*
 images/planet/vesvi*
 images/planet/yniu?eiu*
 images/planet/yniu?ena*
 images/projectile/acuit*
 images/projectile/astuit*
 images/projectile/ballistic*
 images/projectile/chloeric*
 images/projectile/firestorm?torpedo*
 images/projectile/guile?pulse?laser*
 images/projectile/irate*
 images/projectile/locust?blaster*
 images/projectile/mandible?cannon*
 images/projectile/neutron?bolt*
 images/projectile/thorax?cannon*
 images/projectile/torch*
 images/scene/rulei?flash*
 images/ship/*astral*
 images/ship/*ayym*
 images/ship/embersylph*
 images/ship/enforcer*
 images/ship/gegno?augen*
 images/ship/gegno?coesite*
 images/ship/gegno?conglomerate*
 images/ship/gegno?corundum*
 images/ship/gegno?dolomite*
 images/ship/gegno?dunite*
 images/ship/gegno?eclogite*
 images/ship/gegno?epidote*
 images/ship/gegno?feldspar*
 images/ship/gegno?felsic*
 images/ship/gegno?gneiss*
 images/ship/gegno?granofel*
 images/ship/gegno?granulite*
 images/ship/gegno?gypsum*
 images/ship/gegno?halite*
 images/ship/gegno?kyanite*
 images/ship/gegno?mica*
 images/ship/gegno?protolith*
 images/ship/gegno?rhyolite*
 images/ship/gegno?schist*
 images/ship/gegno?shale*
 images/ship/gegno?slate*
 images/ship/gegno?tridymite*
 images/ship/hogshead*
 images/ship/*jje*
 images/ship/modified?dromedary*
 images/ship/modified?dromedary?wreck*
 images/ship/saber*
 images/ship/*vyrmeid*
 images/ship/*vyuir*
 images/thumbnail/enforcer*
 images/thumbnail/gegno?augen*
 images/thumbnail/gegno?coesite*
 images/thumbnail/gegno?conglomerate*
 images/thumbnail/gegno?dolomite*
 images/thumbnail/gegno?dunite*
 images/thumbnail/gegno?eclogite*
 images/thumbnail/gegno?epidote*
 images/thumbnail/gegno?feldspar*
 images/thumbnail/gegno?felsic*
 images/thumbnail/gegno?gneiss*
 images/thumbnail/gegno?granulite*
 images/thumbnail/gegno?gypsum*
 images/thumbnail/gegno?halite*
 images/thumbnail/gegno?kyanite*
 images/thumbnail/gegno?mica*
 images/thumbnail/gegno?protolith*
 images/thumbnail/gegno?rhyolite*
 images/thumbnail/gegno?schist*
 images/thumbnail/gegno?shale*
 images/thumbnail/gegno?slate*
 images/thumbnail/gegno?tridymite*
 images/thumbnail/hogshead*
 images/thumbnail/modified?dromedary*
 images/thumbnail/modified?dromedary?wreck*
 images/thumbnail/saber*
 images/thumbnail/vyuir*
Copyright: Saugia <https://github.com/Saugia>
License: CC-BY-SA-4.0

Files:
 images/effect/void?sprite?parts*
 images/outfit/void?sprite?parts*
 images/outfit/teciimach?bay*
 images/outfit/teciimach?pod*
 images/planet/gas3-c*
 images/planet/gas7-r*
 images/ship/aerie*
 images/ship/bactrian*
 images/ship/hailstone*
 images/ship/arch-carrack*
 images/ship/charm-shallop*
 images/ship/echo-galleon*
 images/ship/hauler?vi*
 images/ship/heavy?gust*
 images/ship/mining?drone*
 images/ship/monitor*
 images/ship/mule*
 images/ship/squall*
 images/ship/sunder*
 images/ship/swan*
 images/thumbnail/aerie*
 images/thumbnail/bactrian*
 images/thumbnail/hailstone*
 images/thumbnail/arch-carrack*
 images/thumbnail/charm-shallop*
 images/thumbnail/echo-galleon*
 images/thumbnail/hauler?vi*
 images/thumbnail/heavy?gust*
 images/thumbnail/mining?drone*
 images/thumbnail/monitor*
 images/thumbnail/mule*
 images/thumbnail/squall*
 images/thumbnail/sunder*
 images/thumbnail/swan*
 sounds/moonbeam*
Copyright: Saugia <https://github.com/Saugia>
License: CC-BY-SA-4.0
Comment: Derived from works by Michael Zahniser (under the same license).

Files:
 images/ship/quarg?drake*
 images/thumbnail/quarg?drake*
Copyright: Saugia (https://github.com/Saugia)
License: CC-BY-SA-4.0
Comment: Derived from works by 1010todd, under the same license.

Files:
 images/ship/pirate?valkyrie*
 images/thumbnail/pirate?valkyrie*
Copyright: Saugia <https://github.com/Saugia>
License: CC-BY-SA-4.0
Comment: Derived from works by Michael Zahniser (under the same license) and 1010todd (under the same license). Incorporating texture made with JSPlacement by WindMillArt <https://windmillart.net/>.

Files:
 sounds/avgi?launch?external*
 sounds/avgi?launch?internal*
 sounds/bunrodea?am*
 sounds/coalition?launch*
 sounds/culverin?
 sounds/drill*
 sounds/ember?tear*
 sounds/ember?tear?hit*
 sounds/gravity?well*
 sounds/hai?launch*
 sounds/human?launch*
 sounds/human?launch?external*
 sounds/ion?rain*
 sounds/ion?torch*
 sounds/korath?afterburner*
 sounds/korath?launch*
 sounds/korath?launch?external*
 sounds/*incip?plasma*
 sounds/locust?blaster*
 sounds/magic*
 sounds/mandible?cannon*
 sounds/plasma?discharger*
 sounds/remnant?afterburner*
 sounds/remnant?launch*
 sounds/remnant?launch?external*
 sounds/ribault*
 sounds/neutron?bolt*
 sounds/scin?launch*
 sounds/sheragi?launch*
 sounds/sjeja?lance*
 sounds/stagnation?beam*
 sounds/star?tail*
 sounds/*successor?afterburner*
 sounds/swarm?missile*
 sounds/thorax?cannon*
 sounds/tractor?beam*
Copyright: Saugia <https://github.com/Saugia>
License: public-domain
 Based on public domain sounds taken from freesound.org, edits done by Saugia.

Files:
 images/ship/hai?cicada*
 images/ship/hai?scarab*
 images/thumbnail/hai?cicada*
 images/thumbnail/hai?scarab*
Copyright: Saugia <https://github.com/Saugia>
License: CC-BY-SA-4.0
Comment: Derived from works by Michael Zahniser (under the same license) and Evan Fluharty (under the same license).

Files:
 images/hardpoint/blaze-pike*
 images/hardpoint/korath?inferno*
 images/hardpoint/mining?laser?turret*
 images/hardpoint/shunt-strike*
 images/icon/firelight*
 images/outfit/blaze?pike*
 images/outfit/firelight*
 images/outfit/firelight?bank*
 images/outfit/firelight?rack*
 images/outfit/korath?inferno*
 images/outfit/mining?laser*
 images/outfit/mining?laser?turret*
 images/outfit/shunt-strike*
 images/planet/station4c*
 images/planet/station5c*
 images/planet/station6c*
 images/planet/station7c*
 images/planet/station7cb*
 images/projectile/firelight*
 images/projectile/firelight?active*
 sounds/ionic?blast*
Copyright: Saugia <https://github.com/Saugia>
License: CC-BY-SA-4.0
Comment: Derived from works by Michael Zahniser (under the same license) and Becca Tommaso (under the same licence).

Files:
 images/ship/tubfalet*
 images/thumbnail/tubfalet*
Copyright: Saugia <https://github.com/Saugia>
License: CC-BY-SA-4.0
Comment: Derived from works by Michael Zahniser (under the same license) and Lia Gerty (under the same licence).

Files:
 images/hardpoint/microbot?factory*
 images/ship/-nra-ret*
 images/ship/ikatila-ej*
 images/ship/korsmanath?a-awoj*
 images/ship/modified?ladybug*
 images/ship/rai-alorej*
 images/thumbnail/-nra-ret*
 images/thumbnail/ikatila-ej*
 images/thumbnail/korsmanath?a-awoj*
 images/thumbnail/rai-alorej*
Copyright: Saugia <https://github.com/Saugia>
License: CC-BY-SA-4.0
Comment: Derived from public domain works previously submitted to Endless Sky

Files:
 images/outfit/microbot?defense?station*
Copyright: Saugia <https://github.com/Saugia>
Comment: Derived from work by Griffin Schutte (theronepic@gmail.com) (under same licence).
License: CC-BY-SA-4.0

Files:
 images/projectiles/ionic?blast*
 images/ship/kestrel*
 images/ship/kestrelc*
 images/ship/kestrele*
 images/ship/kestrels*
 images/ship/kestrelw*
 images/ship/osprey*
 images/thumbnail/kestrel*
 images/thumbnail/kestrelc*
 images/thumbnail/kestrele*
 images/thumbnail/kestrels*
 images/thumbnail/kestrelw*
 images/thumbnail/osprey*
Copyright: Saugia <https://github.com/Saugia>
License: CC-BY-SA-4.0
Comment: Derived from works by Michael Zahniser (under the same license) and detailed by Anarchist2.

Files:
 images/projectile/*tinyflare*
Copyright: Saugia <https://github.com/Saugia>
License: CC-BY-SA-4.0
Comment: Derived from works by Michael Zahniser (under the same license) and Iaz Poolar (under the same license).

Files:
 images/effect/railspark*
 images/projectile/tinyflare*
 images/outfit/*engines?hai*
 images/outfit/*steering?hai*
 images/outfit/*thruster?hai*
 images/outfit/tiny?ion?engines*
Copyright: Iaz Poolar
License: CC-BY-SA-4.0
Comment: Derived from works by Michael Zahniser (under the same license).

Files:
 images/icon/gat?turret*
Copyright: Saugia <https://github.com/Saugia>
License: CC-BY-SA-4.0
Comment: Derived from works by Maximilian Korber (under the same license) and Amazinite (under the same license).

Files:
 sounds/remnant?afterburner.wav
Copyright: Public Domain
License: public-domain
 Based on public domain sounds taken from freesound.org, edit done by Saugia.

Files:
 sounds/firelight.wav
 sounds/firelight?hit.wav
Copyright: Public Domain
License: public-domain
 Based on public domain sounds taken from freesound.org, edits done by Saugia and Lia Gerty.

Files:
 images/effect/ember?tear/ember?tear?fire*
 images/effect/ember?tear/ember?tear?impact*
 images/effect/ember?tear/ember?tear?vortex*
 images/outfit/ember?tear*
Copyright: X-27 (youtube.com/x-27yt)
License: CC-BY-SA-3.0

Files:
 images/effect/ember?tear/ember?tear?spark*
Copyright: X-27 (youtube.com/x-27yt)
License: CC-BY-SA-3.0
Comment: Derived from works by Michael Zahniser (under the same license).

Files:
 images/land/fields16*
 images/land/fields17*
 images/land/fields18*
 images/land/fields19*
 images/land/fields20*
 images/land/fields21*
 images/land/fields22*
 images/land/fields23*
 images/land/fields24*
 images/land/fields25*
 images/land/fields26*
 images/land/fields27*
 images/land/hills10*
 images/land/sea20*
 images/land/sea21*
 images/land/water14*
 images/land/water15*
 images/land/water16*
 images/land/water17*
 images/land/water18*
 images/land/water19*
 images/land/water20*
Copyright: Peter van der Meer (peter.vd.meer@gmail.com)
License: CC-BY-SA-4.0

Files:
 images/outfit/jump?drive*
 images/outfit/jump?drive?(broken)*
Copyright: Scrinarii1337#0001
License: CC-BY-SA-4.0

Files:
 images/scene/citydark*
Copyright: N/A (CC0 Public Domain)
License: CC0
Comment:
 Taken from pixwizard.com. Archived at https://archive.is/JPrU9.

Files:
 images/scene/buildings*
Copyright: N/A (CC0 Public Domain)
License: CC0
Comment:
 Taken from pixwizard.com. Archived at https://archive.is/x993H.

Files:
 images/scene/lonelyrock*
Copyright: US NOAA
License: public-domain
 From US NOAA, and therefore in the public domain because it was created by
 government employees while doing work for the government.

Files:
 images/scene/snowplain*
Copyright: US NOAA
License: public-domain
 From US NOAA, and therefore in the public domain because it was created by
 government employees while doing work for the government.

Files:
 images/scene/busystreet*
Copyright: Gabriel Del Fiaco
License: public-domain
 Taken from https://archive.is/29hj9. This image was uploaded
 to unsplash.com before June 2017, so it is in the public
 domain.

Files:
 images/scene/iceplains*
Copyright: Pixabay
License: CC0
Comment:
 Taken from https://archive.md/sWxGN.

Files:
 images/scene/iceplains2*
Copyright: Teddy Kelley
License: CC0
Comment:
 Taken from https://archive.md/SLxh7.

Files:
 images/scene/redrocks*
Copyright: Matt Bango
License: CC0
Comment:
 Taken from https://archive.md/SH0lV.

Files:
 images/scene/seasidecliffs*
Copyright: Matt Bango
License: CC0
Comment:
 Taken from https://archive.md/Bocy1.

Files:
 images/scene/Seasunset*
Copyright: Matt Bango
License: CC0
Comment:
 Taken from https://archive.md/kU22Z. Cropped.

Files:
 images/scene/smeer*
Copyright: Yosh Ginsu
License: CC0
Comment:
 Taken from https://archive.md/2thP6. Cropped.

Files:
 images/scene/snowfield*
Copyright: Pixabay
License: CC0
Comment:
 Taken from https://archive.md/Sr673. Cropped.

Files:
 images/scene/snowvillage*
Copyright: Pixabay
License: CC0
Comment:
 Taken from https://archive.md/dPu5l. Cropped.

Files:
 images/scene/sunset*
Copyright: JJ Skys the Limit
License: CC0
Comment:
 Taken from https://archive.md/35hYy. Cropped.

Files:
 images/scene/tower*
Copyright: Pixabay
License: CC0
Comment:
 Taken from https://archive.md/XakPu.

Files:
 images/scene/icepicture*
Copyright: Alberto Restifo
License: public-domain
 Taken from https://archive.is/d4jre. This image was uploaded
 to unsplash.com before June 2017, so it is in the public
 domain.

Files:
 images/scene/hroar*
Copyright: Dane Crowton
License: CC-BY-SA-4.0

Files: images/land/asteroid0*
Copyright: Becca Tommaso
License: CC0
Comment: Derived from works by ESA/Rosetta spacecraft (under the same license).


Files:
 images/outfit/small?recovery?module*
Copyright: 1010todd
License: CC-BY-SA-4.0
Comment: Derived from works by Michael Zahniser (under the same license).

Files:
 images/outfit/anti-materiel?gun*
 images/outfit/cloud?piercer*
 images/outfit/heavy?blaster*
 images/ship/quarg?guivre*
 images/ship/quarg?hydra*
 images/ship/quarg?lindwyrm*
 images/ship/quarg?wardragon*
 images/ship/quarg?wyvern*
 images/thumbnail/quarg?guivre*
 images/thumbnail/quarg?hydra*
 images/thumbnail/quarg?lindwyrm*
 images/thumbnail/quarg?wardragon*
 images/thumbnail/quarg?wyvern*
Copyright: 1010todd
License: CC-BY-SA-4.0

Files:
 images/outfit/android*
 images/outfit/collar*
 images/outfit/mug*
 images/outfit/skadetear*
Copyright: Anarchist2
License: CC-BY-SA-4.0

Files:
 images/thumbnail/smew*
 images/ship/smew*
Copyright: Dschiltt
License: CC0
Comment: Derived from works by MZ (under the same license), and contributions by Zoura, Kitteh, Ejo Thims, and Saugia.

Files:
 images/ship/modified?dromedary?ghost*
 images/ship/modified?dromedary?specter*
Copyright: Saugia (https://github.com/Saugia)
License: CC-BY-SA-4.0
Comment: Transparent materials by scrinarii1337.

Files:
 images/land/nasa30*
Copyright: Brian Swift
License: CC-BY-SA-4.0
Comment: Image data: NASA/JPL-Caltech/SwRI/MSSS and Image processing by Brian Swift.

Files:
 images/icon/swarm*
 images/outfit/twin?blaster*
 images/outfit/twin?mod?blaster*
 images/outfit/repeater*
 images/outfit/repeater?turret*
Copyright: Daeridanii (https://github.com/Daeridanii1)
License: CC-BY-SA-4.0
Comment: Derived from works by Becca Tommaso and Michael Zahniser (under the same license).

Files:
 images/ship/racing?flivver*
 images/thumbnail/racing?flivver*
 images/scene/flivver?crash*
Copyright: Daeridanii (https://github.com/Daeridanii1)
License: CC-BY-SA-4.0
Comment: Derived from works by Gefüllte Taubenbrust (under the same license).

Files:
 images/land/badlands13*
Copyright: Jeff Hollett
License: CC0
Comment:
 Taken from https://archive.md/5vajd. Cropped.

Files:
 images/land/beach15*
Copyright: Mike Wilson
License: CC0
Comment:
 Taken from https://archive.md/ZA6HK. Cropped.

Files:
 images/land/city19*
Copyright: Pixabay
License: CC0
Comment:
 Taken from https://archive.md/B9Iby. Cropped.

Files:
 images/land/city20*
Copyright: Andrew Guan
License: CC0
Comment:
 Taken from https://archive.md/gRTDV. Cropped.

Files:
 images/land/city21*
Copyright: Pedro Lastra
License: CC0
Comment:
 Taken from https://archive.md/izxJw. Cropped.

Files:
 images/land/city22*
Copyright: Josh Rose
License: CC0
Comment:
 Taken from https://archive.md/cSoHE. Cropped.

Files:
 images/land/city23*
Copyright: N/A (CC0 Public Domain)
License: CC0
Comment:
 Taken from https://archive.md/P6xEX. Cropped.

Files:
 images/land/city24*
Copyright: Paolostefano1412
License: CC0
Comment:
 Taken from https://archive.md/IYMin. Cropped.

Files:
 images/land/city25*
Copyright: Julia Caesar
License: CC0
Comment:
 Taken from https://archive.md/LelAu. Cropped.

Files:
 images/land/desert14*
Copyright: N/A (CC0 Public Domain)
License: CC0
Comment:
 Taken from https://archive.md/dzfDD. Cropped.

Files:
 images/land/desert15*
Copyright: N/A (CC0 Public Domain)
License: CC0
Comment:
 Taken from https://archive.md/epTUv. Cropped.

Files:
 images/land/forest10*
Copyright: Sarah Humer
License: public-domain
 Taken from https://archive.is/bzVwX. This image was uploaded to
 unsplash.com before June 2017, so it is in the public domain.

Files:
 images/land/mountain27*
Copyright: Matt Bango
License: CC0
Comment:
 Taken from https://archive.md/zfmFh. Cropped.

Files:
 images/land/mountain28*
Copyright: Matt Bango
License: CC0
Comment:
 Taken from https://archive.md/cZdqa. Cropped.

Files:
 images/land/sea22*
Copyright: Sergei Gussev
License: CC0
Comment:
 Taken from https://archive.md/qxIbc. Cropped.

Files:
 images/land/city26*
 images/land/city27*
 images/land/city28*
 images/land/clouds9*
 images/land/clouds10*
 images/land/fields28*
 images/land/fields29*
 images/land/forest11*
 images/land/forest12*
 images/land/path1*
 images/land/path2*
 images/land/path3*
 images/land/path4*
 images/land/sea24*
 images/land/sky12*
 images/land/sky13*
 images/land/water21*
 images/land/water22*
 images/land/water23*
 images/land/water24*
 images/land/water25*
Copyright: DAK (4robits@gmail.com)
License: CC-BY-SA-4.0

Files:
 images/land/snow22*
Copyright: Pixabay
License: CC0
Comment:
 Taken from https://archive.md/R5Sbl. Cropped.

Files:
 images/land/snow23*
Copyright: Chris Marquardt
License: CC0
Comment:
 Taken from https://archive.md/UhUxg. Cropped.

Files:
 images/ui/red?alert*
 images/ui/tactical/acceleration*
 images/ui/tactical/gun?range*
 images/ui/tactical/turret?range*
 images/ui/tactical/turn*
 images/ui/tactical/velocity*
Copyright: Zitchas (zitchas.jma@gmail.com)
License: CC-BY-SA-4.0

Files:
 images/ui/tactical/crew*
 images/ui/tactical/energy*
 images/ui/tactical/fuel*
 images/ui/tactical/thermal*
Copyright: Michael Zahniser <mzahniser@gmail.com>
License: CC-BY-SA-4.0
Comment: Cropped and split into four new files by Zitchas (zitchas.jma@gmail.com)

Files:
 images/scene/cave?scene*
Copyright: Gefüllte Taubenbrust <jeaminer23@gmail.com>
License: CC-BY-SA-4.0
Comment: Derived from works by Becca Tommaso (under the same license).

Files:
 images/_menu/haze-brown*
Copyright: RisingLeaf (https://github.com/RisingLeaf)
License: CC-BY-SA-4.0
Comment: Derived from _menu/haze-133 (no copyright given).

Files:
 images/scene/emerging?ladybug*
Copyright: RisingLeaf (https://github.com/RisingLeaf)
License: CC-BY-SA-4.0
Comment: Derived from public domain works previously submitted to Endless Sky.

Files:
 images/effect/ionic?impact*
Copyright: RisingLeaf (https://github.com/RisingLeaf)
License: CC-BY-SA-4.0
Comment: Derived from works by Michael Zahniser (under the same license).

Files:
 images/land/hills11*
Copyright: CyberJudas (cyberjudas@dnmx.org)
License: CC-BY-SA-4.0

Files:
 images/ui/red?alert?grayed*
Copyright: Dave Flowers
License: CC-BY-SA-4.0
Comment: grayscale version of images/ui/red alert, by Zitchas (zitchas.jma@gmail.com)

Files:
 images/ui/sales?key*
Copyright: Dave Flowers
License: CC-BY-SA-4.0
Comment: Derived from works by Michael Zahniser (under the same license).

Files:
 images/ui/find?*
Copyright: Daeridanii (https://github.com/Daeridanii1)
License: CC0
Comment: selected and unselected versions of images/ui/find, by Ember369 (https://github.com/Ember369)

Files:
 images/land/mars4*
Copyright: NASA
License: public-domain
 Derived from works by NASA/JPL-Caltech/Malin Space Science Systems.

Files:
 images/ship/escape?shuttle*
Copyright: mOctave (https://github.com/mOctave)
License: CC-BY-SA-4.0

Files:
 images/effect/bimodal?impact*
 images/effect/bimodal?switch?impact*
 images/effect/drag?cannon?impact*
 images/effect/overcharged?pulse?laser?impact*
 images/effect/successor?flare/*
 images/effect/successor?pulse?laser?impact*
 images/effect/void?spark*
 images/hardpoint/bimodal?turret*
 images/hardpoint/overcharged?pulse?laser?turret*
 images/hardpoint/successor?pulse?laser?turret*
 images/icon/hv?spike*
 images/label/successors*
 images/outfit/bimodal?coilgun?turret*
 images/outfit/bimodal?coilgun*
 images/outfit/drag?cannon*
 images/outfit/fuel?sail*
 images/outfit/hv?spike?rack*
 images/outfit/hv?spike*
 images/outfit/large?betavoltaic*
 images/outfit/large?successor?battery*
 images/outfit/large?successor?reactor*
 images/outfit/large?successor?reverse*
 images/outfit/large?successor?shield*
 images/outfit/large?successor?steering*
 images/outfit/large?successor?thruster*
 images/outfit/medium?betavoltaic*
 images/outfit/medium?successor?reactor*
 images/outfit/medium?successor?repair*
 images/outfit/medium?successor?reverse*
 images/outfit/medium?successor?shield*
 images/outfit/medium?successor?steering*
 images/outfit/medium?successor?thruster*
 images/outfit/overcharged?betavoltaic*
 images/outfit/overcharged?pulse?laser?turret*
 images/outfit/overcharged?pulse?laser*
 images/outfit/railgun?h2h*
 images/outfit/shield?cortex?interface*
 images/outfit/sjeja?kinetic?lance*
 images/outfit/small?betavoltaic*
 images/outfit/small?successor?battery*
 images/outfit/small?successor?reactor*
 images/outfit/small?successor?repair*
 images/outfit/small?successor?reverse*
 images/outfit/small?successor?shield*
 images/outfit/small?successor?steering*
 images/outfit/small?successor?thruster*
 images/outfit/successor?armor*
 images/outfit/successor?cooling*
 images/outfit/successor?engines?tiny*
 images/outfit/successor?license*
 images/outfit/successor?pulse?laser?turret*
 images/outfit/successor?pulse?laser*
 images/outfit/tiny?successor?shield*
 images/outfit/tuur?scanning?suite*
 images/outfit/veldt?combat?scanner*
 images/planet/station?successor*
 images/projectile/bimodal?switch*
 images/projectile/bimodal*
 images/projectile/drag?cannon*
 images/projectile/sjeja?kinetic?lance*
 images/projectile/successor?pulse?laser*
 images/ship/aaulqra*
 images/ship/ejniisde*
 images/ship/kaskhorade*
 images/ship/kvelqde-khora*
 images/ship/kvelqde*
 images/ship/myaede*
 images/ship/nnesaarau*
 images/ship/ojde*
 images/ship/seiitej*
 images/ship/stolsaqra*
 images/ship/veusade*
 images/ship/vujlet*
 images/thumbnail/aaulqra*
 images/thumbnail/ejniisde*
 images/thumbnail/kaskhorade*
 images/thumbnail/kvelqde-khora*
 images/thumbnail/kvelqde*
 images/thumbnail/myaede*
 images/thumbnail/nnesaarau*
 images/thumbnail/ojde*
 images/thumbnail/seiitej*
 images/thumbnail/stolsaqra*
 images/thumbnail/veusade*
 images/thumbnail/vujlet*
Copyright: Daeridanii (https://github.com/Daeridanii1)
License: CC-BY-SA-4.0

Files:
  sounds/bimodal*
  sounds/drag?cannon*
  sounds/overcharged?pulse?laser*
  sounds/successor?pulse?laser*
Copyright: Daeridanii (https://github.com/Daeridanii1)
License: CC-BY-SA-4.0
Comment: Sound effects generated with Labchirp v1.60 (https://labbed.net/software/labchirp/).

Files:
 images/_menu/haze-tear*
 images/star/void-scar*
Copyright: Daeridanii (https://github.com/Daeridanii1)
License: CC0
Comment: Derived from works by NASA in the public domain.

Files:
 images/land/fog12*
Copyright: US National Park Service
License: public-domain
 From the US National Park Service, and therefore in the public domain
 because it was created by government employees while doing work for the government.

Files:
 images/land/snow24*
Copyright: NPS Photo / Kent Miller
License: public-domain
 From the US National Park Service, and therefore in the public domain
 because it was created by government employees while doing work for the government.

Files:
 images/land/snow25*
Copyright: DCheretovich
License: CC0
Comment: Taken from https://commons.wikimedia.org/wiki/File:Vatnajökull_glacier.jpg and cropped.

Files:
 images/land/lava14*
Copyright: USGS
License: public-domain
 From the USGS, and therefore in the public domain because it was created by
 government employees while doing work for the government.

Files:
 images/holovid?zone*
 images/phantom?pallet*
Copyright: None (placed in public domain by an anonymous author)
License: CC0
Comment: Uses public domain textures from texture.ninja. Meshes were made by an anonymous author in 2023-2024.

Files:
<<<<<<< HEAD
 images/ui/paused*
Copyright: David Stark (zarkonnen@gmail.com)
License: CC-BY-SA-4.0

Files:
 images/land/beach18*
 images/land/canyon16*
 images/land/clouds11*
 images/land/clouds14*
 images/land/clouds15*
 images/land/desert19*
 images/land/fog15*
 images/land/forest13*
 images/land/forest14*
 images/land/forest15*
 images/land/hills13*
 images/land/lava15*
 images/land/mountain33*
 images/land/mountain38*
 images/land/mountain41*
 images/land/mountain45*
 images/land/peripheria*
 images/land/sky14*
 images/land/snow26*
 images/land/snow27*
 images/land/snow28*
 images/land/snow29*
 images/land/snow30*
 images/land/snow33*
 images/land/snow36*
 images/land/snow37*
 images/land/snow38*
 images/land/snow39*
 images/land/station53*
 images/land/station54*
 images/land/station55*
 images/land/station56*
 images/land/station57*
 images/land/water28*
 images/land/water30*
 images/land/water31*
 images/land/water32*
Copyright: Various
=======
 images/outfit/collar*.png
Copyright: Andy Zobro
License: CC-BY-SA-4.0

License: Depends
 Taken from unsplash.com. Until June 2017, this was a collection of photographs that had been donated and
 placed in the public domain. In June 2017, Unsplash modified their terms and conditions to make all images
 uploaded after that date subject to a permissive license (the "Unsplash License.") These pictures were added
 to the game after June 2017, but could have been uploaded before then. Therefore, the license of these images
 depends on when they were uploaded. If they were uploaded before June 2017, they are in the public domain. If
 they were uploaded on or after June 2017, they are subject to the Unsplash License. Additionally, all images
 uploaded to Unsplash after February 2018 cannot be sold without making "significant alterations" as they are
 subject to more restrictive terms and conditions.

>>>>>>> 1d62f9f9
License: Unsplash
Comment:
 From unsplash.com. These images were most likely uploaded to
 unsplash.com after June 2017, so are subject to the
 Unsplash License. They were also most likely uploaded after
 February 2018, so they are subject to an additional restriction
 limiting the sale of unaltered copies.

License: GPL-3+
 This program is free software: you can redistribute it and/or modify
 it under the terms of the GNU General Public License as published by
 the Free Software Foundation; either version 3 of the License, or
 (at your option) any later version.
 .
 This program is distributed in the hope that it will be useful,
 but WITHOUT ANY WARRANTY; without even the implied warranty of
 MERCHANTABILITY or FITNESS FOR A PARTICULAR PURPOSE.  See the
 GNU General Public License for more details.
 .
 You should have received a copy of the GNU General Public License
 along with this program.  If not, see <http://www.gnu.org/licenses/>.
 .
 On Debian systems, the complete text of the GNU General Public
 License version 3 can be found in "/usr/share/common-licenses/GPL-3".

License: CC-BY-SA-4.0
 By exercising the Licensed Rights (defined below), You accept and agree
 to be bound by the terms and conditions of this Creative Commons
 Attribution-ShareAlike 4.0 International Public License ("Public
 License"). To the extent this Public License may be interpreted as a
 contract, You are granted the Licensed Rights in consideration of Your
 acceptance of these terms and conditions, and the Licensor grants You
 such rights in consideration of benefits the Licensor receives from
 making the Licensed Material available under these terms and
 conditions.
 .
 Section 1 -- Definitions.
 .
 a. Adapted Material means material subject to Copyright and Similar
 Rights that is derived from or based upon the Licensed Material
 and in which the Licensed Material is translated, altered,
 arranged, transformed, or otherwise modified in a manner requiring
 permission under the Copyright and Similar Rights held by the
 Licensor. For purposes of this Public License, where the Licensed
 Material is a musical work, performance, or sound recording,
 Adapted Material is always produced where the Licensed Material is
 synched in timed relation with a moving image.
 .
 b. Adapter's License means the license You apply to Your Copyright
 and Similar Rights in Your contributions to Adapted Material in
 accordance with the terms and conditions of this Public License.
 .
 c. BY-SA Compatible License means a license listed at
 creativecommons.org/compatiblelicenses, approved by Creative
 Commons as essentially the equivalent of this Public License.
 .
 d. Copyright and Similar Rights means copyright and/or similar rights
 closely related to copyright including, without limitation,
 performance, broadcast, sound recording, and Sui Generis Database
 Rights, without regard to how the rights are labeled or
 categorized. For purposes of this Public License, the rights
 specified in Section 2(b)(1)-(2) are not Copyright and Similar
 Rights.
 .
 e. Effective Technological Measures means those measures that, in the
 absence of proper authority, may not be circumvented under laws
 fulfilling obligations under Article 11 of the WIPO Copyright
 Treaty adopted on December 20, 1996, and/or similar international
 agreements.
 .
 f. Exceptions and Limitations means fair use, fair dealing, and/or
 any other exception or limitation to Copyright and Similar Rights
 that applies to Your use of the Licensed Material.
 .
 g. License Elements means the license attributes listed in the name
 of a Creative Commons Public License. The License Elements of this
 Public License are Attribution and ShareAlike.
 .
 h. Licensed Material means the artistic or literary work, database,
 or other material to which the Licensor applied this Public
 License.
 .
 i. Licensed Rights means the rights granted to You subject to the
 terms and conditions of this Public License, which are limited to
 all Copyright and Similar Rights that apply to Your use of the
 Licensed Material and that the Licensor has authority to license.
 .
 j. Licensor means the individual(s) or entity(ies) granting rights
 under this Public License.
 .
 k. Share means to provide material to the public by any means or
 process that requires permission under the Licensed Rights, such
 as reproduction, public display, public performance, distribution,
 dissemination, communication, or importation, and to make material
 available to the public including in ways that members of the
 public may access the material from a place and at a time
 individually chosen by them.
 .
 l. Sui Generis Database Rights means rights other than copyright
 resulting from Directive 96/9/EC of the European Parliament and of
 the Council of 11 March 1996 on the legal protection of databases,
 as amended and/or succeeded, as well as other essentially
 equivalent rights anywhere in the world.
 .
 m. You means the individual or entity exercising the Licensed Rights
 under this Public License. Your has a corresponding meaning.
 .
 Section 2 -- Scope.
 .
 a. License grant.
 .
 1. Subject to the terms and conditions of this Public License,
 the Licensor hereby grants You a worldwide, royalty-free,
 non-sublicensable, non-exclusive, irrevocable license to
 exercise the Licensed Rights in the Licensed Material to:
 .
 a. reproduce and Share the Licensed Material, in whole or
 in part; and
 .
 b. produce, reproduce, and Share Adapted Material.
 .
 2. Exceptions and Limitations. For the avoidance of doubt, where
 Exceptions and Limitations apply to Your use, this Public
 License does not apply, and You do not need to comply with
 its terms and conditions.
 .
 3. Term. The term of this Public License is specified in Section
 6(a).
 .
 4. Media and formats; technical modifications allowed. The
 Licensor authorizes You to exercise the Licensed Rights in
 all media and formats whether now known or hereafter created,
 and to make technical modifications necessary to do so. The
 Licensor waives and/or agrees not to assert any right or
 authority to forbid You from making technical modifications
 necessary to exercise the Licensed Rights, including
 technical modifications necessary to circumvent Effective
 Technological Measures. For purposes of this Public License,
 simply making modifications authorized by this Section 2(a)
 (4) never produces Adapted Material.
 .
 5. Downstream recipients.
 .
 a. Offer from the Licensor -- Licensed Material. Every
 recipient of the Licensed Material automatically
 receives an offer from the Licensor to exercise the
 Licensed Rights under the terms and conditions of this
 Public License.
 .
 b. Additional offer from the Licensor -- Adapted Material.
 Every recipient of Adapted Material from You
 automatically receives an offer from the Licensor to
 exercise the Licensed Rights in the Adapted Material
 under the conditions of the Adapter's License You apply.
 .
 c. No downstream restrictions. You may not offer or impose
 any additional or different terms or conditions on, or
 apply any Effective Technological Measures to, the
 Licensed Material if doing so restricts exercise of the
 Licensed Rights by any recipient of the Licensed
 Material.
 .
 6. No endorsement. Nothing in this Public License constitutes or
 may be construed as permission to assert or imply that You
 are, or that Your use of the Licensed Material is, connected
 with, or sponsored, endorsed, or granted official status by,
 the Licensor or others designated to receive attribution as
 provided in Section 3(a)(1)(A)(i).
 .
 b. Other rights.
 .
 1. Moral rights, such as the right of integrity, are not
 licensed under this Public License, nor are publicity,
 privacy, and/or other similar personality rights; however, to
 the extent possible, the Licensor waives and/or agrees not to
 assert any such rights held by the Licensor to the limited
 extent necessary to allow You to exercise the Licensed
 Rights, but not otherwise.
 .
 2. Patent and trademark rights are not licensed under this
 Public License.
 .
 3. To the extent possible, the Licensor waives any right to
 collect royalties from You for the exercise of the Licensed
 Rights, whether directly or through a collecting society
 under any voluntary or waivable statutory or compulsory
 licensing scheme. In all other cases the Licensor expressly
 reserves any right to collect such royalties.
 .
 Section 3 -- License Conditions.
 .
 Your exercise of the Licensed Rights is expressly made subject to the
 following conditions.
 .
 a. Attribution.
 .
 1. If You Share the Licensed Material (including in modified
 form), You must:
 .
 a. retain the following if it is supplied by the Licensor
 with the Licensed Material:
 .
 i. identification of the creator(s) of the Licensed
 Material and any others designated to receive
 attribution, in any reasonable manner requested by
 the Licensor (including by pseudonym if
 designated);
 .
 ii. a copyright notice;
 .
 iii. a notice that refers to this Public License;
 .
 iv. a notice that refers to the disclaimer of
 warranties;
 .
 v. a URI or hyperlink to the Licensed Material to the
 extent reasonably practicable;
 .
 b. indicate if You modified the Licensed Material and
 retain an indication of any previous modifications; and
 .
 c. indicate the Licensed Material is licensed under this
 Public License, and include the text of, or the URI or
 hyperlink to, this Public License.
 .
 2. You may satisfy the conditions in Section 3(a)(1) in any
 reasonable manner based on the medium, means, and context in
 which You Share the Licensed Material. For example, it may be
 reasonable to satisfy the conditions by providing a URI or
 hyperlink to a resource that includes the required
 information.
 .
 3. If requested by the Licensor, You must remove any of the
 information required by Section 3(a)(1)(A) to the extent
 reasonably practicable.
 .
 b. ShareAlike.
 .
 In addition to the conditions in Section 3(a), if You Share
 Adapted Material You produce, the following conditions also apply.
 .
 1. The Adapter's License You apply must be a Creative Commons
 license with the same License Elements, this version or
 later, or a BY-SA Compatible License.
 .
 2. You must include the text of, or the URI or hyperlink to, the
 Adapter's License You apply. You may satisfy this condition
 in any reasonable manner based on the medium, means, and
 context in which You Share Adapted Material.
 .
 3. You may not offer or impose any additional or different terms
 or conditions on, or apply any Effective Technological
 Measures to, Adapted Material that restrict exercise of the
 rights granted under the Adapter's License You apply.
 .
 Section 4 -- Sui Generis Database Rights.
 .
 Where the Licensed Rights include Sui Generis Database Rights that
 apply to Your use of the Licensed Material:
 .
 a. for the avoidance of doubt, Section 2(a)(1) grants You the right
 to extract, reuse, reproduce, and Share all or a substantial
 portion of the contents of the database;
 .
 b. if You include all or a substantial portion of the database
 contents in a database in which You have Sui Generis Database
 Rights, then the database in which You have Sui Generis Database
 Rights (but not its individual contents) is Adapted Material,
 .
 including for purposes of Section 3(b); and
 c. You must comply with the conditions in Section 3(a) if You Share
 all or a substantial portion of the contents of the database.
 .
 For the avoidance of doubt, this Section 4 supplements and does not
 replace Your obligations under this Public License where the Licensed
 Rights include other Copyright and Similar Rights.
 .
 Section 5 -- Disclaimer of Warranties and Limitation of Liability.
 .
 a. UNLESS OTHERWISE SEPARATELY UNDERTAKEN BY THE LICENSOR, TO THE
 EXTENT POSSIBLE, THE LICENSOR OFFERS THE LICENSED MATERIAL AS-IS
 AND AS-AVAILABLE, AND MAKES NO REPRESENTATIONS OR WARRANTIES OF
 ANY KIND CONCERNING THE LICENSED MATERIAL, WHETHER EXPRESS,
 IMPLIED, STATUTORY, OR OTHER. THIS INCLUDES, WITHOUT LIMITATION,
 WARRANTIES OF TITLE, MERCHANTABILITY, FITNESS FOR A PARTICULAR
 PURPOSE, NON-INFRINGEMENT, ABSENCE OF LATENT OR OTHER DEFECTS,
 ACCURACY, OR THE PRESENCE OR ABSENCE OF ERRORS, WHETHER OR NOT
 KNOWN OR DISCOVERABLE. WHERE DISCLAIMERS OF WARRANTIES ARE NOT
 ALLOWED IN FULL OR IN PART, THIS DISCLAIMER MAY NOT APPLY TO YOU.
 .
 b. TO THE EXTENT POSSIBLE, IN NO EVENT WILL THE LICENSOR BE LIABLE
 TO YOU ON ANY LEGAL THEORY (INCLUDING, WITHOUT LIMITATION,
 NEGLIGENCE) OR OTHERWISE FOR ANY DIRECT, SPECIAL, INDIRECT,
 INCIDENTAL, CONSEQUENTIAL, PUNITIVE, EXEMPLARY, OR OTHER LOSSES,
 COSTS, EXPENSES, OR DAMAGES ARISING OUT OF THIS PUBLIC LICENSE OR
 USE OF THE LICENSED MATERIAL, EVEN IF THE LICENSOR HAS BEEN
 ADVISED OF THE POSSIBILITY OF SUCH LOSSES, COSTS, EXPENSES, OR
 DAMAGES. WHERE A LIMITATION OF LIABILITY IS NOT ALLOWED IN FULL OR
 IN PART, THIS LIMITATION MAY NOT APPLY TO YOU.
 .
 c. The disclaimer of warranties and limitation of liability provided
 above shall be interpreted in a manner that, to the extent
 possible, most closely approximates an absolute disclaimer and
 waiver of all liability.
 .
 Section 6 -- Term and Termination.
 .
 a. This Public License applies for the term of the Copyright and
 Similar Rights licensed here. However, if You fail to comply with
 this Public License, then Your rights under this Public License
 terminate automatically.
 .
 b. Where Your right to use the Licensed Material has terminated under
 Section 6(a), it reinstates:
 .
 1. automatically as of the date the violation is cured, provided
 it is cured within 30 days of Your discovery of the
 violation; or
 .
 2. upon express reinstatement by the Licensor.
 .
 For the avoidance of doubt, this Section 6(b) does not affect any
 right the Licensor may have to seek remedies for Your violations
 of this Public License.
 .
 c. For the avoidance of doubt, the Licensor may also offer the
 Licensed Material under separate terms or conditions or stop
 distributing the Licensed Material at any time; however, doing so
 will not terminate this Public License.
 .
 d. Sections 1, 5, 6, 7, and 8 survive termination of this Public
 License.
 .
 Section 7 -- Other Terms and Conditions.
 .
 a. The Licensor shall not be bound by any additional or different
 terms or conditions communicated by You unless expressly agreed.
 .
 b. Any arrangements, understandings, or agreements regarding the
 Licensed Material not stated herein are separate from and
 independent of the terms and conditions of this Public License.
 .
 Section 8 -- Interpretation.
 .
 a. For the avoidance of doubt, this Public License does not, and
 shall not be interpreted to, reduce, limit, restrict, or impose
 conditions on any use of the Licensed Material that could lawfully
 be made without permission under this Public License.
 .
 b. To the extent possible, if any provision of this Public License is
 deemed unenforceable, it shall be automatically reformed to the
 minimum extent necessary to make it enforceable. If the provision
 cannot be reformed, it shall be severed from this Public License
 without affecting the enforceability of the remaining terms and
 conditions.
 .
 c. No term or condition of this Public License will be waived and no
 failure to comply consented to unless expressly agreed to by the
 Licensor.
 .
 d. Nothing in this Public License constitutes or may be interpreted
 as a limitation upon, or waiver of, any privileges and immunities
 that apply to the Licensor or You, including from the legal
 processes of any jurisdiction or authority.

License: CC-BY-4.0
 By exercising the Licensed Rights (defined below), You accept and agree
 to be bound by the terms and conditions of this Creative Commons
 Attribution 4.0 International Public License ("Public
 License"). To the extent this Public License may be interpreted as a
 contract, You are granted the Licensed Rights in consideration of Your
 acceptance of these terms and conditions, and the Licensor grants You
 such rights in consideration of benefits the Licensor receives from
 making the Licensed Material available under these terms and
 conditions.
 .
 Section 1 -- Definitions.
 .
 a. Adapted Material means material subject to Copyright and Similar
 Rights that is derived from or based upon the Licensed Material
 and in which the Licensed Material is translated, altered,
 arranged, transformed, or otherwise modified in a manner requiring
 permission under the Copyright and Similar Rights held by the
 Licensor. For purposes of this Public License, where the Licensed
 Material is a musical work, performance, or sound recording,
 Adapted Material is always produced where the Licensed Material is
 synched in timed relation with a moving image.
 .
 b. Adapter's License means the license You apply to Your Copyright
 and Similar Rights in Your contributions to Adapted Material in
 accordance with the terms and conditions of this Public License.
 .
 c. Copyright and Similar Rights means copyright and/or similar rights
 closely related to copyright including, without limitation,
 performance, broadcast, sound recording, and Sui Generis Database
 Rights, without regard to how the rights are labeled or
 categorized. For purposes of this Public License, the rights
 specified in Section 2(b)(1)-(2) are not Copyright and Similar
 Rights.
 .
 d. Effective Technological Measures means those measures that, in the
 absence of proper authority, may not be circumvented under laws
 fulfilling obligations under Article 11 of the WIPO Copyright
 Treaty adopted on December 20, 1996, and/or similar international
 agreements.
 .
 e. Exceptions and Limitations means fair use, fair dealing, and/or
 any other exception or limitation to Copyright and Similar Rights
 that applies to Your use of the Licensed Material.
 .
 f. Licensed Material means the artistic or literary work, database,
 or other material to which the Licensor applied this Public
 License.
 .
 g. Licensed Rights means the rights granted to You subject to the
 terms and conditions of this Public License, which are limited to
 all Copyright and Similar Rights that apply to Your use of the
 Licensed Material and that the Licensor has authority to license.
 .
 h. Licensor means the individual(s) or entity(ies) granting rights
 under this Public License.
 .
 i. Share means to provide material to the public by any means or
 process that requires permission under the Licensed Rights, such
 as reproduction, public display, public performance, distribution,
 dissemination, communication, or importation, and to make material
 available to the public including in ways that members of the
 public may access the material from a place and at a time
 individually chosen by them.
 .
 j. Sui Generis Database Rights means rights other than copyright
 resulting from Directive 96/9/EC of the European Parliament and of
 the Council of 11 March 1996 on the legal protection of databases,
 as amended and/or succeeded, as well as other essentially
 equivalent rights anywhere in the world.
 .
 k. You means the individual or entity exercising the Licensed Rights
 under this Public License. Your has a corresponding meaning.
 .
 Section 2 -- Scope.
 .
 a. License grant.
 .
 1. Subject to the terms and conditions of this Public License,
 the Licensor hereby grants You a worldwide, royalty-free,
 non-sublicensable, non-exclusive, irrevocable license to
 exercise the Licensed Rights in the Licensed Material to:
 .
 a. reproduce and Share the Licensed Material, in whole or
 in part; and
 .
 b. produce, reproduce, and Share Adapted Material.
 .
 2. Exceptions and Limitations. For the avoidance of doubt, where
 Exceptions and Limitations apply to Your use, this Public
 License does not apply, and You do not need to comply with
 its terms and conditions.
 .
 3. Term. The term of this Public License is specified in Section
 6(a).
 .
 4. Media and formats; technical modifications allowed. The
 Licensor authorizes You to exercise the Licensed Rights in
 all media and formats whether now known or hereafter created,
 and to make technical modifications necessary to do so. The
 Licensor waives and/or agrees not to assert any right or
 authority to forbid You from making technical modifications
 necessary to exercise the Licensed Rights, including
 technical modifications necessary to circumvent Effective
 Technological Measures. For purposes of this Public License,
 simply making modifications authorized by this Section 2(a)
 (4) never produces Adapted Material.
 .
 5. Downstream recipients.
 .
 a. Offer from the Licensor -- Licensed Material. Every
 recipient of the Licensed Material automatically
 receives an offer from the Licensor to exercise the
 Licensed Rights under the terms and conditions of this
 Public License.
 .
 b. No downstream restrictions. You may not offer or impose
 any additional or different terms or conditions on, or
 apply any Effective Technological Measures to, the
 Licensed Material if doing so restricts exercise of the
 Licensed Rights by any recipient of the Licensed
 Material.
 .
 6. No endorsement. Nothing in this Public License constitutes or
 may be construed as permission to assert or imply that You
 are, or that Your use of the Licensed Material is, connected
 with, or sponsored, endorsed, or granted official status by,
 the Licensor or others designated to receive attribution as
 provided in Section 3(a)(1)(A)(i).
 .
 b. Other rights.
 .
 1. Moral rights, such as the right of integrity, are not
 licensed under this Public License, nor are publicity,
 privacy, and/or other similar personality rights; however, to
 the extent possible, the Licensor waives and/or agrees not to
 assert any such rights held by the Licensor to the limited
 extent necessary to allow You to exercise the Licensed
 Rights, but not otherwise.
 .
 2. Patent and trademark rights are not licensed under this
 Public License.
 .
 3. To the extent possible, the Licensor waives any right to
 collect royalties from You for the exercise of the Licensed
 Rights, whether directly or through a collecting society
 under any voluntary or waivable statutory or compulsory
 licensing scheme. In all other cases the Licensor expressly
 reserves any right to collect such royalties.
 .
 Section 3 -- License Conditions.
 .
 Your exercise of the Licensed Rights is expressly made subject to the
 following conditions.
 .
 a. Attribution.
 .
 1. If You Share the Licensed Material (including in modified
 form), You must:
 .
 a. retain the following if it is supplied by the Licensor
 with the Licensed Material:
 .
 i. identification of the creator(s) of the Licensed
 Material and any others designated to receive
 attribution, in any reasonable manner requested by
 the Licensor (including by pseudonym if
 designated);
 .
 ii. a copyright notice;
 .
 iii. a notice that refers to this Public License;
 .
 iv. a notice that refers to the disclaimer of
 warranties;
 .
 v. a URI or hyperlink to the Licensed Material to the
 extent reasonably practicable;
 .
 b. indicate if You modified the Licensed Material and
 retain an indication of any previous modifications; and
 .
 c. indicate the Licensed Material is licensed under this
 Public License, and include the text of, or the URI or
 hyperlink to, this Public License.
 .
 2. You may satisfy the conditions in Section 3(a)(1) in any
 reasonable manner based on the medium, means, and context in
 which You Share the Licensed Material. For example, it may be
 reasonable to satisfy the conditions by providing a URI or
 hyperlink to a resource that includes the required
 information.
 .
 3. If requested by the Licensor, You must remove any of the
 information required by Section 3(a)(1)(A) to the extent
 reasonably practicable.
 .
 4. If You Share Adapted Material You produce, the Adapter's
 License You apply must not prevent recipients of the Adapted
 Material from complying with this Public License.
 .
 Section 4 -- Sui Generis Database Rights.
 .
 Where the Licensed Rights include Sui Generis Database Rights that
 apply to Your use of the Licensed Material:
 .
 a. for the avoidance of doubt, Section 2(a)(1) grants You the right
 to extract, reuse, reproduce, and Share all or a substantial
 portion of the contents of the database;
 .
 b. if You include all or a substantial portion of the database
 contents in a database in which You have Sui Generis Database
 Rights, then the database in which You have Sui Generis Database
 Rights (but not its individual contents) is Adapted Material; and
 .
 c. You must comply with the conditions in Section 3(a) if You Share
 all or a substantial portion of the contents of the database.
 .
 For the avoidance of doubt, this Section 4 supplements and does not
 replace Your obligations under this Public License where the Licensed
 Rights include other Copyright and Similar Rights.
 .
 Section 5 -- Disclaimer of Warranties and Limitation of Liability.
 .
 a. UNLESS OTHERWISE SEPARATELY UNDERTAKEN BY THE LICENSOR, TO THE
 EXTENT POSSIBLE, THE LICENSOR OFFERS THE LICENSED MATERIAL AS-IS
 AND AS-AVAILABLE, AND MAKES NO REPRESENTATIONS OR WARRANTIES OF
 ANY KIND CONCERNING THE LICENSED MATERIAL, WHETHER EXPRESS,
 IMPLIED, STATUTORY, OR OTHER. THIS INCLUDES, WITHOUT LIMITATION,
 WARRANTIES OF TITLE, MERCHANTABILITY, FITNESS FOR A PARTICULAR
 PURPOSE, NON-INFRINGEMENT, ABSENCE OF LATENT OR OTHER DEFECTS,
 ACCURACY, OR THE PRESENCE OR ABSENCE OF ERRORS, WHETHER OR NOT
 KNOWN OR DISCOVERABLE. WHERE DISCLAIMERS OF WARRANTIES ARE NOT
 ALLOWED IN FULL OR IN PART, THIS DISCLAIMER MAY NOT APPLY TO YOU.
 .
 b. TO THE EXTENT POSSIBLE, IN NO EVENT WILL THE LICENSOR BE LIABLE
 TO YOU ON ANY LEGAL THEORY (INCLUDING, WITHOUT LIMITATION,
 NEGLIGENCE) OR OTHERWISE FOR ANY DIRECT, SPECIAL, INDIRECT,
 INCIDENTAL, CONSEQUENTIAL, PUNITIVE, EXEMPLARY, OR OTHER LOSSES,
 COSTS, EXPENSES, OR DAMAGES ARISING OUT OF THIS PUBLIC LICENSE OR
 USE OF THE LICENSED MATERIAL, EVEN IF THE LICENSOR HAS BEEN
 ADVISED OF THE POSSIBILITY OF SUCH LOSSES, COSTS, EXPENSES, OR
 DAMAGES. WHERE A LIMITATION OF LIABILITY IS NOT ALLOWED IN FULL OR
 IN PART, THIS LIMITATION MAY NOT APPLY TO YOU.
 .
 c. The disclaimer of warranties and limitation of liability provided
 above shall be interpreted in a manner that, to the extent
 possible, most closely approximates an absolute disclaimer and
 waiver of all liability.
 .
 Section 6 -- Term and Termination.
 .
 a. This Public License applies for the term of the Copyright and
 Similar Rights licensed here. However, if You fail to comply with
 this Public License, then Your rights under this Public License
 terminate automatically.
 .
 b. Where Your right to use the Licensed Material has terminated under
 Section 6(a), it reinstates:
 .
 1. automatically as of the date the violation is cured, provided
 it is cured within 30 days of Your discovery of the
 violation; or
 .
 2. upon express reinstatement by the Licensor.
 .
 For the avoidance of doubt, this Section 6(b) does not affect any
 right the Licensor may have to seek remedies for Your violations
 of this Public License.
 .
 c. For the avoidance of doubt, the Licensor may also offer the
 Licensed Material under separate terms or conditions or stop
 distributing the Licensed Material at any time; however, doing so
 will not terminate this Public License.
 .
 d. Sections 1, 5, 6, 7, and 8 survive termination of this Public
 License.
 .
 Section 7 -- Other Terms and Conditions.
 .
 a. The Licensor shall not be bound by any additional or different
 terms or conditions communicated by You unless expressly agreed.
 .
 b. Any arrangements, understandings, or agreements regarding the
 Licensed Material not stated herein are separate from and
 independent of the terms and conditions of this Public License.
 .
 Section 8 -- Interpretation.
 .
 a. For the avoidance of doubt, this Public License does not, and
 shall not be interpreted to, reduce, limit, restrict, or impose
 conditions on any use of the Licensed Material that could lawfully
 be made without permission under this Public License.
 .
 b. To the extent possible, if any provision of this Public License is
 deemed unenforceable, it shall be automatically reformed to the
 minimum extent necessary to make it enforceable. If the provision
 cannot be reformed, it shall be severed from this Public License
 without affecting the enforceability of the remaining terms and
 conditions.
 .
 c. No term or condition of this Public License will be waived and no
 failure to comply consented to unless expressly agreed to by the
 Licensor.
 .
 d. Nothing in this Public License constitutes or may be interpreted
 as a limitation upon, or waiver of, any privileges and immunities
 that apply to the Licensor or You, including from the legal
 processes of any jurisdiction or authority.

License: CC-BY-SA-3.0
 CREATIVE COMMONS CORPORATION IS NOT A LAW FIRM AND DOES NOT PROVIDE
 LEGAL SERVICES. DISTRIBUTION OF THIS LICENSE DOES NOT CREATE AN
 ATTORNEY-CLIENT RELATIONSHIP. CREATIVE COMMONS PROVIDES THIS
 INFORMATION ON AN "AS-IS" BASIS. CREATIVE COMMONS MAKES NO WARRANTIES
 REGARDING THE INFORMATION PROVIDED, AND DISCLAIMS LIABILITY FOR
 DAMAGES RESULTING FROM ITS USE.
 .
 License
 .
 THE WORK (AS DEFINED BELOW) IS PROVIDED UNDER THE TERMS OF THIS CREATIVE
 COMMONS PUBLIC LICENSE ("CCPL" OR "LICENSE"). THE WORK IS PROTECTED BY
 COPYRIGHT AND/OR OTHER APPLICABLE LAW. ANY USE OF THE WORK OTHER THAN AS
 AUTHORIZED UNDER THIS LICENSE OR COPYRIGHT LAW IS PROHIBITED.
 .
 BY EXERCISING ANY RIGHTS TO THE WORK PROVIDED HERE, YOU ACCEPT AND AGREE
 TO BE BOUND BY THE TERMS OF THIS LICENSE. TO THE EXTENT THIS LICENSE MAY
 BE CONSIDERED TO BE A CONTRACT, THE LICENSOR GRANTS YOU THE RIGHTS
 CONTAINED HERE IN CONSIDERATION OF YOUR ACCEPTANCE OF SUCH TERMS AND
 CONDITIONS.
 .
 1. Definitions
 .
 a. "Adaptation" means a work based upon the Work, or upon the Work and
 other pre-existing works, such as a translation, adaptation,
 derivative work, arrangement of music or other alterations of a
 literary or artistic work, or phonogram or performance and includes
 cinematographic adaptations or any other form in which the Work may be
 recast, transformed, or adapted including in any form recognizably
 derived from the original, except that a work that constitutes a
 Collection will not be considered an Adaptation for the purpose of
 this License. For the avoidance of doubt, where the Work is a musical
 work, performance or phonogram, the synchronization of the Work in
 timed-relation with a moving image ("synching") will be considered an
 Adaptation for the purpose of this License.
 .
 b. "Collection" means a collection of literary or artistic works, such as
 encyclopedias and anthologies, or performances, phonograms or
 broadcasts, or other works or subject matter other than works listed
 in Section 1(f) below, which, by reason of the selection and
 arrangement of their contents, constitute intellectual creations, in
 which the Work is included in its entirety in unmodified form along
 with one or more other contributions, each constituting separate and
 independent works in themselves, which together are assembled into a
 collective whole. A work that constitutes a Collection will not be
 considered an Adaptation (as defined below) for the purposes of this
 License.
 .
 c. "Creative Commons Compatible License" means a license that is listed
 at https://creativecommons.org/compatiblelicenses that has been
 approved by Creative Commons as being essentially equivalent to this
 License, including, at a minimum, because that license: (i) contains
 terms that have the same purpose, meaning and effect as the License
 Elements of this License; and, (ii) explicitly permits the relicensing
 of adaptations of works made available under that license under this
 License or a Creative Commons jurisdiction license with the same
 License Elements as this License.
 .
 d. "Distribute" means to make available to the public the original and
 copies of the Work or Adaptation, as appropriate, through sale or
 other transfer of ownership.
 .
 e. "License Elements" means the following high-level license attributes
 as selected by Licensor and indicated in the title of this License:
 Attribution, ShareAlike.
 .
 f. "Licensor" means the individual, individuals, entity or entities that
 offer(s) the Work under the terms of this License.
 .
 g. "Original Author" means, in the case of a literary or artistic work,
 the individual, individuals, entity or entities who created the Work
 or if no individual or entity can be identified, the publisher; and in
 addition (i) in the case of a performance the actors, singers,
 musicians, dancers, and other persons who act, sing, deliver, declaim,
 play in, interpret or otherwise perform literary or artistic works or
 expressions of folklore; (ii) in the case of a phonogram the producer
 being the person or legal entity who first fixes the sounds of a
 performance or other sounds; and, (iii) in the case of broadcasts, the
 organization that transmits the broadcast.
 .
 h. "Work" means the literary and/or artistic work offered under the terms
 of this License including without limitation any production in the
 literary, scientific and artistic domain, whatever may be the mode or
 form of its expression including digital form, such as a book,
 pamphlet and other writing; a lecture, address, sermon or other work
 of the same nature; a dramatic or dramatico-musical work; a
 choreographic work or entertainment in dumb show; a musical
 composition with or without words; a cinematographic work to which are
 assimilated works expressed by a process analogous to cinematography;
 a work of drawing, painting, architecture, sculpture, engraving or
 lithography; a photographic work to which are assimilated works
 expressed by a process analogous to photography; a work of applied
 art; an illustration, map, plan, sketch or three-dimensional work
 relative to geography, topography, architecture or science; a
 performance; a broadcast; a phonogram; a compilation of data to the
 extent it is protected as a copyrightable work; or a work performed by
 a variety or circus performer to the extent it is not otherwise
 considered a literary or artistic work.
 .
 i. "You" means an individual or entity exercising rights under this
 License who has not previously violated the terms of this License with
 respect to the Work, or who has received express permission from the
 Licensor to exercise rights under this License despite a previous
 violation.
 .
 j. "Publicly Perform" means to perform public recitations of the Work and
 to communicate to the public those public recitations, by any means or
 process, including by wire or wireless means or public digital
 performances; to make available to the public Works in such a way that
 members of the public may access these Works from a place and at a
 place individually chosen by them; to perform the Work to the public
 by any means or process and the communication to the public of the
 performances of the Work, including by public digital performance; to
 broadcast and rebroadcast the Work by any means including signs,
 sounds or images.
 .
 k. "Reproduce" means to make copies of the Work by any means including
 without limitation by sound or visual recordings and the right of
 fixation and reproducing fixations of the Work, including storage of a
 protected performance or phonogram in digital form or other electronic
 medium.
 .
 2. Fair Dealing Rights. Nothing in this License is intended to reduce,
 limit, or restrict any uses free from copyright or rights arising from
 limitations or exceptions that are provided for in connection with the
 copyright protection under copyright law or other applicable laws.
 .
 3. License Grant. Subject to the terms and conditions of this License,
 Licensor hereby grants You a worldwide, royalty-free, non-exclusive,
 perpetual (for the duration of the applicable copyright) license to
 exercise the rights in the Work as stated below:
 .
 a. to Reproduce the Work, to incorporate the Work into one or more
 Collections, and to Reproduce the Work as incorporated in the
 Collections;
 .
 b. to create and Reproduce Adaptations provided that any such Adaptation,
 including any translation in any medium, takes reasonable steps to
 clearly label, demarcate or otherwise identify that changes were made
 to the original Work. For example, a translation could be marked "The
 original work was translated from English to Spanish," or a
 modification could indicate "The original work has been modified.";
 .
 c. to Distribute and Publicly Perform the Work including as incorporated
 in Collections; and,
 .
 d. to Distribute and Publicly Perform Adaptations.
 .
 e. For the avoidance of doubt:
 .
 i. Non-waivable Compulsory License Schemes. In those jurisdictions in
 which the right to collect royalties through any statutory or
 compulsory licensing scheme cannot be waived, the Licensor
 reserves the exclusive right to collect such royalties for any
 exercise by You of the rights granted under this License;
 .
 ii. Waivable Compulsory License Schemes. In those jurisdictions in
 which the right to collect royalties through any statutory or
 compulsory licensing scheme can be waived, the Licensor waives the
 exclusive right to collect such royalties for any exercise by You
 of the rights granted under this License; and,
 .
 iii. Voluntary License Schemes. The Licensor waives the right to
 collect royalties, whether individually or, in the event that the
 Licensor is a member of a collecting society that administers
 voluntary licensing schemes, via that society, from any exercise
 by You of the rights granted under this License.
 .
 The above rights may be exercised in all media and formats whether now
 known or hereafter devised. The above rights include the right to make
 such modifications as are technically necessary to exercise the rights in
 other media and formats. Subject to Section 8(f), all rights not expressly
 granted by Licensor are hereby reserved.
 .
 4. Restrictions. The license granted in Section 3 above is expressly made
 subject to and limited by the following restrictions:
 .
 a. You may Distribute or Publicly Perform the Work only under the terms
 of this License. You must include a copy of, or the Uniform Resource
 Identifier (URI) for, this License with every copy of the Work You
 Distribute or Publicly Perform. You may not offer or impose any terms
 on the Work that restrict the terms of this License or the ability of
 the recipient of the Work to exercise the rights granted to that
 recipient under the terms of the License. You may not sublicense the
 Work. You must keep intact all notices that refer to this License and
 to the disclaimer of warranties with every copy of the Work You
 Distribute or Publicly Perform. When You Distribute or Publicly
 Perform the Work, You may not impose any effective technological
 measures on the Work that restrict the ability of a recipient of the
 Work from You to exercise the rights granted to that recipient under
 the terms of the License. This Section 4(a) applies to the Work as
 incorporated in a Collection, but this does not require the Collection
 apart from the Work itself to be made subject to the terms of this
 License. If You create a Collection, upon notice from any Licensor You
 must, to the extent practicable, remove from the Collection any credit
 as required by Section 4(c), as requested. If You create an
 Adaptation, upon notice from any Licensor You must, to the extent
 practicable, remove from the Adaptation any credit as required by
 Section 4(c), as requested.
 .
 b. You may Distribute or Publicly Perform an Adaptation only under the
 terms of: (i) this License; (ii) a later version of this License with
 the same License Elements as this License; (iii) a Creative Commons
 jurisdiction license (either this or a later license version) that
 contains the same License Elements as this License (e.g.,
 Attribution-ShareAlike 3.0 US)); (iv) a Creative Commons Compatible
 License. If you license the Adaptation under one of the licenses
 mentioned in (iv), you must comply with the terms of that license. If
 you license the Adaptation under the terms of any of the licenses
 mentioned in (i), (ii) or (iii) (the "Applicable License"), you must
 comply with the terms of the Applicable License generally and the
 following provisions: (I) You must include a copy of, or the URI for,
 the Applicable License with every copy of each Adaptation You
 Distribute or Publicly Perform; (II) You may not offer or impose any
 terms on the Adaptation that restrict the terms of the Applicable
 License or the ability of the recipient of the Adaptation to exercise
 the rights granted to that recipient under the terms of the Applicable
 License; (III) You must keep intact all notices that refer to the
 Applicable License and to the disclaimer of warranties with every copy
 of the Work as included in the Adaptation You Distribute or Publicly
 Perform; (IV) when You Distribute or Publicly Perform the Adaptation,
 You may not impose any effective technological measures on the
 Adaptation that restrict the ability of a recipient of the Adaptation
 from You to exercise the rights granted to that recipient under the
 terms of the Applicable License. This Section 4(b) applies to the
 Adaptation as incorporated in a Collection, but this does not require
 the Collection apart from the Adaptation itself to be made subject to
 the terms of the Applicable License.
 .
 c. If You Distribute, or Publicly Perform the Work or any Adaptations or
 Collections, You must, unless a request has been made pursuant to
 Section 4(a), keep intact all copyright notices for the Work and
 provide, reasonable to the medium or means You are utilizing: (i) the
 name of the Original Author (or pseudonym, if applicable) if supplied,
 and/or if the Original Author and/or Licensor designate another party
 or parties (e.g., a sponsor institute, publishing entity, journal) for
 attribution ("Attribution Parties") in Licensor's copyright notice,
 terms of service or by other reasonable means, the name of such party
 or parties; (ii) the title of the Work if supplied; (iii) to the
 extent reasonably practicable, the URI, if any, that Licensor
 specifies to be associated with the Work, unless such URI does not
 refer to the copyright notice or licensing information for the Work;
 and (iv) , consistent with Ssection 3(b), in the case of an
 Adaptation, a credit identifying the use of the Work in the Adaptation
 (e.g., "French translation of the Work by Original Author," or
 "Screenplay based on original Work by Original Author"). The credit
 required by this Section 4(c) may be implemented in any reasonable
 manner; provided, however, that in the case of a Adaptation or
 Collection, at a minimum such credit will appear, if a credit for all
 contributing authors of the Adaptation or Collection appears, then as
 part of these credits and in a manner at least as prominent as the
 credits for the other contributing authors. For the avoidance of
 doubt, You may only use the credit required by this Section for the
 purpose of attribution in the manner set out above and, by exercising
 Your rights under this License, You may not implicitly or explicitly
 assert or imply any connection with, sponsorship or endorsement by the
 Original Author, Licensor and/or Attribution Parties, as appropriate,
 of You or Your use of the Work, without the separate, express prior
 written permission of the Original Author, Licensor and/or Attribution
 Parties.
 .
 d. Except as otherwise agreed in writing by the Licensor or as may be
 otherwise permitted by applicable law, if You Reproduce, Distribute or
 Publicly Perform the Work either by itself or as part of any
 Adaptations or Collections, You must not distort, mutilate, modify or
 take other derogatory action in relation to the Work which would be
 prejudicial to the Original Author's honor or reputation. Licensor
 agrees that in those jurisdictions (e.g. Japan), in which any exercise
 of the right granted in Section 3(b) of this License (the right to
 make Adaptations) would be deemed to be a distortion, mutilation,
 modification or other derogatory action prejudicial to the Original
 Author's honor and reputation, the Licensor will waive or not assert,
 as appropriate, this Section, to the fullest extent permitted by the
 applicable national law, to enable You to reasonably exercise Your
 right under Section 3(b) of this License (right to make Adaptations)
 but not otherwise.
 .
 5. Representations, Warranties and Disclaimer
 .
 UNLESS OTHERWISE MUTUALLY AGREED TO BY THE PARTIES IN WRITING, LICENSOR
 OFFERS THE WORK AS-IS AND MAKES NO REPRESENTATIONS OR WARRANTIES OF ANY
 KIND CONCERNING THE WORK, EXPRESS, IMPLIED, STATUTORY OR OTHERWISE,
 INCLUDING, WITHOUT LIMITATION, WARRANTIES OF TITLE, MERCHANTIBILITY,
 FITNESS FOR A PARTICULAR PURPOSE, NONINFRINGEMENT, OR THE ABSENCE OF
 LATENT OR OTHER DEFECTS, ACCURACY, OR THE PRESENCE OF ABSENCE OF ERRORS,
 WHETHER OR NOT DISCOVERABLE. SOME JURISDICTIONS DO NOT ALLOW THE EXCLUSION
 OF IMPLIED WARRANTIES, SO SUCH EXCLUSION MAY NOT APPLY TO YOU.
 .
 6. Limitation on Liability. EXCEPT TO THE EXTENT REQUIRED BY APPLICABLE
 LAW, IN NO EVENT WILL LICENSOR BE LIABLE TO YOU ON ANY LEGAL THEORY FOR
 ANY SPECIAL, INCIDENTAL, CONSEQUENTIAL, PUNITIVE OR EXEMPLARY DAMAGES
 ARISING OUT OF THIS LICENSE OR THE USE OF THE WORK, EVEN IF LICENSOR HAS
 BEEN ADVISED OF THE POSSIBILITY OF SUCH DAMAGES.
 .
 7. Termination
 .
 a. This License and the rights granted hereunder will terminate
 automatically upon any breach by You of the terms of this License.
 Individuals or entities who have received Adaptations or Collections
 from You under this License, however, will not have their licenses
 terminated provided such individuals or entities remain in full
 compliance with those licenses. Sections 1, 2, 5, 6, 7, and 8 will
 survive any termination of this License.
 .
 b. Subject to the above terms and conditions, the license granted here is
 perpetual (for the duration of the applicable copyright in the Work).
 Notwithstanding the above, Licensor reserves the right to release the
 Work under different license terms or to stop distributing the Work at
 any time; provided, however that any such election will not serve to
 withdraw this License (or any other license that has been, or is
 required to be, granted under the terms of this License), and this
 License will continue in full force and effect unless terminated as
 stated above.
 .
 8. Miscellaneous
 .
 a. Each time You Distribute or Publicly Perform the Work or a Collection,
 the Licensor offers to the recipient a license to the Work on the same
 terms and conditions as the license granted to You under this License.
 .
 b. Each time You Distribute or Publicly Perform an Adaptation, Licensor
 offers to the recipient a license to the original Work on the same
 terms and conditions as the license granted to You under this License.
 .
 c. If any provision of this License is invalid or unenforceable under
 applicable law, it shall not affect the validity or enforceability of
 the remainder of the terms of this License, and without further action
 by the parties to this agreement, such provision shall be reformed to
 the minimum extent necessary to make such provision valid and
 enforceable.
 .
 d. No term or provision of this License shall be deemed waived and no
 breach consented to unless such waiver or consent shall be in writing
 and signed by the party to be charged with such waiver or consent.
 .
 e. This License constitutes the entire agreement between the parties with
 respect to the Work licensed here. There are no understandings,
 agreements or representations with respect to the Work not specified
 here. Licensor shall not be bound by any additional provisions that
 may appear in any communication from You. This License may not be
 modified without the mutual written agreement of the Licensor and You.
 .
 f. The rights granted under, and the subject matter referenced, in this
 License were drafted utilizing the terminology of the Berne Convention
 for the Protection of Literary and Artistic Works (as amended on
 September 28, 1979), the Rome Convention of 1961, the WIPO Copyright
 Treaty of 1996, the WIPO Performances and Phonograms Treaty of 1996
 and the Universal Copyright Convention (as revised on July 24, 1971).
 These rights and subject matter take effect in the relevant
 jurisdiction in which the License terms are sought to be enforced
 according to the corresponding provisions of the implementation of
 those treaty provisions in the applicable national law. If the
 standard suite of rights granted under applicable copyright law
 includes additional rights not granted under this License, such
 additional rights are deemed to be included in the License; this
 License is not intended to restrict the license of any rights under
 applicable law.

License: GPL-2
 Version 2, June 1991
 .
 Copyright (C) 1989, 1991 Free Software Foundation, Inc.,
 51 Franklin Street, Fifth Floor, Boston, MA 02110-1301 USA
 Everyone is permitted to copy and distribute verbatim copies
 of this license document, but changing it is not allowed.
 .
 Preamble
 .
 The licenses for most software are designed to take away your
 freedom to share and change it.  By contrast, the GNU General Public
 License is intended to guarantee your freedom to share and change free
 software--to make sure the software is free for all its users.  This
 General Public License applies to most of the Free Software
 Foundation's software and to any other program whose authors commit to
 using it.  (Some other Free Software Foundation software is covered by
 the GNU Lesser General Public License instead.)  You can apply it to
 your programs, too.
 .
 When we speak of free software, we are referring to freedom, not
 price.  Our General Public Licenses are designed to make sure that you
 have the freedom to distribute copies of free software (and charge for
 this service if you wish), that you receive source code or can get it
 if you want it, that you can change the software or use pieces of it
 in new free programs; and that you know you can do these things.
 .
 To protect your rights, we need to make restrictions that forbid
 anyone to deny you these rights or to ask you to surrender the rights.
 These restrictions translate to certain responsibilities for you if you
 distribute copies of the software, or if you modify it.
 .
 For example, if you distribute copies of such a program, whether
 gratis or for a fee, you must give the recipients all the rights that
 you have.  You must make sure that they, too, receive or can get the
 source code.  And you must show them these terms so they know their
 rights.
 .
 We protect your rights with two steps: (1) copyright the software, and
 (2) offer you this license which gives you legal permission to copy,
 distribute and/or modify the software.
 .
 Also, for each author's protection and ours, we want to make certain
 that everyone understands that there is no warranty for this free
 software.  If the software is modified by someone else and passed on, we
 want its recipients to know that what they have is not the original, so
 that any problems introduced by others will not reflect on the original
 authors' reputations.
 .
 Finally, any free program is threatened constantly by software
 patents.  We wish to avoid the danger that redistributors of a free
 program will individually obtain patent licenses, in effect making the
 program proprietary.  To prevent this, we have made it clear that any
 patent must be licensed for everyone's free use or not licensed at all.
 .
 The precise terms and conditions for copying, distribution and
 modification follow.
 .
 GNU GENERAL PUBLIC LICENSE
 TERMS AND CONDITIONS FOR COPYING, DISTRIBUTION AND MODIFICATION
 .
 0. This License applies to any program or other work which contains
 a notice placed by the copyright holder saying it may be distributed
 under the terms of this General Public License.  The "Program", below,
 refers to any such program or work, and a "work based on the Program"
 means either the Program or any derivative work under copyright law:
 that is to say, a work containing the Program or a portion of it,
 either verbatim or with modifications and/or translated into another
 language.  (Hereinafter, translation is included without limitation in
 the term "modification".)  Each licensee is addressed as "you".
 .
 Activities other than copying, distribution and modification are not
 covered by this License; they are outside its scope.  The act of
 running the Program is not restricted, and the output from the Program
 is covered only if its contents constitute a work based on the
 Program (independent of having been made by running the Program).
 Whether that is true depends on what the Program does.
 .
 1. You may copy and distribute verbatim copies of the Program's
 source code as you receive it, in any medium, provided that you
 conspicuously and appropriately publish on each copy an appropriate
 copyright notice and disclaimer of warranty; keep intact all the
 notices that refer to this License and to the absence of any warranty;
 and give any other recipients of the Program a copy of this License
 along with the Program.
 .
 You may charge a fee for the physical act of transferring a copy, and
 you may at your option offer warranty protection in exchange for a fee.
 .
 2. You may modify your copy or copies of the Program or any portion
 of it, thus forming a work based on the Program, and copy and
 distribute such modifications or work under the terms of Section 1
 above, provided that you also meet all of these conditions:
 .
 a) You must cause the modified files to carry prominent notices
 stating that you changed the files and the date of any change.
 .
 b) You must cause any work that you distribute or publish, that in
 whole or in part contains or is derived from the Program or any
 part thereof, to be licensed as a whole at no charge to all third
 parties under the terms of this License.
 .
 c) If the modified program normally reads commands interactively
 when run, you must cause it, when started running for such
 interactive use in the most ordinary way, to print or display an
 announcement including an appropriate copyright notice and a
 notice that there is no warranty (or else, saying that you provide
 a warranty) and that users may redistribute the program under
 these conditions, and telling the user how to view a copy of this
 License.  (Exception: if the Program itself is interactive but
 does not normally print such an announcement, your work based on
 the Program is not required to print an announcement.)
 .
 These requirements apply to the modified work as a whole.  If
 identifiable sections of that work are not derived from the Program,
 and can be reasonably considered independent and separate works in
 themselves, then this License, and its terms, do not apply to those
 sections when you distribute them as separate works.  But when you
 distribute the same sections as part of a whole which is a work based
 on the Program, the distribution of the whole must be on the terms of
 this License, whose permissions for other licensees extend to the
 entire whole, and thus to each and every part regardless of who wrote it.
 .
 Thus, it is not the intent of this section to claim rights or contest
 your rights to work written entirely by you; rather, the intent is to
 exercise the right to control the distribution of derivative or
 collective works based on the Program.
 .
 In addition, mere aggregation of another work not based on the Program
 with the Program (or with a work based on the Program) on a volume of
 a storage or distribution medium does not bring the other work under
 the scope of this License.
 .
 3. You may copy and distribute the Program (or a work based on it,
 under Section 2) in object code or executable form under the terms of
 Sections 1 and 2 above provided that you also do one of the following:
 .
 a) Accompany it with the complete corresponding machine-readable
 source code, which must be distributed under the terms of Sections
 1 and 2 above on a medium customarily used for software interchange; or,
 .
 b) Accompany it with a written offer, valid for at least three
 years, to give any third party, for a charge no more than your
 cost of physically performing source distribution, a complete
 machine-readable copy of the corresponding source code, to be
 distributed under the terms of Sections 1 and 2 above on a medium
 customarily used for software interchange; or,
 .
 c) Accompany it with the information you received as to the offer
 to distribute corresponding source code.  (This alternative is
 allowed only for noncommercial distribution and only if you
 received the program in object code or executable form with such
 an offer, in accord with Subsection b above.)
 .
 The source code for a work means the preferred form of the work for
 making modifications to it.  For an executable work, complete source
 code means all the source code for all modules it contains, plus any
 associated interface definition files, plus the scripts used to
 control compilation and installation of the executable.  However, as a
 special exception, the source code distributed need not include
 anything that is normally distributed (in either source or binary
 form) with the major components (compiler, kernel, and so on) of the
 operating system on which the executable runs, unless that component
 itself accompanies the executable.
 .
 If distribution of executable or object code is made by offering
 access to copy from a designated place, then offering equivalent
 access to copy the source code from the same place counts as
 distribution of the source code, even though third parties are not
 compelled to copy the source along with the object code.
 .
 4. You may not copy, modify, sublicense, or distribute the Program
 except as expressly provided under this License.  Any attempt
 otherwise to copy, modify, sublicense or distribute the Program is
 void, and will automatically terminate your rights under this License.
 However, parties who have received copies, or rights, from you under
 this License will not have their licenses terminated so long as such
 parties remain in full compliance.
 .
 5. You are not required to accept this License, since you have not
 signed it.  However, nothing else grants you permission to modify or
 distribute the Program or its derivative works.  These actions are
 prohibited by law if you do not accept this License.  Therefore, by
 modifying or distributing the Program (or any work based on the
 Program), you indicate your acceptance of this License to do so, and
 all its terms and conditions for copying, distributing or modifying
 the Program or works based on it.
 .
 6. Each time you redistribute the Program (or any work based on the
 Program), the recipient automatically receives a license from the
 original licensor to copy, distribute or modify the Program subject to
 these terms and conditions.  You may not impose any further
 restrictions on the recipients' exercise of the rights granted herein.
 You are not responsible for enforcing compliance by third parties to
 this License.
 .
 7. If, as a consequence of a court judgment or allegation of patent
 infringement or for any other reason (not limited to patent issues),
 conditions are imposed on you (whether by court order, agreement or
 otherwise) that contradict the conditions of this License, they do not
 excuse you from the conditions of this License.  If you cannot
 distribute so as to satisfy simultaneously your obligations under this
 License and any other pertinent obligations, then as a consequence you
 may not distribute the Program at all.  For example, if a patent
 license would not permit royalty-free redistribution of the Program by
 all those who receive copies directly or indirectly through you, then
 the only way you could satisfy both it and this License would be to
 refrain entirely from distribution of the Program.
 .
 If any portion of this section is held invalid or unenforceable under
 any particular circumstance, the balance of the section is intended to
 apply and the section as a whole is intended to apply in other
 circumstances.
 .
 It is not the purpose of this section to induce you to infringe any
 patents or other property right claims or to contest validity of any
 such claims; this section has the sole purpose of protecting the
 integrity of the free software distribution system, which is
 implemented by public license practices.  Many people have made
 generous contributions to the wide range of software distributed
 through that system in reliance on consistent application of that
 system; it is up to the author/donor to decide if he or she is willing
 to distribute software through any other system and a licensee cannot
 impose that choice.
 .
 This section is intended to make thoroughly clear what is believed to
 be a consequence of the rest of this License.
 .
 8. If the distribution and/or use of the Program is restricted in
 certain countries either by patents or by copyrighted interfaces, the
 original copyright holder who places the Program under this License
 may add an explicit geographical distribution limitation excluding
 those countries, so that distribution is permitted only in or among
 countries not thus excluded.  In such case, this License incorporates
 the limitation as if written in the body of this License.
 .
 9. The Free Software Foundation may publish revised and/or new versions
 of the General Public License from time to time.  Such new versions will
 be similar in spirit to the present version, but may differ in detail to
 address new problems or concerns.
 .
 Each version is given a distinguishing version number.  If the Program
 specifies a version number of this License which applies to it and "any
 later version", you have the option of following the terms and conditions
 either of that version or of any later version published by the Free
 Software Foundation.  If the Program does not specify a version number of
 this License, you may choose any version ever published by the Free Software
 Foundation.
 .
 10. If you wish to incorporate parts of the Program into other free
 programs whose distribution conditions are different, write to the author
 to ask for permission.  For software which is copyrighted by the Free
 Software Foundation, write to the Free Software Foundation; we sometimes
 make exceptions for this.  Our decision will be guided by the two goals
 of preserving the free status of all derivatives of our free software and
 of promoting the sharing and reuse of software generally.
 .
 11. BECAUSE THE PROGRAM IS LICENSED FREE OF CHARGE, THERE IS NO WARRANTY
 FOR THE PROGRAM, TO THE EXTENT PERMITTED BY APPLICABLE LAW.  EXCEPT WHEN
 OTHERWISE STATED IN WRITING THE COPYRIGHT HOLDERS AND/OR OTHER PARTIES
 PROVIDE THE PROGRAM "AS IS" WITHOUT WARRANTY OF ANY KIND, EITHER EXPRESSED
 OR IMPLIED, INCLUDING, BUT NOT LIMITED TO, THE IMPLIED WARRANTIES OF
 MERCHANTABILITY AND FITNESS FOR A PARTICULAR PURPOSE.  THE ENTIRE RISK AS
 TO THE QUALITY AND PERFORMANCE OF THE PROGRAM IS WITH YOU.  SHOULD THE
 PROGRAM PROVE DEFECTIVE, YOU ASSUME THE COST OF ALL NECESSARY SERVICING,
 REPAIR OR CORRECTION.
 .
 12. IN NO EVENT UNLESS REQUIRED BY APPLICABLE LAW OR AGREED TO IN WRITING
 WILL ANY COPYRIGHT HOLDER, OR ANY OTHER PARTY WHO MAY MODIFY AND/OR
 REDISTRIBUTE THE PROGRAM AS PERMITTED ABOVE, BE LIABLE TO YOU FOR DAMAGES,
 INCLUDING ANY GENERAL, SPECIAL, INCIDENTAL OR CONSEQUENTIAL DAMAGES ARISING
 OUT OF THE USE OR INABILITY TO USE THE PROGRAM (INCLUDING BUT NOT LIMITED
 TO LOSS OF DATA OR DATA BEING RENDERED INACCURATE OR LOSSES SUSTAINED BY
 YOU OR THIRD PARTIES OR A FAILURE OF THE PROGRAM TO OPERATE WITH ANY OTHER
 PROGRAMS), EVEN IF SUCH HOLDER OR OTHER PARTY HAS BEEN ADVISED OF THE
 POSSIBILITY OF SUCH DAMAGES.

License: CC-BY-3.0
 THE WORK (AS DEFINED BELOW) IS PROVIDED UNDER THE TERMS OF THIS CREATIVE COMMONS PUBLIC LICENSE ("CCPL" OR "LICENSE"). THE WORK IS PROTECTED BY COPYRIGHT AND/OR OTHER APPLICABLE LAW. ANY USE OF THE WORK OTHER THAN AS AUTHORIZED UNDER THIS LICENSE OR COPYRIGHT LAW IS PROHIBITED.
 .
 BY EXERCISING ANY RIGHTS TO THE WORK PROVIDED HERE, YOU ACCEPT AND AGREE TO BE BOUND BY THE TERMS OF THIS LICENSE. TO THE EXTENT THIS LICENSE MAY BE CONSIDERED TO BE A CONTRACT, THE LICENSOR GRANTS YOU THE RIGHTS CONTAINED HERE IN CONSIDERATION OF YOUR ACCEPTANCE OF SUCH TERMS AND CONDITIONS.
 .
 1. Definitions
 .
 "Adaptation" means a work based upon the Work, or upon the Work and other pre-existing works, such as a translation, adaptation, derivative work, arrangement of music or other alterations of a literary or artistic work, or phonogram or performance and includes cinematographic adaptations or any other form in which the Work may be recast, transformed, or adapted including in any form recognizably derived from the original, except that a work that constitutes a Collection will not be considered an Adaptation for the purpose of this License. For the avoidance of doubt, where the Work is a musical work, performance or phonogram, the synchronization of the Work in timed-relation with a moving image ("synching") will be considered an Adaptation for the purpose of this License.
 "Collection" means a collection of literary or artistic works, such as encyclopedias and anthologies, or performances, phonograms or broadcasts, or other works or subject matter other than works listed in Section 1(f) below, which, by reason of the selection and arrangement of their contents, constitute intellectual creations, in which the Work is included in its entirety in unmodified form along with one or more other contributions, each constituting separate and independent works in themselves, which together are assembled into a collective whole. A work that constitutes a Collection will not be considered an Adaptation (as defined above) for the purposes of this License.
 "Distribute" means to make available to the public the original and copies of the Work or Adaptation, as appropriate, through sale or other transfer of ownership.
 "Licensor" means the individual, individuals, entity or entities that offer(s) the Work under the terms of this License.
 "Original Author" means, in the case of a literary or artistic work, the individual, individuals, entity or entities who created the Work or if no individual or entity can be identified, the publisher; and in addition (i) in the case of a performance the actors, singers, musicians, dancers, and other persons who act, sing, deliver, declaim, play in, interpret or otherwise perform literary or artistic works or expressions of folklore; (ii) in the case of a phonogram the producer being the person or legal entity who first fixes the sounds of a performance or other sounds; and, (iii) in the case of broadcasts, the organization that transmits the broadcast.
 "Work" means the literary and/or artistic work offered under the terms of this License including without limitation any production in the literary, scientific and artistic domain, whatever may be the mode or form of its expression including digital form, such as a book, pamphlet and other writing; a lecture, address, sermon or other work of the same nature; a dramatic or dramatico-musical work; a choreographic work or entertainment in dumb show; a musical composition with or without words; a cinematographic work to which are assimilated works expressed by a process analogous to cinematography; a work of drawing, painting, architecture, sculpture, engraving or lithography; a photographic work to which are assimilated works expressed by a process analogous to photography; a work of applied art; an illustration, map, plan, sketch or three-dimensional work relative to geography, topography, architecture or science; a performance; a broadcast; a phonogram; a compilation of data to the extent it is protected as a copyrightable work; or a work performed by a variety or circus performer to the extent it is not otherwise considered a literary or artistic work.
 "You" means an individual or entity exercising rights under this License who has not previously violated the terms of this License with respect to the Work, or who has received express permission from the Licensor to exercise rights under this License despite a previous violation.
 "Publicly Perform" means to perform public recitations of the Work and to communicate to the public those public recitations, by any means or process, including by wire or wireless means or public digital performances; to make available to the public Works in such a way that members of the public may access these Works from a place and at a place individually chosen by them; to perform the Work to the public by any means or process and the communication to the public of the performances of the Work, including by public digital performance; to broadcast and rebroadcast the Work by any means including signs, sounds or images.
 "Reproduce" means to make copies of the Work by any means including without limitation by sound or visual recordings and the right of fixation and reproducing fixations of the Work, including storage of a protected performance or phonogram in digital form or other electronic medium.
 .
 2. Fair Dealing Rights. Nothing in this License is intended to reduce, limit, or restrict any uses free from copyright or rights arising from limitations or exceptions that are provided for in connection with the copyright protection under copyright law or other applicable laws.
 .
 3. License Grant. Subject to the terms and conditions of this License, Licensor hereby grants You a worldwide, royalty-free, non-exclusive, perpetual (for the duration of the applicable copyright) license to exercise the rights in the Work as stated below:
 .
 to Reproduce the Work, to incorporate the Work into one or more Collections, and to Reproduce the Work as incorporated in the Collections;
 to create and Reproduce Adaptations provided that any such Adaptation, including any translation in any medium, takes reasonable steps to clearly label, demarcate or otherwise identify that changes were made to the original Work. For example, a translation could be marked "The original work was translated from English to Spanish," or a modification could indicate "The original work has been modified.";
 to Distribute and Publicly Perform the Work including as incorporated in Collections; and,
 to Distribute and Publicly Perform Adaptations.
 .
 For the avoidance of doubt:
 Non-waivable Compulsory License Schemes. In those jurisdictions in which the right to collect royalties through any statutory or compulsory licensing scheme cannot be waived, the Licensor reserves the exclusive right to collect such royalties for any exercise by You of the rights granted under this License;
 Waivable Compulsory License Schemes. In those jurisdictions in which the right to collect royalties through any statutory or compulsory licensing scheme can be waived, the Licensor waives the exclusive right to collect such royalties for any exercise by You of the rights granted under this License; and,
 Voluntary License Schemes. The Licensor waives the right to collect royalties, whether individually or, in the event that the Licensor is a member of a collecting society that administers voluntary licensing schemes, via that society, from any exercise by You of the rights granted under this License.
 .
 The above rights may be exercised in all media and formats whether now known or hereafter devised. The above rights include the right to make such modifications as are technically necessary to exercise the rights in other media and formats. Subject to Section 8(f), all rights not expressly granted by Licensor are hereby reserved.
 .
 4. Restrictions. The license granted in Section 3 above is expressly made subject to and limited by the following restrictions:
 .
 You may Distribute or Publicly Perform the Work only under the terms of this License. You must include a copy of, or the Uniform Resource Identifier (URI) for, this License with every copy of the Work You Distribute or Publicly Perform. You may not offer or impose any terms on the Work that restrict the terms of this License or the ability of the recipient of the Work to exercise the rights granted to that recipient under the terms of the License. You may not sublicense the Work. You must keep intact all notices that refer to this License and to the disclaimer of warranties with every copy of the Work You Distribute or Publicly Perform. When You Distribute or Publicly Perform the Work, You may not impose any effective technological measures on the Work that restrict the ability of a recipient of the Work from You to exercise the rights granted to that recipient under the terms of the License. This Section 4(a) applies to the Work as incorporated in a Collection, but this does not require the Collection apart from the Work itself to be made subject to the terms of this License. If You create a Collection, upon notice from any Licensor You must, to the extent practicable, remove from the Collection any credit as required by Section 4(b), as requested. If You create an Adaptation, upon notice from any Licensor You must, to the extent practicable, remove from the Adaptation any credit as required by Section 4(b), as requested.
 If You Distribute, or Publicly Perform the Work or any Adaptations or Collections, You must, unless a request has been made pursuant to Section 4(a), keep intact all copyright notices for the Work and provide, reasonable to the medium or means You are utilizing: (i) the name of the Original Author (or pseudonym, if applicable) if supplied, and/or if the Original Author and/or Licensor designate another party or parties (e.g., a sponsor institute, publishing entity, journal) for attribution ("Attribution Parties") in Licensor's copyright notice, terms of service or by other reasonable means, the name of such party or parties; (ii) the title of the Work if supplied; (iii) to the extent reasonably practicable, the URI, if any, that Licensor specifies to be associated with the Work, unless such URI does not refer to the copyright notice or licensing information for the Work; and (iv) , consistent with Section 3(b), in the case of an Adaptation, a credit identifying the use of the Work in the Adaptation (e.g., "French translation of the Work by Original Author," or "Screenplay based on original Work by Original Author"). The credit required by this Section 4 (b) may be implemented in any reasonable manner; provided, however, that in the case of a Adaptation or Collection, at a minimum such credit will appear, if a credit for all contributing authors of the Adaptation or Collection appears, then as part of these credits and in a manner at least as prominent as the credits for the other contributing authors. For the avoidance of doubt, You may only use the credit required by this Section for the purpose of attribution in the manner set out above and, by exercising Your rights under this License, You may not implicitly or explicitly assert or imply any connection with, sponsorship or endorsement by the Original Author, Licensor and/or Attribution Parties, as appropriate, of You or Your use of the Work, without the separate, express prior written permission of the Original Author, Licensor and/or Attribution Parties.
 Except as otherwise agreed in writing by the Licensor or as may be otherwise permitted by applicable law, if You Reproduce, Distribute or Publicly Perform the Work either by itself or as part of any Adaptations or Collections, You must not distort, mutilate, modify or take other derogatory action in relation to the Work which would be prejudicial to the Original Author's honor or reputation. Licensor agrees that in those jurisdictions (e.g. Japan), in which any exercise of the right granted in Section 3(b) of this License (the right to make Adaptations) would be deemed to be a distortion, mutilation, modification or other derogatory action prejudicial to the Original Author's honor and reputation, the Licensor will waive or not assert, as appropriate, this Section, to the fullest extent permitted by the applicable national law, to enable You to reasonably exercise Your right under Section 3(b) of this License (right to make Adaptations) but not otherwise.
 .
 5. Representations, Warranties and Disclaimer
 .
 UNLESS OTHERWISE MUTUALLY AGREED TO BY THE PARTIES IN WRITING, LICENSOR OFFERS THE WORK AS-IS AND MAKES NO REPRESENTATIONS OR WARRANTIES OF ANY KIND CONCERNING THE WORK, EXPRESS, IMPLIED, STATUTORY OR OTHERWISE, INCLUDING, WITHOUT LIMITATION, WARRANTIES OF TITLE, MERCHANTIBILITY, FITNESS FOR A PARTICULAR PURPOSE, NONINFRINGEMENT, OR THE ABSENCE OF LATENT OR OTHER DEFECTS, ACCURACY, OR THE PRESENCE OF ABSENCE OF ERRORS, WHETHER OR NOT DISCOVERABLE. SOME JURISDICTIONS DO NOT ALLOW THE EXCLUSION OF IMPLIED WARRANTIES, SO SUCH EXCLUSION MAY NOT APPLY TO YOU.
 .
 6. Limitation on Liability. EXCEPT TO THE EXTENT REQUIRED BY APPLICABLE LAW, IN NO EVENT WILL LICENSOR BE LIABLE TO YOU ON ANY LEGAL THEORY FOR ANY SPECIAL, INCIDENTAL, CONSEQUENTIAL, PUNITIVE OR EXEMPLARY DAMAGES ARISING OUT OF THIS LICENSE OR THE USE OF THE WORK, EVEN IF LICENSOR HAS BEEN ADVISED OF THE POSSIBILITY OF SUCH DAMAGES.
 .
 7. Termination
 .
 This License and the rights granted hereunder will terminate automatically upon any breach by You of the terms of this License. Individuals or entities who have received Adaptations or Collections from You under this License, however, will not have their licenses terminated provided such individuals or entities remain in full compliance with those licenses. Sections 1, 2, 5, 6, 7, and 8 will survive any termination of this License.
 Subject to the above terms and conditions, the license granted here is perpetual (for the duration of the applicable copyright in the Work). Notwithstanding the above, Licensor reserves the right to release the Work under different license terms or to stop distributing the Work at any time; provided, however that any such election will not serve to withdraw this License (or any other license that has been, or is required to be, granted under the terms of this License), and this License will continue in full force and effect unless terminated as stated above.
 .
 8. Miscellaneous
 .
 Each time You Distribute or Publicly Perform the Work or a Collection, the Licensor offers to the recipient a license to the Work on the same terms and conditions as the license granted to You under this License.
 Each time You Distribute or Publicly Perform an Adaptation, Licensor offers to the recipient a license to the original Work on the same terms and conditions as the license granted to You under this License.
 If any provision of this License is invalid or unenforceable under applicable law, it shall not affect the validity or enforceability of the remainder of the terms of this License, and without further action by the parties to this agreement, such provision shall be reformed to the minimum extent necessary to make such provision valid and enforceable.
 No term or provision of this License shall be deemed waived and no breach consented to unless such waiver or consent shall be in writing and signed by the party to be charged with such waiver or consent.
 This License constitutes the entire agreement between the parties with respect to the Work licensed here. There are no understandings, agreements or representations with respect to the Work not specified here. Licensor shall not be bound by any additional provisions that may appear in any communication from You. This License may not be modified without the mutual written agreement of the Licensor and You.
 The rights granted under, and the subject matter referenced, in this License were drafted utilizing the terminology of the Berne Convention for the Protection of Literary and Artistic Works (as amended on September 28, 1979), the Rome Convention of 1961, the WIPO Copyright Treaty of 1996, the WIPO Performances and Phonograms Treaty of 1996 and the Universal Copyright Convention (as revised on July 24, 1971). These rights and subject matter take effect in the relevant jurisdiction in which the License terms are sought to be enforced according to the corresponding provisions of the implementation of those treaty provisions in the applicable national law. If the standard suite of rights granted under applicable copyright law includes additional rights not granted under this License, such additional rights are deemed to be included in the License; this License is not intended to restrict the license of any rights under applicable law.

License: CC0
 The laws of most jurisdictions throughout the world automatically confer exclusive Copyright and Related Rights (defined below) upon the creator and subsequent owner(s) (each and all, an "owner") of an original work of authorship and/or a database (each, a "Work").
 .
 Certain owners wish to permanently relinquish those rights to a Work for the purpose of contributing to a commons of creative, cultural and scientific works ("Commons") that the public can reliably and without fear of later claims of infringement build upon, modify, incorporate in other works, reuse and redistribute as freely as possible in any form whatsoever and for any purposes, including without limitation commercial purposes. These owners may contribute to the Commons to promote the ideal of a free culture and the further production of creative, cultural and scientific works, or to gain reputation or greater distribution for their Work in part through the use and efforts of others.
 .
 For these and/or other purposes and motivations, and without any expectation of additional consideration or compensation, the person associating CC0 with a Work (the "Affirmer"), to the extent that he or she is an owner of Copyright and Related Rights in the Work, voluntarily elects to apply CC0 to the Work and publicly distribute the Work under its terms, with knowledge of his or her Copyright and Related Rights in the Work and the meaning and intended legal effect of CC0 on those rights.
 .
 1. Copyright and Related Rights. A Work made available under CC0 may be protected by copyright and related or neighboring rights ("Copyright and Related Rights"). Copyright and Related Rights include, but are not limited to, the following:
 .
 the right to reproduce, adapt, distribute, perform, display, communicate, and translate a Work;
 moral rights retained by the original author(s) and/or performer(s);
 publicity and privacy rights pertaining to a person's image or likeness depicted in a Work;
 rights protecting against unfair competition in regards to a Work, subject to the limitations in paragraph 4(a), below;
 rights protecting the extraction, dissemination, use and reuse of data in a Work;
 database rights (such as those arising under Directive 96/9/EC of the European Parliament and of the Council of 11 March 1996 on the legal protection of databases, and under any national implementation thereof, including any amended or successor version of such directive); and
 other similar, equivalent or corresponding rights throughout the world based on applicable law or treaty, and any national implementations thereof.
 .
 2. Waiver. To the greatest extent permitted by, but not in contravention of, applicable law, Affirmer hereby overtly, fully, permanently, irrevocably and unconditionally waives, abandons, and surrenders all of Affirmer's Copyright and Related Rights and associated claims and causes of action, whether now known or unknown (including existing as well as future claims and causes of action), in the Work (i) in all territories worldwide, (ii) for the maximum duration provided by applicable law or treaty (including future time extensions), (iii) in any current or future medium and for any number of copies, and (iv) for any purpose whatsoever, including without limitation commercial, advertising or promotional purposes (the "Waiver"). Affirmer makes the Waiver for the benefit of each member of the public at large and to the detriment of Affirmer's heirs and successors, fully intending that such Waiver shall not be subject to revocation, rescission, cancellation, termination, or any other legal or equitable action to disrupt the quiet enjoyment of the Work by the public as contemplated by Affirmer's express Statement of Purpose.
 .
 3. Public License Fallback. Should any part of the Waiver for any reason be judged legally invalid or ineffective under applicable law, then the Waiver shall be preserved to the maximum extent permitted taking into account Affirmer's express Statement of Purpose. In addition, to the extent the Waiver is so judged Affirmer hereby grants to each affected person a royalty-free, non transferable, non sublicensable, non exclusive, irrevocable and unconditional license to exercise Affirmer's Copyright and Related Rights in the Work (i) in all territories worldwide, (ii) for the maximum duration provided by applicable law or treaty (including future time extensions), (iii) in any current or future medium and for any number of copies, and (iv) for any purpose whatsoever, including without limitation commercial, advertising or promotional purposes (the "License"). The License shall be deemed effective as of the date CC0 was applied by Affirmer to the Work. Should any part of the License for any reason be judged legally invalid or ineffective under applicable law, such partial invalidity or ineffectiveness shall not invalidate the remainder of the License, and in such case Affirmer hereby affirms that he or she will not (i) exercise any of his or her remaining Copyright and Related Rights in the Work or (ii) assert any associated claims and causes of action with respect to the Work, in either case contrary to Affirmer's express Statement of Purpose.
 .
 4. Limitations and Disclaimers.
 .
 No trademark or patent rights held by Affirmer are waived, abandoned, surrendered, licensed or otherwise affected by this document.
 Affirmer offers the Work as-is and makes no representations or warranties of any kind concerning the Work, express, implied, statutory or otherwise, including without limitation warranties of title, merchantability, fitness for a particular purpose, non infringement, or the absence of latent or other defects, accuracy, or the present or absence of errors, whether or not discoverable, all to the greatest extent permissible under applicable law.
 Affirmer disclaims responsibility for clearing rights of other persons that may apply to the Work or any use thereof, including without limitation any person's Copyright and Related Rights in the Work. Further, Affirmer disclaims responsibility for obtaining any necessary consents, permissions or other rights required for any use of the Work.
 Affirmer understands and acknowledges that Creative Commons is not a party to this document and has no duty or obligation with respect to this CC0 or use of the Work.

License: Unsplash
 Unsplash grants you an irrevocable, nonexclusive, worldwide copyright
 license to download, copy, modify, distribute, perform, and use photos
 from Unsplash for free, including for commercial purposes, without
 permission from or attributing the photographer or Unsplash. This
 license does not include the right to compile photos from Unsplash to
 replicate a similar or competing service.<|MERGE_RESOLUTION|>--- conflicted
+++ resolved
@@ -3528,7 +3528,7 @@
 
 Files:
  images/outfit/android*
- images/outfit/collar*
+ images/outfit/collar
  images/outfit/mug*
  images/outfit/skadetear*
 Copyright: Anarchist2
@@ -3933,9 +3933,13 @@
 Comment: Uses public domain textures from texture.ninja. Meshes were made by an anonymous author in 2023-2024.
 
 Files:
-<<<<<<< HEAD
  images/ui/paused*
 Copyright: David Stark (zarkonnen@gmail.com)
+License: CC-BY-SA-4.0
+
+Files:
+ images/outfit/collar3.png
+Copyright: xobes
 License: CC-BY-SA-4.0
 
 Files:
@@ -3977,22 +3981,6 @@
  images/land/water31*
  images/land/water32*
 Copyright: Various
-=======
- images/outfit/collar*.png
-Copyright: Andy Zobro
-License: CC-BY-SA-4.0
-
-License: Depends
- Taken from unsplash.com. Until June 2017, this was a collection of photographs that had been donated and
- placed in the public domain. In June 2017, Unsplash modified their terms and conditions to make all images
- uploaded after that date subject to a permissive license (the "Unsplash License.") These pictures were added
- to the game after June 2017, but could have been uploaded before then. Therefore, the license of these images
- depends on when they were uploaded. If they were uploaded before June 2017, they are in the public domain. If
- they were uploaded on or after June 2017, they are subject to the Unsplash License. Additionally, all images
- uploaded to Unsplash after February 2018 cannot be sold without making "significant alterations" as they are
- subject to more restrictive terms and conditions.
-
->>>>>>> 1d62f9f9
 License: Unsplash
 Comment:
  From unsplash.com. These images were most likely uploaded to
