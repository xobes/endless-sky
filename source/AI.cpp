/* AI.cpp
Copyright (c) 2014 by Michael Zahniser

Endless Sky is free software: you can redistribute it and/or modify it under the
terms of the GNU General Public License as published by the Free Software
Foundation, either version 3 of the License, or (at your option) any later version.

Endless Sky is distributed in the hope that it will be useful, but WITHOUT ANY
WARRANTY; without even the implied warranty of MERCHANTABILITY or FITNESS FOR A
PARTICULAR PURPOSE. See the GNU General Public License for more details.

You should have received a copy of the GNU General Public License along with
this program. If not, see <https://www.gnu.org/licenses/>.
*/

#include "AI.h"

#include "audio/Audio.h"
#include "Command.h"
#include "ConditionsStore.h"
#include "DistanceMap.h"
#include "FighterHitHelper.h"
#include "Flotsam.h"
#include "text/Format.h"
#include "FormationPattern.h"
#include "FormationPositioner.h"
#include "GameData.h"
#include "Gamerules.h"
#include "Government.h"
#include "Hardpoint.h"
#include "JumpType.h"
#include "image/Mask.h"
#include "Messages.h"
#include "Minable.h"
#include "pi.h"
#include "Planet.h"
#include "PlayerInfo.h"
#include "Point.h"
#include "Port.h"
#include "Preferences.h"
#include "Random.h"
#include "RoutePlan.h"
#include "Ship.h"
#include "ship/ShipAICache.h"
#include "ShipEvent.h"
#include "ShipJumpNavigation.h"
#include "StellarObject.h"
#include "System.h"
#include "UI.h"
#include "Weapon.h"
#include "Wormhole.h"

#include <ranges>

using namespace std;

namespace {
	// If the player issues any of those commands, then any autopilot actions for the player get cancelled.
	const Command &AutopilotCancelCommands()
	{
		static const Command cancelers(Command::LAND | Command::JUMP | Command::FLEET_JUMP | Command::BOARD
			| Command::AFTERBURNER | Command::BACK | Command::FORWARD | Command::LEFT | Command::RIGHT
			| Command::AUTOSTEER | Command::STOP);

		return cancelers;
	}

	bool NeedsFuel(const Ship &ship)
	{
		return ship.GetSystem() && !ship.IsEnteringHyperspace() && !ship.GetSystem()->HasFuelFor(ship)
				&& ship.NeedsFuel();
	}

	bool NeedsEnergy(const Ship &ship)
	{
		return ship.GetSystem() && !ship.IsEnteringHyperspace() && ship.NeedsEnergy();
	}

	bool IsStranded(const Ship &ship)
	{
		return NeedsFuel(ship) || NeedsEnergy(ship);
	}

	bool CanBoard(const Ship &ship, const Ship &target)
	{
		if(&ship == &target)
			return false;
		if(target.IsDestroyed() || !target.IsTargetable() || target.GetSystem() != ship.GetSystem())
			return false;
		if(IsStranded(target) && !ship.GetGovernment()->IsEnemy(target.GetGovernment()))
			return true;
		return target.IsDisabled();
	}

	// Check if the given ship can "swarm" the targeted ship, e.g. to provide anti-missile cover.
	bool CanSwarm(const Ship &ship, const Ship &target)
	{
		if(target.GetPersonality().IsSwarming() || target.IsHyperspacing())
			return false;
		if(target.GetGovernment()->IsEnemy(ship.GetGovernment()))
			return false;
		if(target.GetSystem() != ship.GetSystem())
			return false;
		return target.IsTargetable();
	}

	double AngleDiff(double a, double b)
	{
		a = abs(a - b);
		return min(a, 360. - a);
	}

	// Determine if all able, non-carried escorts are ready to jump with this
	// ship. Carried escorts are waited for in AI::Step.
	bool EscortsReadyToJump(const Ship &ship)
	{
		bool shipIsYours = ship.IsYours();
		const Government *gov = ship.GetGovernment();
		for(const weak_ptr<Ship> &ptr : ship.GetEscorts())
		{
			shared_ptr<const Ship> escort = ptr.lock();
			// Skip escorts which are not player-owned and not escort mission NPCs.
			if(!escort || (shipIsYours && !escort->IsYours() && (!escort->GetPersonality().IsEscort()
					|| gov->IsEnemy(escort->GetGovernment()))))
				continue;
			if(!escort->IsDisabled() && !escort->CanBeCarried()
					&& escort->GetSystem() == ship.GetSystem()
					&& escort->JumpNavigation().JumpFuel() && !escort->IsReadyToJump(true))
				return false;
		}
		return true;
	}

	bool EscortsReadyToLand(const Ship &ship)
	{
		bool shipIsYours = ship.IsYours();
		const Government *gov = ship.GetGovernment();
		for(const weak_ptr<Ship> &ptr : ship.GetEscorts())
		{
			shared_ptr<const Ship> escort = ptr.lock();
			// Skip escorts which are not player-owned and not escort mission NPCs.
			if(!escort || (shipIsYours && !escort->IsYours() && (!escort->GetPersonality().IsEscort()
				|| gov->IsEnemy(escort->GetGovernment()))))
				continue;
			if(escort->IsDisabled())
				continue;
			if(escort->GetTargetStellar() == ship.GetTargetStellar() && !escort->CanLand())
				return false;
		}
		return true;
	}

	// Determine if the ship has any usable weapons.
	bool IsArmed(const Ship &ship)
	{
		for(const Hardpoint &hardpoint : ship.Weapons())
		{
			const Weapon *weapon = hardpoint.GetOutfit();
			if(weapon && !hardpoint.IsSpecial())
			{
				if(weapon->Ammo() && !ship.OutfitCount(weapon->Ammo()))
					continue;
				return true;
			}
		}
		return false;
	}

	void Deploy(const Ship &ship, bool includingDamaged)
	{
		for(const Ship::Bay &bay : ship.Bays())
			if(bay.ship && (includingDamaged || bay.ship->Health() > .75) &&
					(!bay.ship->IsYours() || bay.ship->HasDeployOrder()))
				bay.ship->SetCommands(Command::DEPLOY);
	}

	// Helper function for selecting the ships for formation commands.
	vector<Ship *> GetShipsForFormationCommand(const PlayerInfo &player)
	{
		// Figure out what ships we are giving orders to.
		vector<Ship *> targetShips;
		auto &selectedShips = player.SelectedShips();
		// If selectedShips is empty, this applies to the whole fleet.
		if(selectedShips.empty())
		{
			auto &playerShips = player.Ships();
			targetShips.reserve(playerShips.size() - 1);
			for(const shared_ptr<Ship> &it : player.Ships())
				if(it.get() != player.Flagship() && !it->IsParked()
						&& !it->IsDestroyed() && !it->IsDisabled())
					targetShips.push_back(it.get());
		}
		else
		{
			targetShips.reserve(selectedShips.size());
			for(const weak_ptr<Ship> &it : selectedShips)
			{
				shared_ptr<Ship> ship = it.lock();
				if(ship)
					targetShips.push_back(ship.get());
			}
		}

		return targetShips;
	}

	// Issue deploy orders for the selected ships (or the full fleet if no ships are selected).
	void IssueDeploy(const PlayerInfo &player)
	{
		// Lay out the rules for what constitutes a deployable ship. (Since player ships are not
		// deleted from memory until the next landing, check both parked and destroyed states.)
		auto isCandidate = [](const shared_ptr<Ship> &ship) -> bool
		{
			return ship->CanBeCarried() && !ship->IsParked() && !ship->IsDestroyed();
		};

		auto toDeploy = vector<Ship *> {};
		auto toRecall = vector<Ship *> {};
		{
			auto maxCount = player.Ships().size() / 2;
			toDeploy.reserve(maxCount);
			toRecall.reserve(maxCount);
		}

		// First, check if the player selected any carried ships.
		for(const weak_ptr<Ship> &it : player.SelectedShips())
		{
			shared_ptr<Ship> ship = it.lock();
			if(ship && ship->IsYours() && isCandidate(ship))
				(ship->HasDeployOrder() ? toRecall : toDeploy).emplace_back(ship.get());
		}
		// If needed, check the player's fleet for deployable ships.
		if(toDeploy.empty() && toRecall.empty())
			for(const shared_ptr<Ship> &ship : player.Ships())
				if(isCandidate(ship) && ship.get() != player.Flagship())
					(ship->HasDeployOrder() ? toRecall : toDeploy).emplace_back(ship.get());

		// If any ships were not yet ordered to deploy, deploy them.
		if(!toDeploy.empty())
		{
			for(Ship *ship : toDeploy)
				ship->SetDeployOrder(true);
			string ship = (toDeploy.size() == 1 ? "ship" : "ships");
			Messages::Add("Deployed " + to_string(toDeploy.size()) + " carried " + ship + ".", Messages::Importance::High);
		}
		// Otherwise, instruct the carried ships to return to their berth.
		else if(!toRecall.empty())
		{
			for(Ship *ship : toRecall)
				ship->SetDeployOrder(false);
			string ship = (toRecall.size() == 1 ? "ship" : "ships");
			Messages::Add("Recalled " + to_string(toRecall.size()) + " carried " + ship + ".", Messages::Importance::High);
		}
	}

	// Check if the ship contains a carried ship that needs to launch.
	bool HasDeployments(const Ship &ship)
	{
		for(const Ship::Bay &bay : ship.Bays())
			if(bay.ship && bay.ship->HasDeployOrder())
				return true;
		return false;
	}

	// Determine if the ship with the given travel plan should refuel in
	// its current system, or if it should keep traveling.
	bool ShouldRefuel(const Ship &ship, const RoutePlan &route)
	{
		// If we can't get to the destination --- no reason to refuel.
		// (though AI may choose to elsewhere)
		if(!route.HasRoute())
			return false;

		// If the ship is full, no refuel.
		if(ship.Fuel() == 1.)
			return false;

		// If the ship has nowhere to refuel, no refuel.
		const System *from = ship.GetSystem();
		if(!from->HasFuelFor(ship))
			return false;

		// If the ship doesn't have fuel, no refuel.
		double fuelCapacity = ship.Attributes().Get("fuel capacity");
		if(!fuelCapacity)
			return false;

		// If the ship has no drive (or doesn't require fuel), no refuel.
		if(!ship.JumpNavigation().JumpFuel())
			return false;

		// Now we know it could refuel. But it could also jump along the route
		// and refuel later. Calculate if it can reach the next refuel.
		double fuel = fuelCapacity * ship.Fuel();
		const vector<pair<const System *, int>> costs = route.FuelCosts();
		for(auto it = costs.rbegin(); it != costs.rend(); ++it)
		{
			// If the next system with fuel is outside the range of this ship, should refuel.
			if(it->first->HasFuelFor(ship))
				return fuel < it->second;
		}

		// If no system on the way has fuel, refuel if needed to get to the destination.
		return fuel < route.RequiredFuel();
	}

	// The health remaining before becoming disabled, at which fighters and
	// other ships consider retreating from battle.
	const double RETREAT_HEALTH = .25;

	bool ShouldFlee(Ship &ship)
	{
		const Personality &personality = ship.GetPersonality();

		if(personality.IsFleeing())
			return true;

		if(personality.IsStaying())
			return false;

		const bool lowHealth = ship.Health() < RETREAT_HEALTH + .25 * personality.IsCoward();
		if(!personality.IsDaring() && lowHealth)
			return true;

		if(ship.GetAICache().NeedsAmmo())
			return true;

		if(personality.IsGetaway() && ship.Cargo().Free() == 0 && !ship.GetParent())
			return true;

		return false;
	}

	bool StayOrLinger(Ship &ship)
	{
		const Personality &personality = ship.GetPersonality();
		if(personality.IsStaying())
			return true;

		const Government *government = ship.GetGovernment();
		shared_ptr<const Ship> parent = ship.GetParent();
		if(parent && government && parent->GetGovernment()->IsEnemy(government))
			return true;

		if(ship.IsFleeing())
			return false;

		// Everything after here is the lingering logic.

		if(!personality.IsLingering())
			return false;
		// NPCs that can follow the player do not linger.
		if(ship.IsSpecial() && !personality.IsUninterested())
			return false;

		const System *system = ship.GetSystem();
		const System *destination = ship.GetTargetSystem();

		// Ships not yet at their destination must go there before they can linger.
		if(destination && destination != system)
			return false;
		// Ship cannot linger any longer in this system.
		if(!system || ship.GetLingerSteps() >= system->MinimumFleetPeriod() / 4)
			return false;

		ship.Linger();
		return true;
	}

	// The minimum and maximum weapon range of the ship.
	// If the ship has no weapons, return {0, inf}.
	pair<double, double> WeaponsRange(const Ship &ship)
	{
		double minRange = numeric_limits<double>::infinity();
		double maxRange = 0.;
		for(const Hardpoint &hardpoint : ship.Weapons())
			if(hardpoint.GetOutfit() && !hardpoint.IsSpecial())
			{
				minRange = min(hardpoint.GetOutfit()->Range(), minRange);
				maxRange = max(hardpoint.GetOutfit()->Range(), maxRange);
			}
		return minRange < maxRange ? pair{minRange, maxRange} : pair{maxRange, minRange};
	}

	// Constants for the invisible fence timer.
	const int FENCE_DECAY = 4;
	const int FENCE_MAX = 600;

	// An offset to prevent the ship from being not quite over the point to departure.
	const double SAFETY_OFFSET = 1.;

	// The minimum speed advantage a ship has to have to consider running away.
	const double SAFETY_MULTIPLIER = 1.1;

	// If a ship's velocity is below this value, the ship is considered stopped.
	constexpr double VELOCITY_ZERO = .001;
}



<<<<<<< HEAD
AI::AI(PlayerInfo &player, const List<Ship> &ships,
		const List<Minable> &minables, const List<Flotsam> &flotsam)
	: player(player), ships(ships), minables(minables), flotsam(flotsam), routeCache()
=======
AI::AI(PlayerInfo &player, const List<Ship> &ships, const List<Minable> &minables, const List<Flotsam> &flotsam)
	: player(player), ships(ships), minables(minables), flotsam(flotsam)
>>>>>>> d73ce5fe
{
	// Allocate a starting amount of hardpoints for ships.
	firingCommands.SetHardpoints(12);
	RegisterDerivedConditions(player.Conditions());
}



// Fleet commands from the player.
void AI::IssueFormationChange(PlayerInfo &player)
{
	// Figure out what ships we are giving orders to
	vector<Ship *> targetShips = GetShipsForFormationCommand(player);
	if(targetShips.empty())
		return;

	const auto &formationPatterns = GameData::Formations();
	if(formationPatterns.empty())
	{
		Messages::Add("No formations available.", Messages::Importance::High);
		return;
	}

	// First check which and how many formation patterns we have in the current set of selected ships.
	// If there is more than 1 pattern in the selection, then this command will change all selected
	// ships to use the pattern that was found first. If there is only 1 pattern, then this command
	// will change all selected ships to use the next pattern available.
	const FormationPattern *toSet = nullptr;
	bool multiplePatternsSet = false;
	for(Ship *ship : targetShips)
	{
		const FormationPattern *shipsPattern = ship->GetFormationPattern();
		if(shipsPattern)
		{
			if(!toSet)
				toSet = shipsPattern;
			else if(toSet != shipsPattern)
			{
				multiplePatternsSet = true;
				break;
			}
		}
	}

	// Now determine what formation pattern to set.
	if(!toSet)
		// If no pattern was set at all, then we set the first one from the set of formationPatterns.
		toSet = &(formationPatterns.begin()->second);
	else if(!multiplePatternsSet)
	{
		// If only one pattern was found, then select the next pattern (or clear the pattern if there is no next).
		auto it = formationPatterns.find(toSet->Name());
		if(it != formationPatterns.end())
			++it;
		toSet = (it == formationPatterns.end() ? nullptr : &(it->second));
	}
	// If more than one formation was found on the ships, then we set the pattern it to the first one found.
	// No code is needed here for this option, since all variables are already set to just apply the change below.

	// Now set the pattern on the selected ships, and tell them to gather.
	for(Ship *ship : targetShips)
	{
		ship->SetFormationPattern(toSet);
		orders[ship].Add(OrderSingle{Orders::Types::GATHER});
		orders[ship].SetTargetShip(player.FlagshipPtr());
	}

	unsigned int count = targetShips.size();
	string message = to_string(count) + (count == 1 ? " ship" : " ships") + " will ";
	message += toSet ? ("assume \"" + toSet->Name() + "\" formation.") : "no longer fly in formation.";
	Messages::Add(message, Messages::Importance::Low);
}



void AI::IssueShipTarget(const shared_ptr<Ship> &target)
{
	bool isEnemy = target->GetGovernment()->IsEnemy();
	// TODO: There's an error in the code style checker that flags using {} instead of () below.
	OrderSingle newOrder(isEnemy ?
		target->IsDisabled() ? Orders::Types::FINISH_OFF : Orders::Types::ATTACK
		: Orders::Types::KEEP_STATION);
	newOrder.SetTargetShip(target);
	IssueOrder(newOrder,
		(isEnemy ? "focusing fire on" : "following") + (" \"" + target->Name() + "\"."));
}



void AI::IssueAsteroidTarget(const shared_ptr<Minable> &targetAsteroid)
{
	OrderSingle newOrder{Orders::Types::MINE};
	newOrder.SetTargetAsteroid(targetAsteroid);
	IssueOrder(newOrder,
		"focusing fire on " + targetAsteroid->DisplayName() + " " + targetAsteroid->Noun() + ".");
}



void AI::IssueMoveTarget(const Point &target, const System *moveToSystem)
{
	OrderSingle newOrder{Orders::Types::MOVE_TO};
	newOrder.SetTargetPoint(target);
	newOrder.SetTargetSystem(moveToSystem);
	string description = "moving to the given location";
	description += player.GetSystem() == moveToSystem ? "." : (" in the " + moveToSystem->DisplayName() + " system.");
	IssueOrder(newOrder, description);
}



// Commands issued via the keyboard (mostly, to the flagship).
void AI::UpdateKeys(PlayerInfo &player, const Command &activeCommands)
{
	const Ship *flagship = player.Flagship();
	if(!flagship || flagship->IsDestroyed())
		return;

	escortsUseAmmo = Preferences::Has("Escorts expend ammo");
	escortsAreFrugal = Preferences::Has("Escorts use ammo frugally");

	if(!autoPilot.Has(Command::STOP) && activeCommands.Has(Command::STOP)
			&& flagship->Velocity().Length() > VELOCITY_ZERO)
		Messages::Add("Coming to a stop.", Messages::Importance::High);

	autoPilot |= activeCommands;
	if(activeCommands.Has(AutopilotCancelCommands()))
	{
		bool canceled = (autoPilot.Has(Command::JUMP) && !activeCommands.Has(Command::JUMP | Command::FLEET_JUMP));
		canceled |= (autoPilot.Has(Command::STOP) && !activeCommands.Has(Command::STOP));
		canceled |= (autoPilot.Has(Command::LAND) && !activeCommands.Has(Command::LAND));
		canceled |= (autoPilot.Has(Command::BOARD) && !activeCommands.Has(Command::BOARD));
		if(canceled)
			Messages::Add("Disengaging autopilot.", Messages::Importance::High);
		autoPilot.Clear();
	}

	// Only toggle the "cloak" command if one of your ships has a cloaking device.
	if(activeCommands.Has(Command::CLOAK))
		for(const auto &it : player.Ships())
			if(!it->IsParked() && it->CloakingSpeed())
			{
				isCloaking = !isCloaking;
				Messages::Add(isCloaking ? "Engaging cloaking device." : "Disengaging cloaking device."
					, Messages::Importance::High);
				break;
			}

	// Toggle your secondary weapon.
	if(activeCommands.Has(Command::SELECT))
		player.SelectNextSecondary();

	// The commands below here only apply if you have escorts or fighters.
	if(player.Ships().size() < 2)
		return;

	// Toggle the "deploy" command for the fleet or selected ships.
	if(activeCommands.Has(Command::DEPLOY))
		IssueDeploy(player);

	// The gather command controls formation flying when combined with shift.
	const bool shift = activeCommands.Has(Command::SHIFT);
	if(shift && activeCommands.Has(Command::GATHER))
		IssueFormationChange(player);

	shared_ptr<Ship> target = flagship->GetTargetShip();
	shared_ptr<Minable> targetAsteroid = flagship->GetTargetAsteroid();
	if(activeCommands.Has(Command::FIGHT) && target && !target->IsYours() && !shift)
	{
		OrderSingle newOrder{target->IsDisabled() ? Orders::Types::FINISH_OFF : Orders::Types::ATTACK};
		newOrder.SetTargetShip(target);
		IssueOrder(newOrder, "focusing fire on \"" + target->Name() + "\".");
	}
	else if(activeCommands.Has(Command::FIGHT) && !shift && targetAsteroid)
		IssueAsteroidTarget(targetAsteroid);
	if(activeCommands.Has(Command::HOLD_FIRE) && !shift)
	{
		OrderSingle newOrder{Orders::Types::HOLD_FIRE};
		IssueOrder(newOrder, "holding fire.");
	}
	if(activeCommands.Has(Command::HOLD_POSITION) && !shift)
	{
		OrderSingle newOrder{Orders::Types::HOLD_POSITION};
		IssueOrder(newOrder, "holding position.");
	}
	if(activeCommands.Has(Command::GATHER) && !shift)
	{
		OrderSingle newOrder{Orders::Types::GATHER};
		newOrder.SetTargetShip(player.FlagshipPtr());
		IssueOrder(newOrder, "gathering around your flagship.");
	}

	// Get rid of any invalid orders. Carried ships will retain orders in case they are deployed.
	for(auto it = orders.begin(); it != orders.end(); )
	{
		it->second.Validate(it->first, flagship->GetSystem());
		if(it->second.Empty())
		{
			it = orders.erase(it);
			continue;
		}
		++it;
	}
}



void AI::UpdateEvents(const list<ShipEvent> &events)
{
	for(const ShipEvent &event : events)
	{
		const auto &target = event.Target();
		if(!target)
			continue;

		if(event.Actor())
		{
			actions[event.Actor()][target] |= event.Type();
			if(event.TargetGovernment())
				notoriety[event.Actor()][event.TargetGovernment()] |= event.Type();
		}

		const auto &actorGovernment = event.ActorGovernment();
		if(actorGovernment)
		{
			governmentActions[actorGovernment][target] |= event.Type();
			if(actorGovernment->IsPlayer() && event.TargetGovernment())
			{
				int &bitmap = playerActions[target];
				int newActions = event.Type() - (event.Type() & bitmap);
				bitmap |= event.Type();
				// If you provoke the same ship twice, it should have an effect both times.
				if(event.Type() & ShipEvent::PROVOKE)
					newActions |= ShipEvent::PROVOKE;
				event.TargetGovernment()->Offend(newActions, target->CrewValue());
			}
		}
	}
}



// Remove records of what happened in the previous system, now that
// the player has entered a new one.
void AI::Clean()
{
	// Records of what various AI ships and factions have done.
	actions.clear();
	notoriety.clear();
	governmentActions.clear();
	scanPermissions.clear();
	playerActions.clear();
	swarmCount.clear();
	fenceCount.clear();
	cargoScans.clear();
	outfitScans.clear();
	scanTime.clear();
	miningAngle.clear();
	miningRadius.clear();
	miningTime.clear();
	appeasementThreshold.clear();
	// Records for formations flying around lead ships and other objects.
	formations.clear();
	// Records that affect the combat behavior of various governments.
	shipStrength.clear();
	enemyStrength.clear();
	allyStrength.clear();
}



// Clear ship orders and assistance requests. These should be done
// when the player lands, but not when they change systems.
void AI::ClearOrders()
{
	helperList.clear();
	orders.clear();
}



void AI::Step(Command &activeCommands)
{
	// First, figure out the comparative strengths of the present governments.
	const System *playerSystem = player.GetSystem();
	map<const Government *, int64_t> strength;
	UpdateStrengths(strength, playerSystem);
	CacheShipLists();

	// At each step, reconsider all routes as new.
	routeCache.clear();
	// Create a complete list of the attributes which may be required for a ship to use wormholes within
	// the universe. This will be a complete set of all attributes that affect any wormhole in the universe.
	universeWormholeRequirements.clear();
	for(const auto &wormhole : std::views::values(GameData::Wormholes()))
	{
		if(!wormhole.IsValid())
			continue;

		const Planet &p = *wormhole.GetPlanet();
		if(!p.IsValid())
			continue;

		for(const auto &req : p.RequiredAttributes())
			universeWormholeRequirements.emplace(req);
	}

	// Update the counts of how long ships have been outside the "invisible fence."
	// If a ship ceases to exist, this also ensures that it will be removed from
	// the fence count map after a few seconds.
	for(auto it = fenceCount.begin(); it != fenceCount.end(); )
	{
		it->second -= FENCE_DECAY;
		if(it->second < 0)
			it = fenceCount.erase(it);
		else
			++it;
	}
	for(const auto &it : ships)
	{
		const System *system = it->GetActualSystem();
		if(system && it->Position().Length() >= system->InvisibleFenceRadius())
		{
			int &value = fenceCount[&*it];
			value = min(FENCE_MAX, value + FENCE_DECAY + 1);
		}
	}

	// Allow all formation-positioners to handle their internal administration to
	// prepare for the next cycle.
	for(auto &bodyIt : formations)
		for(auto &positionerIt : bodyIt.second)
			positionerIt.second.Step();

	const Ship *flagship = player.Flagship();
	step = (step + 1) & 31;
	int targetTurn = 0;
	int minerCount = 0;
	const int maxMinerCount = minables.empty() ? 0 : 9;
	bool opportunisticEscorts = !Preferences::Has("Turrets focus fire");
	bool fightersRetreat = Preferences::Has("Damaged fighters retreat");
	const int npcMaxMiningTime = GameData::GetGamerules().NPCMaxMiningTime();
	for(const auto &it : ships)
	{
		// A destroyed ship can't do anything.
		if(it->IsDestroyed())
			continue;
		// Skip any carried fighters or drones that are somehow in the list.
		if(!it->GetSystem())
			continue;

		if(it.get() == flagship)
		{
			// Player cannot do anything if the flagship is landing.
			if(!flagship->IsLanding())
				MovePlayer(*it, activeCommands);
			continue;
		}

		const Government *gov = it->GetGovernment();
		const Personality &personality = it->GetPersonality();
		double healthRemaining = it->Health();
		bool isPresent = (it->GetSystem() == playerSystem);
		bool isStranded = IsStranded(*it);
		bool thisIsLaunching = (isPresent && HasDeployments(*it));
		if(isStranded || it->IsDisabled())
		{
			// Attempt to find a friendly ship to render assistance.
			if(!it->GetPersonality().IsDerelict())
				AskForHelp(*it, isStranded, flagship);

			if(it->IsDisabled())
			{
				// Ships other than escorts should deploy fighters if disabled.
				if(!it->IsYours() || thisIsLaunching)
				{
					it->SetCommands(Command::DEPLOY);
					Deploy(*it, !(it->IsYours() && fightersRetreat));
				}
				// Avoid jettisoning cargo as soon as this ship is repaired.
				if(personality.IsAppeasing())
				{
					double health = .5 * it->Shields() + it->Hull();
					double &threshold = appeasementThreshold[it.get()];
					threshold = max((1. - health) + .1, threshold);
				}
				continue;
			}
		}
		// Overheated ships are effectively disabled, and cannot fire, cloak, etc.
		if(it->IsOverheated())
			continue;

		Command command;
		firingCommands.SetHardpoints(it->Weapons().size());
		if(it->IsYours())
		{
			if(it->HasBays() && thisIsLaunching)
			{
				// If this is a carrier, launch whichever of its fighters are at
				// good enough health to survive a fight.
				command |= Command::DEPLOY;
				Deploy(*it, !fightersRetreat);
			}
			if(isCloaking)
				command |= Command::CLOAK;
		}

		// Cloak if the AI considers it appropriate.
		if(!it->IsYours() || !isCloaking)
			if(DoCloak(*it, command))
			{
				// The ship chose to retreat from its target, e.g. to repair.
				it->SetCommands(command);
				continue;
			}

		shared_ptr<Ship> parent = it->GetParent();
		if(parent && parent->IsDestroyed())
		{
			// An NPC that loses its fleet leader should attempt to
			// follow that leader's parent. For most mission NPCs,
			// this is the player. Any regular NPCs and mission NPCs
			// with "personality uninterested" become independent.
			parent = parent->GetParent();
			it->SetParent(parent);
		}

		// Pick a target and automatically fire weapons.
		shared_ptr<Ship> target = it->GetTargetShip();
		shared_ptr<Minable> targetAsteroid = it->GetTargetAsteroid();
		shared_ptr<Flotsam> targetFlotsam = it->GetTargetFlotsam();
		if(isPresent && it->IsYours() && targetFlotsam && FollowOrders(*it, command))
			continue;
		// Determine if this ship was trying to scan its previous target. If so, keep
		// track of this ship's scan time and count.
		if(isPresent && !it->IsYours())
		{
			// Assume that if the target is friendly, not disabled, of a different
			// government to this ship, and this ship has scanning capabilities
			// then it was attempting to scan the target. This isn't a perfect
			// assumption, but should be good enough for now.
			bool cargoScan = it->Attributes().Get("cargo scan power");
			bool outfitScan = it->Attributes().Get("outfit scan power");
			if((cargoScan || outfitScan) && target && !target->IsDisabled()
				&& !target->GetGovernment()->IsEnemy(gov) && target->GetGovernment() != gov)
			{
				++scanTime[&*it];
				if(it->CargoScanFraction() == 1.)
					cargoScans[&*it].insert(&*target);
				if(it->OutfitScanFraction() == 1.)
					outfitScans[&*it].insert(&*target);
			}
		}
		if(isPresent && !personality.IsSwarming())
		{
			// Each ship only switches targets twice a second, so that it can
			// focus on damaging one particular ship.
			targetTurn = (targetTurn + 1) & 31;
			if(targetTurn == step || !target || target->IsDestroyed() || (target->IsDisabled() &&
					(personality.Disables() || (!FighterHitHelper::IsValidTarget(target.get()) && !personality.IsVindictive())))
					|| (target->IsFleeing() && personality.IsMerciful()) || !target->IsTargetable())
			{
				target = FindTarget(*it);
				it->SetTargetShip(target);
			}
		}
		if(isPresent)
		{
			AimTurrets(*it, firingCommands, it->IsYours() ? opportunisticEscorts : personality.IsOpportunistic());
			if(targetAsteroid)
				AutoFire(*it, firingCommands, *targetAsteroid);
			else
				AutoFire(*it, firingCommands);
		}

		// If this ship is hyperspacing, or in the act of
		// launching or landing, it can't do anything else.
		if(it->IsHyperspacing() || it->Zoom() < 1.)
		{
			it->SetCommands(command);
			it->SetCommands(firingCommands);
			continue;
		}

		// Run away if your hostile target is not disabled
		// and you are either badly damaged or have run out of ammo.
		// Player ships never stop targeting hostiles, while hostile mission NPCs will
		// do so only if they are allowed to leave.
		const bool shouldFlee = ShouldFlee(*it);
		if(!it->IsYours() && shouldFlee && target && target->GetGovernment()->IsEnemy(gov) && !target->IsDisabled()
			&& (!it->GetParent() || !it->GetParent()->GetGovernment()->IsEnemy(gov)))
		{
			// Make sure the ship has somewhere to flee to.
			const System *system = it->GetSystem();
			if(it->JumpsRemaining() && (!system->Links().empty() || it->JumpNavigation().HasJumpDrive()))
				target.reset();
			else
				for(const StellarObject &object : system->Objects())
					if(object.HasSprite() && object.HasValidPlanet() && object.GetPlanet()->IsInhabited()
							&& object.GetPlanet()->CanLand(*it))
					{
						target.reset();
						break;
					}

			if(target)
				// This ship has nowhere to flee to: Stop fleeing.
				it->SetFleeing(false);
			else
			{
				// This ship has somewhere to flee to: Remove target and mark this ship as fleeing.
				it->SetTargetShip(target);
				it->SetFleeing();
			}
		}
		else if(it->IsFleeing())
			it->SetFleeing(false);

		// Special actions when a ship is heavily damaged:
		if(healthRemaining < RETREAT_HEALTH + .25)
		{
			// Cowards abandon their fleets.
			if(parent && personality.IsCoward())
			{
				parent.reset();
				it->SetParent(parent);
			}
			// Appeasing ships jettison cargo to distract their pursuers.
			if(personality.IsAppeasing() && it->Cargo().Used())
				DoAppeasing(it, &appeasementThreshold[it.get()]);
		}

		// If recruited to assist a ship, follow through on the commitment
		// instead of ignoring it due to other personality traits.
		shared_ptr<Ship> shipToAssist = it->GetShipToAssist();
		if(shipToAssist)
		{
			if(shipToAssist->IsDestroyed() || shipToAssist->GetSystem() != it->GetSystem()
					|| shipToAssist->IsLanding() || shipToAssist->IsHyperspacing()
					|| shipToAssist->GetGovernment()->IsEnemy(gov)
					|| (!shipToAssist->IsDisabled() && !shipToAssist->NeedsFuel() && !shipToAssist->NeedsEnergy()))
			{
				if(target == shipToAssist)
				{
					target.reset();
					it->SetTargetShip(nullptr);
				}
				shipToAssist.reset();
				it->SetShipToAssist(nullptr);
			}
			else if(!it->IsBoarding())
			{
				MoveTo(*it, command, shipToAssist->Position(), shipToAssist->Velocity(), 40., .8);
				command |= Command::BOARD;
			}

			if(shipToAssist)
			{
				it->SetTargetShip(shipToAssist);
				it->SetCommands(command);
				it->SetCommands(firingCommands);
				continue;
			}
		}

		// This ship may have updated its target ship.
		double targetDistance = numeric_limits<double>::infinity();
		target = it->GetTargetShip();
		if(target)
			targetDistance = target->Position().Distance(it->Position());

		// Special case: if the player's flagship tries to board a ship to
		// refuel it, that escort should hold position for boarding.
		isStranded |= (flagship && it == flagship->GetTargetShip() && CanBoard(*flagship, *it)
			&& autoPilot.Has(Command::BOARD));

		// Stranded ships that have a helper need to stop and be assisted.
		bool strandedWithHelper = isStranded &&
			(HasHelper(*it, NeedsFuel(*it), NeedsEnergy(*it)) || it->GetPersonality().IsDerelict() || it->IsYours());

		// Behave in accordance with personality traits.
		if(isPresent && personality.IsSwarming() && !strandedWithHelper)
		{
			// Swarming ships should not wait for (or be waited for by) any ship.
			if(parent)
			{
				parent.reset();
				it->SetParent(parent);
			}
			// Flock between allied, in-system ships.
			DoSwarming(*it, command, target);
			it->SetCommands(command);
			it->SetCommands(firingCommands);
			continue;
		}

		if(isPresent && personality.IsSecretive())
		{
			if(DoSecretive(*it, command))
			{
				it->SetCommands(command);
				continue;
			}
		}

		// Surveillance NPCs with enforcement authority (or those from
		// missions) should perform scans and surveys of the system.
		if(isPresent && personality.IsSurveillance() && !strandedWithHelper
				&& (scanPermissions[gov] || it->IsSpecial()))
		{
			DoSurveillance(*it, command, target);
			it->SetCommands(command);
			it->SetCommands(firingCommands);
			continue;
		}

		// Ships that harvest flotsam prioritize it over stopping to be refueled.
		if(isPresent && personality.Harvests() && DoHarvesting(*it, command))
		{
			it->SetCommands(command);
			it->SetCommands(firingCommands);
			continue;
		}

		// Attacking a hostile ship, fleeing and stopping to be refueled are more important than mining.
		if(isPresent && personality.IsMining() && !shouldFlee && !target && !strandedWithHelper && maxMinerCount)
		{
			// Miners with free cargo space and available mining time should mine. Mission NPCs
			// should mine even if there are other miners or they have been mining a while.
			if(it->Cargo().Free() >= 5 && IsArmed(*it) && (it->IsSpecial()
					|| (++miningTime[&*it] < npcMaxMiningTime && ++minerCount < maxMinerCount)))
			{
				if(it->HasBays())
				{
					command |= Command::DEPLOY;
					Deploy(*it, false);
				}
				DoMining(*it, command);
				it->SetCommands(command);
				it->SetCommands(firingCommands);
				continue;
			}
			// Fighters and drones should assist their parent's mining operation if they cannot
			// carry ore, and the asteroid is near enough that the parent can harvest the ore.
			if(it->CanBeCarried() && parent && miningTime[parent.get()] < 3601)
			{
				const shared_ptr<Minable> &minable = parent->GetTargetAsteroid();
				if(minable && minable->Position().Distance(parent->Position()) < 600.)
				{
					it->SetTargetAsteroid(minable);
					MoveToAttack(*it, command, *minable);
					AutoFire(*it, firingCommands, *minable);
					it->SetCommands(command);
					it->SetCommands(firingCommands);
					continue;
				}
			}
			it->SetTargetAsteroid(nullptr);
		}

		// Handle carried ships:
		if(it->CanBeCarried())
		{
			// A carried ship must belong to the same government as its parent to dock with it.
			bool hasParent = parent && !parent->IsDestroyed() && parent->GetGovernment() == gov;
			bool inParentSystem = hasParent && parent->GetSystem() == it->GetSystem();
			// NPCs may take 30 seconds or longer to find a new parent. Player
			// owned fighter shouldn't take more than a few seconds.
			bool findNewParent = it->IsYours() ? !Random::Int(30) : !Random::Int(1800);
			bool parentHasSpace = inParentSystem && parent->BaysFree(it->Attributes().Category());
			if(findNewParent && parentHasSpace && it->IsYours())
				parentHasSpace = parent->CanCarry(*it);
			if(!hasParent || (!inParentSystem && !it->JumpNavigation().JumpFuel()) || (!parentHasSpace && findNewParent))
			{
				// Find the possible parents for orphaned fighters and drones.
				auto parentChoices = vector<shared_ptr<Ship>>{};
				parentChoices.reserve(ships.size() * .1);
				auto getParentFrom = [&it, &gov, &parentChoices](const list<shared_ptr<Ship>> &otherShips) -> shared_ptr<Ship>
				{
					for(const auto &other : otherShips)
						if(other->GetGovernment() == gov && other->GetSystem() == it->GetSystem() && !other->CanBeCarried())
						{
							if(!other->IsDisabled() && other->CanCarry(*it))
								return other;
							else
								parentChoices.emplace_back(other);
						}
					return shared_ptr<Ship>();
				};
				// Mission ships should only pick amongst ships from the same mission.
				auto missionIt = it->IsSpecial() && !it->IsYours()
					? find_if(player.Missions().begin(), player.Missions().end(),
						[&it](const Mission &m) { return m.HasShip(it); })
					: player.Missions().end();

				shared_ptr<Ship> newParent;
				if(missionIt != player.Missions().end())
				{
					auto &npcs = missionIt->NPCs();
					for(const auto &npc : npcs)
					{
						// Don't reparent to NPC ships that have not been spawned.
						if(!npc.ShouldSpawn())
							continue;
						newParent = getParentFrom(npc.Ships());
						if(newParent)
							break;
					}
				}
				else
					newParent = getParentFrom(ships);

				// If a new parent was found, then this carried ship should always reparent
				// as a ship of its own government is in-system and has space to carry it.
				if(newParent)
					parent = newParent;
				// Otherwise, if one or more in-system ships of the same government were found,
				// this carried ship should flock with one of them, even if they can't carry it.
				else if(!parentChoices.empty())
					parent = parentChoices[Random::Int(parentChoices.size())];
				// Player-owned carriables that can't be carried and have no ships to flock with
				// should keep their current parent, or if it is destroyed, their parent's parent.
				else if(it->IsYours())
				{
					if(parent && parent->IsDestroyed())
						parent = parent->GetParent();
				}
				// All remaining non-player ships should forget their previous parent entirely.
				else
					parent.reset();

				// Player-owned carriables should defer to player carrier if
				// selected parent can't carry it. This is necessary to prevent
				// fighters from jumping around fleet when there's not enough
				// bays.
				if(it->IsYours() && parent && parent->GetParent() && !parent->CanCarry(*it))
					parent = parent->GetParent();

				if(it->GetParent() != parent)
					it->SetParent(parent);
			}
			// Otherwise, check if this ship wants to return to its parent (e.g. to repair).
			else if(parentHasSpace && ShouldDock(*it, *parent, playerSystem))
			{
				it->SetTargetShip(parent);
				MoveTo(*it, command, parent->Position(), parent->Velocity(), 40., .8);
				command |= Command::BOARD;
				it->SetCommands(command);
				it->SetCommands(firingCommands);
				continue;
			}
			// If we get here, it means that the ship has not decided to return
			// to its mothership. So, it should continue to be deployed.
			command |= Command::DEPLOY;
		}
		// If this ship has decided to recall all of its fighters because combat has ceased,
		// it comes to a stop to facilitate their reboarding process.
		bool mustRecall = false;
		if(!target && it->HasBays() && !(it->IsYours() ?
				thisIsLaunching : it->Commands().Has(Command::DEPLOY)))
			for(const weak_ptr<Ship> &ptr : it->GetEscorts())
			{
				shared_ptr<const Ship> escort = ptr.lock();
				// Note: HasDeployOrder is always `false` for NPC ships, as it is solely used for player ships.
				if(escort && escort->CanBeCarried() && !escort->HasDeployOrder() && escort->GetSystem() == it->GetSystem()
						&& !escort->IsDisabled() && it->BaysFree(escort->Attributes().Category()))
				{
					mustRecall = true;
					break;
				}
			}

		// Construct movement / navigation commands as appropriate for the ship.
		if(mustRecall || (strandedWithHelper && !it->GetPersonality().IsDerelict()))
		{
			// Stopping to let fighters board or to be refueled takes priority
			// even over following orders from the player.
			if(it->Velocity().Length() > VELOCITY_ZERO || !target)
				Stop(*it, command);
			else
			{
				command.SetTurn(TurnToward(*it, TargetAim(*it)));
				it->SetVelocity({0., 0.});
			}
		}
		else if(FollowOrders(*it, command))
		{
			// If this is an escort and it followed orders, its only final task
			// is to convert completed MOVE_TO orders into HOLD_POSITION orders.
			UpdateOrders(*it);
		}
		// Hostile "escorts" (i.e. NPCs that are trailing you) only revert to
		// escort behavior when in a different system from you. Otherwise,
		// the behavior depends on what the parent is doing, whether there
		// are hostile targets nearby, and whether the escort has any
		// immediate needs (like refueling).
		else if(!parent)
			MoveIndependent(*it, command);
		else if(parent->GetSystem() != it->GetSystem())
		{
			if(personality.IsStaying() || !it->Attributes().Get("fuel capacity"))
				MoveIndependent(*it, command);
			else
				MoveEscort(*it, command);
		}
		// From here down, we're only dealing with ships that have a "parent"
		// which is in the same system as them.
		else if(parent->GetGovernment()->IsEnemy(gov))
		{
			// Fight your target, if you have one.
			if(target)
				MoveIndependent(*it, command);
			// Otherwise try to find and fight your parent. If your parent
			// can't be both targeted and pursued, then don't follow them.
			else if(parent->IsTargetable() && CanPursue(*it, *parent))
				MoveEscort(*it, command);
			else
				MoveIndependent(*it, command);
		}
		else if(parent->IsDisabled() && !it->CanBeCarried())
		{
			// Your parent is disabled, and is in this system. If you have enemy
			// targets present, fight them. Otherwise, repair your parent.
			if(target)
				MoveIndependent(*it, command);
			else if(!parent->GetPersonality().IsDerelict())
				it->SetShipToAssist(parent);
			else
				CircleAround(*it, command, *parent);
		}
		else if(personality.IsStaying())
			MoveIndependent(*it, command);
		// This is a friendly escort. If the parent is getting ready to
		// jump, always follow.
		else if(parent->Commands().Has(Command::JUMP) && !strandedWithHelper)
			MoveEscort(*it, command);
		// Timid ships always stay near their parent. Injured player
		// escorts will stay nearby until they have repaired a bit.
		else if((personality.IsTimid() || (it->IsYours() && healthRemaining < RETREAT_HEALTH))
				&& parent->Position().Distance(it->Position()) > 500.)
			MoveEscort(*it, command);
		// Otherwise, attack targets depending on your hunting attribute.
		else if(target && (targetDistance < 2000. || personality.IsHunting()))
			MoveIndependent(*it, command);
		// This ship does not feel like fighting.
		else
			MoveEscort(*it, command);

		// Force ships that are overlapping each other to "scatter":
		DoScatter(*it, command);

		it->SetCommands(command);
		it->SetCommands(firingCommands);
	}
}



void AI::SetMousePosition(Point position)
{
	mousePosition = position;
}



// Get the in-system strength of each government's allies and enemies.
int64_t AI::AllyStrength(const Government *government) const
{
	auto it = allyStrength.find(government);
	return (it == allyStrength.end() ? 0 : it->second);
}



int64_t AI::EnemyStrength(const Government *government) const
{
	auto it = enemyStrength.find(government);
	return (it == enemyStrength.end() ? 0 : it->second);
}



// Find nearest landing location.
const StellarObject *AI::FindLandingLocation(const Ship &ship, const bool refuel)
{
	const StellarObject *target = nullptr;
	const System *system = ship.GetSystem();
	if(system)
	{
		// Determine which, if any, planet with fuel or without fuel is closest.
		double closest = numeric_limits<double>::infinity();
		const Point &p = ship.Position();
		for(const StellarObject &object : system->Objects())
		{
			const Planet *planet = object.GetPlanet();
			if(object.HasSprite() && object.HasValidPlanet() && !planet->IsWormhole()
					&& planet->CanLand(ship) && planet->HasFuelFor(ship) == refuel)
			{
				double distance = p.Distance(object.Position());
				if(distance < closest)
				{
					target = &object;
					closest = distance;
				}
			}
		}
	}
	return target;
}



// Check if the given target can be pursued by this ship.
bool AI::CanPursue(const Ship &ship, const Ship &target) const
{
	// If this ship does not care about the "invisible fence", it can always pursue.
	if(ship.GetPersonality().IsUnconstrained())
		return true;

	// Owned ships ignore fence.
	if(ship.IsYours())
		return true;

	// Check if the target is beyond the "invisible fence" for this system.
	const auto fit = fenceCount.find(&target);
	if(fit == fenceCount.end())
		return true;
	else
		return (fit->second != FENCE_MAX);
}



// Check if the ship is being helped, and if not, ask for help.
void AI::AskForHelp(Ship &ship, bool &isStranded, const Ship *flagship)
{
	bool needsFuel = NeedsFuel(ship);
	bool needsEnergy = NeedsEnergy(ship);
	if(HasHelper(ship, needsFuel, needsEnergy))
		isStranded = true;
	else if(!Random::Int(30))
	{
		const Government *gov = ship.GetGovernment();
		bool hasEnemy = false;

		vector<Ship *> canHelp;
		canHelp.reserve(ships.size());
		for(const auto &helper : ships)
		{
			// Never ask yourself for help.
			if(helper.get() == &ship)
				continue;

			// If any able enemies of this ship are in its system, it cannot call for help.
			const System *system = ship.GetSystem();
			if(helper->GetGovernment()->IsEnemy(gov) && flagship && system == flagship->GetSystem())
			{
				// Disabled, overheated, or otherwise untargetable ships pose no threat.
				bool harmless = helper->IsDisabled() || (helper->IsOverheated() && helper->Heat() >= 1.1)
						|| !helper->IsTargetable();
				hasEnemy |= (system == helper->GetSystem() && !harmless);
				if(hasEnemy)
					break;
			}

			// Check if this ship is logically able to help.
			// If the ship is already assisting someone else, it cannot help this ship.
			if(helper->GetShipToAssist() && helper->GetShipToAssist().get() != &ship)
				continue;
			// If the ship is mining or chasing flotsam, it cannot help this ship.
			if(helper->GetTargetAsteroid() || helper->GetTargetFlotsam())
				continue;
			// Your escorts only help other escorts, and your flagship never helps.
			if((helper->IsYours() && !ship.IsYours()) || helper.get() == flagship)
				continue;
			// Your escorts should not help each other if already under orders.
			auto foundOrders = orders.find(helper.get());
			if(foundOrders != orders.end())
			{
				const OrderSet &helperOrders = foundOrders->second;
				// If your own escorts become disabled, then your mining fleet
				// should prioritize repairing escorts instead of mining or
				// harvesting flotsam.
				if(helper->IsYours() && ship.IsYours()
						&& !(helperOrders.Has(Orders::Types::MINE) || helperOrders.Has(Orders::Types::HARVEST)))
					continue;
			}

			// Check if this ship is physically able to help.
			if(!CanHelp(ship, *helper, needsFuel, needsEnergy))
				continue;

			// Prefer fast ships over slow ones.
			canHelp.insert(canHelp.end(), 1 + .3 * helper->MaxVelocity(), helper.get());
		}

		if(!hasEnemy && !canHelp.empty())
		{
			Ship *helper = canHelp[Random::Int(canHelp.size())];
			helper->SetShipToAssist((&ship)->shared_from_this());
			helperList[&ship] = helper->shared_from_this();
			isStranded = true;
		}
		else
			isStranded = false;
	}
	else
		isStranded = false;
}



// Determine if the selected ship is physically able to render assistance.
bool AI::CanHelp(const Ship &ship, const Ship &helper, const bool needsFuel, const bool needsEnergy) const
{
	// A ship being assisted cannot assist.
	if(helperList.find(&helper) != helperList.end())
		return false;

	// Fighters, drones, and disabled / absent ships can't offer assistance.
	if(helper.CanBeCarried() || helper.GetSystem() != ship.GetSystem() ||
			(helper.GetGovernment() != ship.GetGovernment() && helper.CannotAct(Ship::ActionType::COMMUNICATION))
			|| helper.IsOverheated() || helper.IsHyperspacing())
		return false;

	// An enemy cannot provide assistance, and only ships of the same government will repair disabled ships.
	if(helper.GetGovernment()->IsEnemy(ship.GetGovernment())
			|| (ship.IsDisabled() && helper.GetGovernment() != ship.GetGovernment()))
		return false;

	// If the helper has insufficient fuel or energy, it cannot help this ship unless this ship is also disabled.
	if(!ship.IsDisabled() && ((needsFuel && !helper.CanRefuel(ship)) || (needsEnergy && !helper.CanGiveEnergy(ship))))
		return false;

	// For player's escorts, check if the player knows the helper's language.
	if(ship.IsYours() && !helper.GetGovernment()->Language().empty()
			&& !player.Conditions().Get("language: " + helper.GetGovernment()->Language()))
		return false;

	return true;
}



bool AI::HasHelper(const Ship &ship, const bool needsFuel, const bool needsEnergy)
{
	// Do we have an existing ship that was asked to assist?
	if(helperList.find(&ship) != helperList.end())
	{
		shared_ptr<Ship> helper = helperList[&ship].lock();
		if(helper && helper->GetShipToAssist().get() == &ship && CanHelp(ship, *helper, needsFuel, needsEnergy))
			return true;
		else
			helperList.erase(&ship);
	}

	return false;
}



// Pick a new target for the given ship.
shared_ptr<Ship> AI::FindTarget(const Ship &ship) const
{
	// If this ship has no government, it has no enemies.
	shared_ptr<Ship> target;
	const Government *gov = ship.GetGovernment();
	if(!gov || ship.GetPersonality().IsPacifist())
		return FindNonHostileTarget(ship);

	bool isYours = ship.IsYours();
	if(isYours)
	{
		auto it = orders.find(&ship);
		if(it != orders.end())
		{
			if(it->second.Has(Orders::Types::ATTACK) || it->second.Has(Orders::Types::FINISH_OFF))
				return it->second.GetTargetShip();
			if(it->second.Has(Orders::Types::HOLD_FIRE))
				return target;
		}
	}

	// If this ship is not armed, do not make it fight.
	double minRange = numeric_limits<double>::infinity();
	double maxRange = 0.;
	for(const Hardpoint &weapon : ship.Weapons())
		if(weapon.GetOutfit() && !weapon.IsSpecial())
		{
			minRange = min(minRange, weapon.GetOutfit()->Range());
			maxRange = max(maxRange, weapon.GetOutfit()->Range());
		}
	if(!maxRange)
		return FindNonHostileTarget(ship);

	const Personality &person = ship.GetPersonality();
	shared_ptr<Ship> oldTarget = ship.GetTargetShip();
	if(oldTarget && !oldTarget->IsTargetable())
		oldTarget.reset();
	if(oldTarget && person.IsTimid() && oldTarget->IsDisabled()
			&& ship.Position().Distance(oldTarget->Position()) > 1000.)
		oldTarget.reset();
	// Ships with 'plunders' personality always destroy the ships they have boarded
	// unless they also have either or both of the 'disables' or 'merciful' personalities.
	if(oldTarget && person.Plunders() && !person.Disables() && !person.IsMerciful()
			&& oldTarget->IsDisabled() && Has(ship, oldTarget, ShipEvent::BOARD))
		return oldTarget;
	shared_ptr<Ship> parentTarget;
	if(ship.GetParent() && !ship.GetParent()->GetGovernment()->IsEnemy(gov))
		parentTarget = ship.GetParent()->GetTargetShip();
	if(parentTarget && !parentTarget->IsTargetable())
		parentTarget.reset();

	// Find the closest enemy ship (if there is one). If this ship is "hunting,"
	// it will attack any ship in system. Otherwise, if all its weapons have a
	// range higher than 2000, it will engage ships up to 50% beyond its range.
	// If a ship has short range weapons and is not hunting, it will engage any
	// ship that is within 3000 of it.
	double closest = person.IsHunting() ? numeric_limits<double>::infinity() :
		(minRange > 1000.) ? maxRange * 1.5 : 4000.;
	bool hasNemesis = false;
	bool canPlunder = person.Plunders() && ship.Cargo().Free() && !ship.CanBeCarried();
	// Figure out how strong this ship is.
	int64_t maxStrength = 0;
	auto strengthIt = shipStrength.find(&ship);
	if(!person.IsDaring() && strengthIt != shipStrength.end())
		maxStrength = 2 * strengthIt->second;

	// Get a list of all targetable, hostile ships in this system.
	const auto enemies = GetShipsList(ship, true);
	for(const auto &foe : enemies)
	{
		// If this is a "nemesis" ship and it has found one of the player's
		// ships to target, it will only consider the player's owned fleet,
		// or NPCs being escorted by the player.
		const bool isPotentialNemesis = person.IsNemesis()
				&& (foe->IsYours() || foe->GetPersonality().IsEscort());
		if(hasNemesis && !isPotentialNemesis)
			continue;
		if(!CanPursue(ship, *foe))
			continue;

		// Estimate the range a second from now, so ships prefer foes they are approaching.
		double range = (foe->Position() + 60. * foe->Velocity()).Distance(
			ship.Position() + 60. * ship.Velocity());
		// Prefer the previous target, or the parent's target, if they are nearby.
		if(foe == oldTarget.get() || foe == parentTarget.get())
			range -= 500.;

		// Unless this ship is "daring", it should not chase much stronger ships.
		if(maxStrength && range > 1000. && !foe->IsDisabled())
		{
			const auto otherStrengthIt = shipStrength.find(foe);
			if(otherStrengthIt != shipStrength.end() && otherStrengthIt->second > maxStrength)
				continue;
		}

		// Merciful ships do not attack any ships that are trying to escape.
		if(person.IsMerciful() && foe->IsFleeing())
			continue;

		// Ships which only disable never target already-disabled ships.
		if((person.Disables() || (!person.IsNemesis() && foe != oldTarget.get()))
				&& foe->IsDisabled() && (!canPlunder || Has(ship, foe->shared_from_this(), ShipEvent::BOARD)))
			continue;

		// Ships that don't (or can't) plunder strongly prefer active targets.
		if(!canPlunder)
			range += 5000. * foe->IsDisabled();
		// While those that do, do so only if no "live" enemies are nearby.
		else
			range += 2000. * (2 * foe->IsDisabled() - !Has(ship, foe->shared_from_this(), ShipEvent::BOARD));

		// Prefer to go after armed targets, especially if you're not a pirate.
		range += 1000. * (!IsArmed(*foe) * (1 + !person.Plunders()));
		// Targets which have plundered this ship's faction earn extra scorn.
		range -= 1000 * Has(*foe, gov, ShipEvent::BOARD);
		// Focus on nearly dead ships.
		range += 500. * (foe->Shields() + foe->Hull());
		// If a target is extremely overheated, focus on ships that can attack back.
		if(foe->IsOverheated())
			range += 3000. * (foe->Heat() - .9);
		if((isPotentialNemesis && !hasNemesis) || range < closest)
		{
			closest = range;
			target = foe->shared_from_this();
			hasNemesis = isPotentialNemesis;
		}
	}

	// With no hostile targets, NPCs with enforcement authority (and any
	// mission NPCs) should consider friendly targets for surveillance.
	if(!isYours && !target && (ship.IsSpecial() || scanPermissions.at(gov)))
		target = FindNonHostileTarget(ship);

	// Vindictive personalities without in-range hostile targets keep firing at an old
	// target (instead of perhaps moving about and finding one that is still alive).
	if(!target && person.IsVindictive())
	{
		target = ship.GetTargetShip();
		if(target && (target->IsCloaked() || target->GetSystem() != ship.GetSystem()))
			target.reset();
	}

	return target;
}



shared_ptr<Ship> AI::FindNonHostileTarget(const Ship &ship) const
{
	shared_ptr<Ship> target;

	// A ship may only make up to 6 successful scans (3 ships scanned if the ship
	// is using both scanners) and spend up to 2.5 minutes searching for scan targets.
	// After that, stop scanning targets. This is so that scanning ships in high spawn
	// rate systems don't build up over time, as they always have a new ship they
	// can try to scan.
	// Ships with the surveillance personality may make up to 12 successful scans and
	// spend 5 minutes searching.
	bool isSurveillance = ship.GetPersonality().IsSurveillance();
	int maxScanCount = isSurveillance ? 12 : 6;
	int searchTime = isSurveillance ? 9000 : 18000;
	// Ships will stop finding new targets to scan after the above scan time, but
	// may continue to pursue a target that they already started scanning for an
	// additional minute.
	int forfeitTime = searchTime + 3600;

	double cargoScan = ship.Attributes().Get("cargo scan power");
	double outfitScan = ship.Attributes().Get("outfit scan power");
	auto cargoScansIt = cargoScans.find(&ship);
	auto outfitScansIt = outfitScans.find(&ship);
	auto scanTimeIt = scanTime.find(&ship);
	int shipScanCount = cargoScansIt != cargoScans.end() ? cargoScansIt->second.size() : 0;
	shipScanCount += outfitScansIt != outfitScans.end() ? outfitScansIt->second.size() : 0;
	int shipScanTime = scanTimeIt != scanTime.end() ? scanTimeIt->second : 0;
	if((cargoScan || outfitScan) && shipScanCount < maxScanCount && shipScanTime < forfeitTime)
	{
		// If this ship already has a target, and is in the process of scanning it, prioritise that,
		// even if the scan time for this ship has exceeded 2.5 minutes.
		shared_ptr<Ship> oldTarget = ship.GetTargetShip();
		if(oldTarget && !oldTarget->IsTargetable())
			oldTarget.reset();
		if(oldTarget)
		{
			// If this ship started scanning this target then continue to scan it
			// unless it has traveled too far outside of the scan range. Surveillance
			// ships will continue to pursue targets regardless of range.
			bool cargoScanInProgress = ship.CargoScanFraction() > 0. && ship.CargoScanFraction() < 1.;
			bool outfitScanInProgress = ship.OutfitScanFraction() > 0. && ship.OutfitScanFraction() < 1.;
			// Divide the distance by 10,000 to normalize to the scan range that
			// scan power provides.
			double range = isSurveillance ? 0. : oldTarget->Position().DistanceSquared(ship.Position()) * .0001;
			if((cargoScanInProgress && range < 2. * cargoScan)
				|| (outfitScanInProgress && range < 2. * outfitScan))
				target = std::move(oldTarget);
		}
		else if(shipScanTime < searchTime)
		{
			// Don't try chasing targets that are too far away from this ship's scan range.
			// Surveillance ships will still prioritize nearby targets here, but if there
			// is no scan target nearby then they will pick a random target in the system
			// to pursue in DoSurveillance.
			double closest = max(cargoScan, outfitScan) * 2.;
			const Government *gov = ship.GetGovernment();
			for(const auto &it : GetShipsList(ship, false))
				if(it->GetGovernment() != gov)
				{
					auto ptr = it->shared_from_this();
					// Scan friendly ships that are as-yet unscanned by this ship's government.
					if((!cargoScan || Has(gov, ptr, ShipEvent::SCAN_CARGO))
							&& (!outfitScan || Has(gov, ptr, ShipEvent::SCAN_OUTFITS)))
						continue;

					// Divide the distance by 10,000 to normalize to the scan range that
					// scan power provides.
					double range = it->Position().DistanceSquared(ship.Position()) * .0001;
					if(range < closest)
					{
						closest = range;
						target = std::move(ptr);
					}
				}
		}
	}

	return target;
}



// Return a list of all targetable ships in the same system as the player that
// match the desired hostility (i.e. enemy or non-enemy). Does not consider the
// ship's current target, as its inclusion may or may not be desired.
vector<Ship *> AI::GetShipsList(const Ship &ship, bool targetEnemies, double maxRange) const
{
	if(maxRange < 0.)
		maxRange = numeric_limits<double>::infinity();

	auto targets = vector<Ship *>();

	// The cached lists are built each step based on the current ships in the player's system.
	const auto &rosters = targetEnemies ? enemyLists : allyLists;

	const auto it = rosters.find(ship.GetGovernment());
	if(it != rosters.end() && !it->second.empty())
	{
		targets.reserve(it->second.size());

		const System *here = ship.GetSystem();
		const Point &p = ship.Position();
		for(const auto &target : it->second)
			if(target->IsTargetable() && target->GetSystem() == here
					&& !(target->IsHyperspacing() && target->Velocity().Length() > 10.)
					&& p.Distance(target->Position()) < maxRange
					&& (ship.IsYours() || !target->GetPersonality().IsMarked())
					&& (target->IsYours() || !ship.GetPersonality().IsMarked()))
				targets.emplace_back(target);
	}

	return targets;
}



// TODO: This should be const when ships are not added and removed from formations in MoveInFormation
bool AI::FollowOrders(Ship &ship, Command &command)
{
	auto it = orders.find(&ship);
	if(it == orders.end())
		return false;

	const OrderSet &shipOrders = it->second;

	// Ships without an (alive) parent don't follow orders.
	shared_ptr<Ship> parent = ship.GetParent();
	if(!parent)
		return false;
	// If your parent is jumping or absent, that overrides your orders unless
	// your orders are to hold position.
	if(parent && !(shipOrders.Has(Orders::Types::HOLD_POSITION)
		|| shipOrders.Has(Orders::Types::HOLD_ACTIVE) || shipOrders.Has(Orders::Types::MOVE_TO)))
	{
		if(parent->GetSystem() != ship.GetSystem())
			return false;
		if(parent->Commands().Has(Command::JUMP) && ship.JumpsRemaining())
			return false;
	}
	// Do not keep chasing flotsam because another order was given.
	if(ship.GetTargetFlotsam()
		&& (!shipOrders.Has(Orders::Types::HARVEST) || (ship.CanBeCarried() && !ship.HasDeployOrder())))
	{
		ship.SetTargetFlotsam(nullptr);
		return false;
	}

	shared_ptr<Ship> target = shipOrders.GetTargetShip();
	shared_ptr<Minable> targetAsteroid = shipOrders.GetTargetAsteroid();
	const System *targetSystem = shipOrders.GetTargetSystem();
	const Point &targetPoint = shipOrders.GetTargetPoint();
	if(shipOrders.Has(Orders::Types::MOVE_TO) && targetSystem && ship.GetSystem() != targetSystem)
	{
		// The desired position is in a different system. Find the best
		// way to reach that system (via wormhole or jumping). This may
		// result in the ship landing to refuel.
		SelectRoute(ship, targetSystem);

		// Travel there even if your parent is not planning to travel.
		if((ship.GetTargetSystem() && ship.JumpsRemaining()) || ship.GetTargetStellar())
			MoveIndependent(ship, command);
		else
			return false;
	}
	else if((shipOrders.Has(Orders::Types::MOVE_TO) || shipOrders.Has(Orders::Types::HOLD_ACTIVE))
			&& ship.Position().Distance(targetPoint) > 20.)
		MoveTo(ship, command, targetPoint, Point(), 10., .1);
	else if(shipOrders.Has(Orders::Types::HOLD_POSITION) || shipOrders.Has(Orders::Types::HOLD_ACTIVE)
		|| shipOrders.Has(Orders::Types::MOVE_TO))
	{
		if(ship.Velocity().Length() > VELOCITY_ZERO || !ship.GetTargetShip())
			Stop(ship, command);
		else
		{
			command.SetTurn(TurnToward(ship, TargetAim(ship)));
			ship.SetVelocity({0., 0.});
		}
	}
	else if(shipOrders.Has(Orders::Types::MINE) && targetAsteroid)
	{
		ship.SetTargetAsteroid(targetAsteroid);
		// Escorts should chase the player-targeted asteroid.
		MoveToAttack(ship, command, *targetAsteroid);
	}
	else if(shipOrders.Has(Orders::Types::HARVEST))
	{
		if(DoHarvesting(ship, command))
		{
			ship.SetCommands(command);
			ship.SetCommands(firingCommands);
		}
		else
			return false;
	}
	else if(!target)
	{
		// Note: in AI::UpdateKeys() we already made sure that if a set of orders
		// has a target, the target is in-system and targetable. But, to be sure:
		return false;
	}
	else if(shipOrders.Has(Orders::Types::KEEP_STATION))
		KeepStation(ship, command, *target);
	else if(shipOrders.Has(Orders::Types::GATHER))
	{
		if(ship.GetFormationPattern())
			MoveInFormation(ship, command);
		else
			CircleAround(ship, command, *target);
	}
	else
		MoveIndependent(ship, command);

	return true;
}



void AI::MoveInFormation(Ship &ship, Command &command)
{
	shared_ptr<Ship> parent = ship.GetParent();
	if(!parent)
		return;

	const Body *formationLead = parent.get();
	const FormationPattern *pattern = ship.GetFormationPattern();

	// First we retrieve the patterns that are formed around the parent.
	auto &patterns = formations[formationLead];

	// Find the existing FormationPositioner for the pattern, or add one if none exists yet.
	auto insert = patterns.emplace(piecewise_construct,
		forward_as_tuple(pattern),
		forward_as_tuple(formationLead, pattern));

	// Set an iterator to point to the just found or emplaced value.
	auto it = insert.first;

	// Aggressively try to match the position and velocity for the formation position.
	const double POSITION_DEADBAND = ship.Radius() * 1.25;
	constexpr double VELOCITY_DEADBAND = .1;
	bool inPosition = MoveTo(ship, command, it->second.Position(&ship), formationLead->Velocity(), POSITION_DEADBAND,
		VELOCITY_DEADBAND);

	// If we match the position and velocity, then also match the facing angle within some limits.
	constexpr double FACING_TOLERANCE_DEGREES = 3;
	if(inPosition)
	{
		double facingDeltaDegrees = (formationLead->Facing() - ship.Facing()).Degrees();
		if(abs(facingDeltaDegrees) > FACING_TOLERANCE_DEGREES)
			command.SetTurn(facingDeltaDegrees);

		// If the position and velocity matches, smoothly match velocity over multiple frames.
		Point velocityDelta = formationLead->Velocity() - ship.Velocity();
		Point snapAcceleration = velocityDelta.Length() < VELOCITY_ZERO ? velocityDelta : velocityDelta.Unit() * .001;
		if((ship.Velocity() + snapAcceleration).Length() <= ship.MaxVelocity())
			ship.SetVelocity(ship.Velocity() + snapAcceleration);
	}
}



void AI::MoveIndependent(Ship &ship, Command &command)
{
	double invisibleFenceRadius = ship.GetSystem()->InvisibleFenceRadius();

	shared_ptr<const Ship> target = ship.GetTargetShip();
	// NPCs should not be beyond the "fence" unless their target is
	// fairly close to it (or they are intended to be there).
	if(!ship.IsYours() && !ship.GetPersonality().IsUnconstrained())
	{
		if(target)
		{
			Point extrapolated = target->Position() + 120. * (target->Velocity() - ship.Velocity());
			if(extrapolated.Length() >= invisibleFenceRadius)
			{
				MoveTo(ship, command, Point(), Point(), 40., .8);
				if(ship.Velocity().Dot(ship.Position()) > 0.)
					command |= Command::FORWARD;
				return;
			}
		}
		else if(ship.Position().Length() >= invisibleFenceRadius)
		{
			// This ship should not be beyond the fence.
			MoveTo(ship, command, Point(), Point(), 40, .8);
			return;
		}
	}

	bool friendlyOverride = false;
	bool ignoreTargetShip = false;
	if(ship.IsYours())
	{
		auto it = orders.find(&ship);
		if(it != orders.end())
		{
			if(it->second.Has(Orders::Types::MOVE_TO))
				ignoreTargetShip = (ship.GetTargetSystem() && ship.JumpsRemaining()) || ship.GetTargetStellar();
			else if(it->second.Has(Orders::Types::ATTACK) || it->second.Has(Orders::Types::FINISH_OFF))
				friendlyOverride = it->second.GetTargetShip() == target;
		}
	}
	const Government *gov = ship.GetGovernment();
	if(ignoreTargetShip)
	{
		// Do not move to attack, scan, or assist the target ship.
	}
	else if(target && (gov->IsEnemy(target->GetGovernment()) || friendlyOverride))
	{
		bool shouldBoard = ship.Cargo().Free() && ship.GetPersonality().Plunders();
		bool hasBoarded = Has(ship, target, ShipEvent::BOARD);
		if(shouldBoard && target->IsDisabled() && !hasBoarded)
		{
			if(ship.IsBoarding())
				return;
			MoveTo(ship, command, target->Position(), target->Velocity(), 40., .8);
			command |= Command::BOARD;
		}
		else
			Attack(ship, command, *target);
		return;
	}
	else if(target)
	{
		// An AI ship that is targeting a non-hostile ship should scan it, or move on.
		bool cargoScan = ship.Attributes().Get("cargo scan power");
		bool outfitScan = ship.Attributes().Get("outfit scan power");
		// De-target if the target left my system.
		if(ship.GetSystem() != target->GetSystem())
		{
			target.reset();
			ship.SetTargetShip(nullptr);
		}
		// Detarget if I cannot scan, or if I already scanned the ship.
		else if((!cargoScan || Has(gov, target, ShipEvent::SCAN_CARGO))
				&& (!outfitScan || Has(gov, target, ShipEvent::SCAN_OUTFITS)))
		{
			target.reset();
			ship.SetTargetShip(nullptr);
		}
		// Move to (or near) the ship and scan it.
		else
		{
			if(target->Velocity().Length() > ship.MaxVelocity() * 0.9)
				CircleAround(ship, command, *target);
			else
				MoveTo(ship, command, target->Position(), target->Velocity(), 1., 1.);
			if(!ship.IsYours() && (ship.IsSpecial() || scanPermissions.at(gov)))
				command |= Command::SCAN;
			return;
		}
	}

	// A ship has restricted movement options if it is 'staying', 'lingering', or hostile to its parent.
	const bool shouldStay = StayOrLinger(ship);

	// Ships should choose a random system/planet for travel if they do not
	// already have a system/planet in mind, and are free to move about.
	const System *origin = ship.GetSystem();
	if(!ship.GetTargetSystem() && !ship.GetTargetStellar() && !shouldStay)
	{
		// TODO: This should probably be changed, because JumpsRemaining
		// does not return an accurate number.
		int jumps = ship.JumpsRemaining(false);
		// Each destination system has an average priority of 10.
		// If you only have one jump left, landing should be high priority.
		int planetWeight = jumps ? (1 + 40 / jumps) : 1;

		vector<int> systemWeights;
		int totalWeight = 0;
		const set<const System *> &links = ship.JumpNavigation().HasJumpDrive()
			? origin->JumpNeighbors(ship.JumpNavigation().JumpRange()) : origin->Links();
		if(jumps)
		{
			for(const System *link : links)
			{
				if(ship.IsRestrictedFrom(*link))
				{
					systemWeights.push_back(0);
					continue;
				}
				// Prefer systems in the direction we're facing.
				Point direction = link->Position() - origin->Position();
				int weight = static_cast<int>(
					11. + 10. * ship.Facing().Unit().Dot(direction.Unit()));

				systemWeights.push_back(weight);
				totalWeight += weight;
			}
		}
		int systemTotalWeight = totalWeight;

		// Anywhere you can land that has a port has the same weight. Ships will
		// not land anywhere without a port.
		vector<const StellarObject *> planets;
		for(const StellarObject &object : origin->Objects())
			if(object.HasSprite() && object.HasValidPlanet() && object.GetPlanet()->HasServices()
					&& object.GetPlanet()->CanLand(ship))
			{
				planets.push_back(&object);
				totalWeight += planetWeight;
			}
		// If there are no ports to land on and this ship cannot jump, consider
		// landing on uninhabited planets.
		if(!totalWeight)
			for(const StellarObject &object : origin->Objects())
				if(object.HasSprite() && object.HasValidPlanet() && object.GetPlanet()->CanLand(ship))
				{
					planets.push_back(&object);
					totalWeight += planetWeight;
				}
		if(!totalWeight)
		{
			// If there is nothing this ship can land on, have it just go to the
			// star and hover over it rather than drifting far away.
			if(origin->Objects().empty())
				return;
			totalWeight = 1;
			planets.push_back(&origin->Objects().front());
		}

		set<const System *>::const_iterator it = links.begin();
		int choice = Random::Int(totalWeight);
		if(choice < systemTotalWeight)
		{
			for(unsigned i = 0; i < systemWeights.size(); ++i, ++it)
			{
				choice -= systemWeights[i];
				if(choice < 0)
				{
					ship.SetTargetSystem(*it);
					break;
				}
			}
		}
		else
		{
			choice = (choice - systemTotalWeight) / planetWeight;
			ship.SetTargetStellar(planets[choice]);
		}
	}
	// Choose the best method of reaching the target system, which may mean
	// using a local wormhole rather than jumping. If this ship has chosen
	// to land, this decision will not be altered.
	SelectRoute(ship, ship.GetTargetSystem());

	if(ship.GetTargetSystem())
	{
		PrepareForHyperspace(ship, command);
		// Issuing the JUMP command prompts the escorts to get ready to jump.
		command |= Command::JUMP;
		// Issuing the WAIT command will prevent this parent from jumping.
		// When all its non-carried, in-system escorts that are not disabled and
		// have the ability to jump are ready, the WAIT command will be omitted.
		if(!EscortsReadyToJump(ship))
			command |= Command::WAIT;
	}
	else if(ship.GetTargetStellar())
	{
		MoveToPlanet(ship, command);
		if(!shouldStay && ship.Attributes().Get("fuel capacity") && ship.GetTargetStellar()->HasSprite()
				&& ship.GetTargetStellar()->GetPlanet() && ship.GetTargetStellar()->GetPlanet()->CanLand(ship))
			command |= Command::LAND;
		else if(ship.Position().Distance(ship.GetTargetStellar()->Position()) < 100.)
			ship.SetTargetStellar(nullptr);
	}
	else if(shouldStay && !ship.GetSystem()->Objects().empty())
	{
		unsigned i = Random::Int(origin->Objects().size());
		ship.SetTargetStellar(&origin->Objects()[i]);
	}
	// Nowhere to go, and nothing to do, so stay near the system center.
	else if(shouldStay)
		MoveTo(ship, command, Point(), Point(), 40, 0.8);
}



void AI::MoveWithParent(Ship &ship, Command &command, const Ship &parent)
{
	if(ship.GetFormationPattern())
		MoveInFormation(ship, command);
	else
		KeepStation(ship, command, parent);
}



// TODO: Function should be const, but formation flying needed write access to the FormationPositioner.
void AI::MoveEscort(Ship &ship, Command &command)
{
	const Ship &parent = *ship.GetParent();
	const System *currentSystem = ship.GetSystem();
	bool hasFuelCapacity = ship.Attributes().Get("fuel capacity");
	bool needsFuel = ship.NeedsFuel();
	bool isStaying = ship.GetPersonality().IsStaying() || !hasFuelCapacity;
	bool parentIsHere = (currentSystem == parent.GetSystem());
	// Check if the parent already landed, or has a target planet that is in the parent's system.
	const Planet *parentPlanet = (parent.GetPlanet() ? parent.GetPlanet() :
		(parent.GetTargetStellar() ? parent.GetTargetStellar()->GetPlanet() : nullptr));
	bool planetIsHere = (parentPlanet && parentPlanet->IsInSystem(parent.GetSystem()));
	bool systemHasFuel = hasFuelCapacity && currentSystem->HasFuelFor(ship);

	if(parent.Cloaking() == 1 && (ship.GetGovernment() != parent.GetGovernment()))
	{
		if(parent.GetGovernment() && parent.GetGovernment()->IsPlayer() &&
			ship.GetPersonality().IsEscort() && !ship.GetPersonality().IsUninterested())
		{
			// NPCs with the "escort" personality that are not uninterested
			// act as if they were escorts, following the cloaked flagship.
		}
		else
		{
			MoveIndependent(ship, command);
			return;
		}
	}

	// Non-staying escorts should route to their parent ship's system if not already in it.
	if(!parentIsHere && !isStaying)
	{
		if(ship.GetTargetStellar())
		{
			// An escort with an out-of-system parent only lands to
			// refuel or use a wormhole to route toward the parent.
			const Planet *targetPlanet = ship.GetTargetStellar()->GetPlanet();
			if(!targetPlanet || !targetPlanet->CanLand(ship)
					|| !ship.GetTargetStellar()->HasSprite()
					|| (!targetPlanet->IsWormhole() && ship.Fuel() == 1.))
				ship.SetTargetStellar(nullptr);
		}

		// If the ship has no destination or the destination is unreachable, route to the parent's system.
		if(!ship.GetTargetStellar() && (!ship.GetTargetSystem() || !ship.JumpNavigation().JumpFuel(ship.GetTargetSystem())))
		{
			// Route to the parent ship's system and check whether
			// the ship should land (refuel or wormhole) or jump.
			SelectRoute(ship, parent.GetSystem());
		}

		// Perform the action that this ship previously decided on.
		if(ship.GetTargetStellar())
		{
			MoveToPlanet(ship, command);
			command |= Command::LAND;
		}
		else if(ship.GetTargetSystem() && ship.JumpsRemaining())
		{
			PrepareForHyperspace(ship, command);
			command |= Command::JUMP;
			// If this ship is a parent to members of its fleet,
			// it should wait for them before jumping.
			if(!EscortsReadyToJump(ship))
				command |= Command::WAIT;
		}
		else if(systemHasFuel && ship.Fuel() < 1.)
			// Refuel so that when the parent returns, this ship is ready to rendezvous with it.
			Refuel(ship, command);
		else
			// This ship has no route to the parent's system, so park at the system's center.
			MoveTo(ship, command, Point(), Point(), 40., 0.1);
	}
	// If the parent is in-system and planning to jump, non-staying escorts should follow suit.
	else if(parent.Commands().Has(Command::JUMP) && parent.GetTargetSystem() && !isStaying)
	{
		if(parent.GetTargetSystem() != ship.GetTargetSystem())
			SelectRoute(ship, parent.GetTargetSystem());

		if(ship.GetTargetSystem())
		{
			PrepareForHyperspace(ship, command);
			command |= Command::JUMP;
			if(!(parent.IsEnteringHyperspace() || parent.IsReadyToJump()) || !EscortsReadyToJump(ship))
				command |= Command::WAIT;
		}
		else if(needsFuel && systemHasFuel)
			Refuel(ship, command);
		else if(ship.GetTargetStellar())
		{
			MoveToPlanet(ship, command);
			if(parent.IsEnteringHyperspace())
				command |= Command::LAND;
		}
		else if(needsFuel)
			// Return to the system center to maximize solar collection rate.
			MoveTo(ship, command, Point(), Point(), 40., 0.1);
		else
			// This ship has no route to the parent's destination system, so protect it until it jumps away.
			KeepStation(ship, command, parent);
	}
	// If an escort is out of fuel, they should refuel without waiting for the
	// "parent" to land (because the parent may not be planning on landing).
	else if(systemHasFuel && needsFuel)
		Refuel(ship, command);
	else if((parent.Commands().Has(Command::LAND) || parent.IsLanding()) && parentIsHere && planetIsHere)
	{
		if(parentPlanet->CanLand(ship))
		{
			ship.SetTargetSystem(nullptr);
			ship.SetTargetStellar(parent.GetTargetStellar());
			if(parent.IsLanding())
			{
				MoveToPlanet(ship, command);
				command |= Command::LAND;
			}
			else
				MoveWithParent(ship, command, parent);
		}
		else if(parentPlanet->IsWormhole())
		{
			const auto *wormhole = parentPlanet->GetWormhole();
			SelectRoute(ship, &wormhole->WormholeDestination(*currentSystem));

			if(ship.GetTargetSystem())
			{
				PrepareForHyperspace(ship, command);
				if(parent.IsLanding())
					command |= Command::JUMP;
			}
			else if(ship.GetTargetStellar())
			{
				MoveToPlanet(ship, command);
				if(parent.IsLanding())
					command |= Command::LAND;
			}
			else if(needsFuel)
				// Return to the system center to maximize solar collection rate.
				MoveTo(ship, command, Point(), Point(), 40., 0.1);
			else
				// This ship has no route to the parent's destination system, so protect it until it jumps away.
				MoveWithParent(ship, command, parent);
		}
		else
			MoveWithParent(ship, command, parent);
	}
	else if(parent.Commands().Has(Command::BOARD) && parent.GetTargetShip().get() == &ship)
		Stop(ship, command, .2);
	else
		MoveWithParent(ship, command, parent);
}



// Prefer your parent's target planet for refueling, but if it and your current
// target planet can't fuel you, try to find one that can.
void AI::Refuel(Ship &ship, Command &command)
{
	const StellarObject *parentTarget = (ship.GetParent() ? ship.GetParent()->GetTargetStellar() : nullptr);
	if(CanRefuel(ship, parentTarget))
		ship.SetTargetStellar(parentTarget);
	else if(!CanRefuel(ship, ship.GetTargetStellar()))
		ship.SetTargetStellar(FindLandingLocation(ship));

	if(ship.GetTargetStellar())
	{
		MoveToPlanet(ship, command);
		command |= Command::LAND;
	}
}



bool AI::CanRefuel(const Ship &ship, const StellarObject *target)
{
	if(!target)
		return false;

	const Planet *planet = target->GetPlanet();
	if(!planet)
		return false;

	if(!planet->IsInSystem(ship.GetSystem()))
		return false;

	if(!planet->HasFuelFor(ship))
		return false;

	return true;
}



// Set the ship's target system or planet in order to reach the
// next desired system. Will target a landable planet to refuel.
// If the ship is an escort it will only use routes known to the player.
void AI::SelectRoute(Ship &ship, const System *targetSystem)
{
	const System *from = ship.GetSystem();
	if(from == targetSystem || !targetSystem)
		return;

	auto route = GetRoutePlan(ship, targetSystem);

	if(ShouldRefuel(ship, route))
	{
		// There is at least one planet that can refuel the ship.
		ship.SetTargetStellar(AI::FindLandingLocation(ship));
		return;
	}
	const System *nextSystem = route.FirstStep();
	// The destination may be accessible by both jump and wormhole.
	// Prefer wormhole travel in these cases, to conserve fuel.
	if(nextSystem)
	{
		for(const StellarObject &object : from->Objects())
		{
			if(!object.HasSprite() || !object.HasValidPlanet())
				continue;

			const Planet &planet = *object.GetPlanet();
			if(planet.IsWormhole() && planet.IsAccessible(&ship)
				&& &planet.GetWormhole()->WormholeDestination(*from) == nextSystem)
			{
				ship.SetTargetStellar(&object);
				ship.SetTargetSystem(nullptr);
				return;
			}
		}
	}
	// Either there is no viable wormhole route to this system, or
	// the target system cannot be reached.
	ship.SetTargetSystem(nextSystem);
	ship.SetTargetStellar(nullptr);
}



// Determine if a carried ship meets any of the criteria for returning to its parent.
bool AI::ShouldDock(const Ship &ship, const Ship &parent, const System *playerSystem) const
{
	// If your parent is disabled, you should not attempt to board it.
	// (Doing so during combat will likely lead to its destruction.)
	if(parent.IsDisabled())
		return false;

	// A player-owned carried ship should return to its carrier when the player
	// has ordered it to "no longer deploy" or when it is not in the current system.
	// A non-player-owned carried ship should retreat if its parent is calling it back.
	if(ship.IsYours())
	{
		if(!ship.HasDeployOrder() || ship.GetSystem() != playerSystem)
			return true;
	}
	else if(!parent.Commands().Has(Command::DEPLOY))
		return true;

	// If a carried ship has repair abilities, avoid having it get stuck oscillating between
	// retreating and attacking when at exactly 50% health by adding hysteresis to the check.
	double minHealth = RETREAT_HEALTH + .25 + .25 * !ship.Commands().Has(Command::DEPLOY);
	if(ship.Health() < minHealth && (!ship.IsYours() || Preferences::Has("Damaged fighters retreat")))
		return true;

	// If a fighter is armed with only ammo-using weapons, but no longer has the ammunition
	// needed to use them, it should dock if the parent can supply that ammo.
	auto requiredAmmo = set<const Outfit *>{};
	for(const Hardpoint &hardpoint : ship.Weapons())
	{
		const Weapon *weapon = hardpoint.GetOutfit();
		if(weapon && !hardpoint.IsSpecial())
		{
			const Outfit *ammo = weapon->Ammo();
			if(!ammo || ship.OutfitCount(ammo))
			{
				// This fighter has at least one usable weapon, and
				// thus does not need to dock to continue fighting.
				requiredAmmo.clear();
				break;
			}
			else if(parent.OutfitCount(ammo))
				requiredAmmo.insert(ammo);
		}
	}
	if(!requiredAmmo.empty())
		return true;

	// If a carried ship has fuel capacity but is very low, it should return if
	// the parent can refuel it.
	double maxFuel = ship.Attributes().Get("fuel capacity");
	if(maxFuel && ship.Fuel() < .005 && parent.JumpNavigation().JumpFuel() < parent.Fuel() *
			parent.Attributes().Get("fuel capacity") - maxFuel)
		return true;

	// NPC ships should always transfer cargo. Player ships should only
	// transfer cargo if the player has the AI preference set for it.
	if(!ship.IsYours() || Preferences::Has("Fighters transfer cargo"))
	{
		// If an out-of-combat carried ship is carrying a significant cargo
		// load and can transfer some of it to the parent, it should do so.
		bool hasEnemy = ship.GetTargetShip() && ship.GetTargetShip()->GetGovernment()->IsEnemy(ship.GetGovernment());
		if(!hasEnemy && parent.Cargo().Free())
		{
			const CargoHold &cargo = ship.Cargo();
			// Mining ships only mine while they have 5 or more free space. While mining, carried ships
			// do not consider docking unless their parent is far from a targetable asteroid.
			if(!cargo.IsEmpty() && cargo.Size() && cargo.Free() < 5)
				return true;
		}
	}

	return false;
}



double AI::TurnBackward(const Ship &ship)
{
	return TurnToward(ship, -ship.Velocity());
}



// Determine the value to use in Command::SetTurn() to turn the ship towards the desired facing.
// "precision" is an optional argument corresponding to a value of the dot product of the current and target facing
// vectors above which no turning should be attempting, to reduce constant, minute corrections.
double AI::TurnToward(const Ship &ship, const Point &vector, const double precision)
{
	Point facing = ship.Facing().Unit();
	double cross = vector.Cross(facing);

	double dot = vector.Dot(facing);
	if(dot > 0.)
	{
		// Is the facing direction aligned with the target direction with sufficient precision?
		// The maximum angle between the two directions is given by: arccos(sqrt(precision)).
		bool close = false;
		if(precision < 1. && precision > 0. && dot * dot >= precision * vector.LengthSquared())
			close = true;
		double angle = asin(min(1., max(-1., cross / vector.Length()))) * TO_DEG;
		// Is the angle between the facing and target direction smaller than
		// the angle the ship can turn through in one step?
		if(fabs(angle) < ship.TurnRate())
		{
			// If the ship is within one step of the target direction,
			// and the facing is already sufficiently aligned with the target direction,
			// don't turn any further.
			if(close)
				return 0.;
			return -angle / ship.TurnRate();
		}
	}

	bool left = cross < 0.;
	return left - !left;
}



bool AI::MoveToPlanet(const Ship &ship, Command &command, double cruiseSpeed)
{
	if(!ship.GetTargetStellar())
		return false;

	const Point &target = ship.GetTargetStellar()->Position();
	return MoveTo(ship, command, target, Point(), ship.GetTargetStellar()->Radius(), 1., cruiseSpeed);
}



// Instead of moving to a point with a fixed location, move to a moving point (Ship = position + velocity)
bool AI::MoveTo(const Ship &ship, Command &command, const Point &targetPosition,
	const Point &targetVelocity, double radius, double slow, double cruiseSpeed)
{
	const Point &position = ship.Position();
	const Point &velocity = ship.Velocity();
	const Angle &angle = ship.Facing();
	Point dp = targetPosition - position;
	Point dv = targetVelocity - velocity;

	double speed = dv.Length();

	bool isClose = (dp.Length() < radius);
	if(isClose && speed < slow)
		return true;

	bool shouldReverse = false;
	dp = targetPosition - StoppingPoint(ship, targetVelocity, shouldReverse);

	double distance = dp.Length();
	double turnRate = TO_RAD * ship.TrueTurnRate();
	Point wantedAcceleration = dp + dv;
	double relativeFacing = acos(clamp(wantedAcceleration.Unit().Dot(angle.Unit()), -1., 1.));

	// How long it takes for a ship to match both position and velocity with a given target.
	const auto interceptTime = [](double velocity, double facingAngle, double acceleration, double turningRate,
		double distance)
	{
		if(!acceleration)
			return numeric_limits<double>::infinity();
		double timeToTurn = facingAngle / turningRate;
		// Calculate the intersection time assuming maximum acceleration. This won't be exact, as it ignores the
		// other body's movement while we are turning, but usually it's close enough.
		double timeToIntersect = (-velocity + sqrt(velocity * velocity + 2 * acceleration * distance)) / acceleration;
		return timeToTurn + timeToIntersect;
	};

	// Approximate intersect time without factoring in maximum velocities
	double forwardTime = interceptTime(speed, relativeFacing, ship.TrueAcceleration(), turnRate, distance);
	double reverseTime = interceptTime(speed, PI - relativeFacing, ship.TrueReverseAcceleration(), turnRate, distance);

	bool movingTowardsTarget = velocity.Unit().Dot(wantedAcceleration.Unit()) > .9;
	bool facingTowardsTarget = angle.Unit().Dot(wantedAcceleration.Unit()) > .9;
	bool facingAgainstTarget = angle.Unit().Dot(-wantedAcceleration.Unit()) > .9;
	bool hasCruiseSpeed = (cruiseSpeed > 0.);

	bool canMatchVelocityForward = ship.MaxVelocity() * ship.MaxVelocity() >= targetVelocity.LengthSquared();
	bool canMatchVelocityReverse = ship.MaxReverseVelocity() * ship.MaxReverseVelocity() >= targetVelocity.LengthSquared();
	if((canMatchVelocityReverse && (reverseTime < forwardTime || !canMatchVelocityForward))
			|| (!canMatchVelocityReverse && !canMatchVelocityForward && reverseTime < forwardTime))
		command.SetTurn(TurnToward(ship, -wantedAcceleration));
	else
		command.SetTurn(TurnToward(ship, wantedAcceleration));

	if(facingTowardsTarget)
	{
		double maxSpeed = min(hasCruiseSpeed ? cruiseSpeed : numeric_limits<double>::infinity(),
			ship.MaxVelocity() * .99);
		if(!movingTowardsTarget || velocity.Length() < maxSpeed)
			command |= Command::FORWARD;
	}
	else if(facingAgainstTarget)
	{
		double maxSpeed = min(hasCruiseSpeed ? cruiseSpeed : numeric_limits<double>::infinity(),
			ship.MaxReverseVelocity() * .99);
		if(!movingTowardsTarget || velocity.Length() < maxSpeed)
			command |= Command::BACK;
	}
	return false;
}



bool AI::Stop(const Ship &ship, Command &command, double maxSpeed, const Point &direction)
{
	const Point &velocity = ship.Velocity();
	const Angle &angle = ship.Facing();

	double speed = velocity.Length();

	// If asked for a complete stop, the ship needs to be going much slower.
	if(speed <= (maxSpeed ? maxSpeed : VELOCITY_ZERO))
		return true;
	if(!maxSpeed)
		command |= Command::STOP;

	// If you're moving slow enough that one frame of acceleration could bring
	// you to a stop, make sure you're pointed perfectly in the right direction.
	// This is a fudge factor for how straight you must be facing: it increases
	// from 0.8 when it will take many frames to stop, to nearly 1 when it will
	// take less than 1 frame to stop.
	const auto limit = [](double stopTime)
	{
		return .8 + .2 / (1. + stopTime * stopTime * stopTime * .001);
	};

	double relativeFacing = acos(clamp(-velocity.Unit().Dot(angle.Unit()), -1., 1.));
	double finalFacing = direction ? acos(clamp(direction.Unit().Dot(-velocity.Unit()), -1., 1.)) : 0.;
	double finalReverseFacing = direction ? acos(clamp(direction.Unit().Dot(velocity.Unit()), -1., 1.)) : 0.;
	double turnRate = TO_RAD * ship.TrueTurnRate();

	// How long it takes for a ship to stop, given a facing angle and final angle relative to its velocity.
	const auto stoppingTime = [](double velocity, double facingAngle, double acceleration, double turningRate,
		double finalFacing)
	{
		return velocity / acceleration + (abs(facingAngle) + abs(finalFacing)) / turningRate;
	};

	double forwardTime = stoppingTime(speed, relativeFacing, ship.TrueAcceleration(), turnRate, finalFacing);
	double reverseTime = stoppingTime(speed, PI - relativeFacing, ship.TrueReverseAcceleration(), turnRate,
		finalReverseFacing);

	if(forwardTime < reverseTime)
		command.SetTurn(TurnToward(ship, -velocity));
	else
		command.SetTurn(TurnToward(ship, velocity));
	double currentRelFacing = velocity.Unit().Dot(angle.Unit());
	if(currentRelFacing < -limit(forwardTime))
		command |= Command::FORWARD;
	else if(currentRelFacing > limit(reverseTime))
		command |= Command::BACK;
	return false;
}



void AI::PrepareForHyperspace(const Ship &ship, Command &command)
{
	bool hasHyperdrive = ship.JumpNavigation().HasHyperdrive();
	double scramThreshold = ship.Attributes().Get("scram drive");
	bool hasJumpDrive = ship.JumpNavigation().HasJumpDrive();
	if(!hasHyperdrive && !hasJumpDrive)
		return;

	bool isJump = (ship.JumpNavigation().GetCheapestJumpType(ship.GetTargetSystem()).first == JumpType::JUMP_DRIVE);

	Point direction = ship.GetTargetSystem()->Position() - ship.GetSystem()->Position();
	double departure = isJump ?
		ship.GetSystem()->JumpDepartureDistance() :
		ship.GetSystem()->HyperDepartureDistance();
	double squaredDeparture = departure * departure + SAFETY_OFFSET;
	if(ship.Position().LengthSquared() < squaredDeparture)
	{
		Point closestDeparturePoint = ship.Position().Unit() * (departure + SAFETY_OFFSET);
		MoveTo(ship, command, closestDeparturePoint, Point(), 0., 0.);
	}
	else if(!isJump && scramThreshold)
	{
		direction = direction.Unit();
		Point normal(-direction.Y(), direction.X());

		double deviation = ship.Velocity().Dot(normal);
		if(fabs(deviation) > scramThreshold)
		{
			// Need to maneuver; not ready to jump
			Point goodVelocity = direction * max(ship.Velocity().Unit().Dot(direction), 0.);
			MoveTo(ship, command, ship.Position() + goodVelocity, goodVelocity, 1., .1);
		}
		else
			command.SetTurn(TurnToward(ship, direction));
	}
	// If we're a jump drive, just stop.
	else if(isJump)
		Stop(ship, command, ship.Attributes().Get("jump speed"));
	// Else stop in the fastest way to end facing in the right direction
	else if(Stop(ship, command, ship.Attributes().Get("jump speed"), direction))
		command.SetTurn(TurnToward(ship, direction));
}



void AI::CircleAround(const Ship &ship, Command &command, const Body &target)
{
	Point direction = target.Position() - ship.Position();
	double length = direction.Length();
	if(length > 200.)
	{
		MoveTo(ship, command, direction.Unit() * 200. + ship.Position(), target.Velocity(), 1., .1);
		if(length > 750. && ShouldUseAfterburner(ship) && ship.Facing().Unit().Dot(direction) > 0.)
			command |= Command::AFTERBURNER;
	}
	else
		// This will look goofy for reverse-only ships, as they face the other way when thrusting.
		// This can also happen with mixed-thrust ships, so we can't easily fix it.
		command.SetTurn(TurnToward(ship, direction));
}



void AI::Swarm(const Ship &ship, Command &command, const Body &target)
{
	Point direction = target.Position() - ship.Position();
	double maxSpeed = max(ship.MaxVelocity(), ship.MaxReverseVelocity());
	double rendezvousTime = RendezvousTime(direction, target.Velocity(), maxSpeed);
	if(std::isnan(rendezvousTime) || rendezvousTime > 600.)
		rendezvousTime = 600.;
	direction += rendezvousTime * target.Velocity();
	MoveTo(ship, command, target.Position() + direction, .5 * maxSpeed * direction.Unit(), 50., 2.);
}



void AI::KeepStation(const Ship &ship, Command &command, const Body &target)
{
	// Constants:
	static const double MAX_TIME = 600.;
	static const double LEAD_TIME = 500.;
	static const double POSITION_DEADBAND = 200.;
	static const double VELOCITY_DEADBAND = 1.5;
	static const double TIME_DEADBAND = 120.;
	static const double THRUST_DEADBAND = .5;

	// Current properties of the two ships:
	double forwardV = ship.MaxVelocity();
	double reverseV = ship.MaxReverseVelocity();
	bool useReverse = reverseV > forwardV;
	double maxV = max(forwardV, reverseV);
	double accel = useReverse ? ship.TrueReverseAcceleration() : ship.TrueAcceleration();
	double turn = ship.TrueTurnRate();
	double mass = ship.InertialMass();
	Point unit = ship.Facing().Unit();
	double currentAngle = ship.Facing().Degrees();
	// This is where we want to be relative to where we are now:
	Point velocityDelta = target.Velocity() - ship.Velocity();
	Point positionDelta = target.Position() + LEAD_TIME * velocityDelta - ship.Position();
	double positionSize = positionDelta.Length();
	double positionWeight = positionSize / (positionSize + POSITION_DEADBAND);
	// This is how fast we want to be going relative to how fast we're going now:
	velocityDelta -= unit * VELOCITY_DEADBAND;
	double velocitySize = velocityDelta.Length();
	double velocityWeight = velocitySize / (velocitySize + VELOCITY_DEADBAND);

	// Time it will take (roughly) to move to the target ship:
	double positionTime = RendezvousTime(positionDelta, target.Velocity(), maxV);
	if(std::isnan(positionTime) || positionTime > MAX_TIME)
		positionTime = MAX_TIME;
	Point rendezvous = positionDelta + target.Velocity() * positionTime;
	double positionAngle = Angle(rendezvous).Degrees();
	positionTime += AngleDiff(currentAngle, positionAngle) / turn;
	positionTime += (rendezvous.Unit() * maxV - ship.Velocity()).Length() / accel;
	// If you are very close, stop trying to adjust:
	positionTime *= positionWeight * positionWeight;

	// Time it will take (roughly) to adjust your velocity to match the target:
	double velocityTime = velocityDelta.Length() / accel;
	double velocityAngle = Angle(velocityDelta).Degrees();
	velocityTime += AngleDiff(currentAngle, velocityAngle) / turn;
	// If you are very close, stop trying to adjust:
	velocityTime *= velocityWeight * velocityWeight;

	// Focus on matching position or velocity depending on which will take longer.
	double totalTime = positionTime + velocityTime + TIME_DEADBAND;
	positionWeight = positionTime / totalTime;
	velocityWeight = velocityTime / totalTime;
	double facingWeight = TIME_DEADBAND / totalTime;

	// Determine the angle we want to face, interpolating smoothly between three options.
	Point facingGoal = rendezvous.Unit() * positionWeight
		+ velocityDelta.Unit() * velocityWeight
		+ target.Facing().Unit() * facingWeight;
	if(useReverse)
		facingGoal = -facingGoal;
	double targetAngle = Angle(facingGoal).Degrees() - currentAngle;
	if(abs(targetAngle) > 180.)
		targetAngle += (targetAngle < 0. ? 360. : -360.);
	// Avoid "turn jitter" when position & velocity are well-matched.
	bool changedDirection = (signbit(ship.Commands().Turn()) != signbit(targetAngle));
	double targetTurn = abs(targetAngle / turn);
	double lastTurn = abs(ship.Commands().Turn());
	if(lastTurn && (changedDirection || (lastTurn < 1. && targetTurn > lastTurn)))
	{
		// Keep the desired turn direction, but damp the per-frame turn rate increase.
		double dampedTurn = (changedDirection ? 0. : lastTurn) + min(.025, targetTurn);
		command.SetTurn(copysign(dampedTurn, targetAngle));
	}
	else if(targetTurn < 1.)
		command.SetTurn(copysign(targetTurn, targetAngle));
	else
		command.SetTurn(targetAngle);

	// Determine whether to apply thrust.
	Point drag = ship.Velocity() * ship.DragForce();
	if(ship.Attributes().Get("reverse thrust"))
	{
		// Don't take drag into account when reverse thrusting, because this
		// estimate of how it will be applied can be quite inaccurate.
		Point a = (unit * (-ship.Attributes().Get("reverse thrust") / mass)).Unit();
		double direction = positionWeight * positionDelta.Dot(a) / POSITION_DEADBAND
			+ velocityWeight * velocityDelta.Dot(a) / VELOCITY_DEADBAND;
		if(direction > THRUST_DEADBAND)
		{
			command |= Command::BACK;
			return;
		}
	}
	Point a = (unit * accel - drag).Unit();
	double direction = positionWeight * positionDelta.Dot(a) / POSITION_DEADBAND
		+ velocityWeight * velocityDelta.Dot(a) / VELOCITY_DEADBAND;
	if(direction > THRUST_DEADBAND)
		command |= Command::FORWARD;
}



void AI::Attack(const Ship &ship, Command &command, const Ship &target)
{
	// Deploy any fighters you are carrying.
	if(!ship.IsYours() && ship.HasBays())
	{
		command |= Command::DEPLOY;
		Deploy(ship, false);
	}
	// Ramming AI doesn't take weapon range or self-damage into account, instead opting to bum-rush the target.
	if(ship.GetPersonality().IsRamming())
	{
		MoveToAttack(ship, command, target);
		return;
	}

	// Check if this ship is fast enough to keep distance from target.
	// Have a 10% minimum to avoid ships getting in a chase loop.
	const bool isAbleToRun = target.MaxVelocity() * SAFETY_MULTIPLIER < ship.MaxVelocity();

	const ShipAICache &shipAICache = ship.GetAICache();
	const bool useArtilleryAI = shipAICache.IsArtilleryAI() && isAbleToRun;
	const double shortestRange = shipAICache.ShortestRange();
	const double shortestArtillery = shipAICache.ShortestArtillery();
	double minSafeDistance = isAbleToRun ? shipAICache.MinSafeDistance() : 0.;

	const double totalRadius = ship.Radius() + target.Radius();
	const Point direction = target.Position() - ship.Position();
	// Average distance from this ship's weapons to the enemy ship.
	const double weaponDistanceFromTarget = direction.Length() - totalRadius / 3.;

	// If this ship has mostly long-range weapons, or some weapons have a
	// blast radius, it should keep some distance instead of closing in.
	// If a weapon has blast radius, some leeway helps avoid getting hurt.
	if(minSafeDistance || (useArtilleryAI && shortestRange < weaponDistanceFromTarget))
	{
		minSafeDistance = 1.25 * minSafeDistance + totalRadius;

		double approachSpeed = (ship.Velocity() - target.Velocity()).Dot(direction.Unit());
		double slowdownDistance = 0.;
		// If this ship can use reverse thrusters, consider doing so.
		double reverseSpeed = ship.MaxReverseVelocity();
		bool useReverse = reverseSpeed && (reverseSpeed >= min(target.MaxVelocity(), ship.MaxVelocity())
				|| target.Velocity().Dot(-direction.Unit()) <= reverseSpeed);
		slowdownDistance = approachSpeed * approachSpeed / (useReverse ?
			ship.TrueReverseAcceleration() : (ship.TrueAcceleration() + 160. / ship.TrueTurnRate())) / 2.;

		// If we're too close, run away.
		if(direction.Length() <
				max(minSafeDistance + max(slowdownDistance, 0.), useArtilleryAI * .75 * shortestArtillery))
		{
			if(useReverse)
			{
				command.SetTurn(TurnToward(ship, direction));
				if(ship.Facing().Unit().Dot(direction) >= 0.)
					command |= Command::BACK;
			}
			else
			{
				command.SetTurn(TurnToward(ship, -direction));
				if(ship.Facing().Unit().Dot(direction) <= 0.)
					command |= Command::FORWARD;
			}
		}
		else
		{
			// This isn't perfect, but it works well enough.
			if((useArtilleryAI && (approachSpeed > 0. && weaponDistanceFromTarget < shortestArtillery * .9)) ||
					weaponDistanceFromTarget < shortestRange * .75)
				AimToAttack(ship, command, target);
			else
				MoveToAttack(ship, command, target);
		}
	}
	// Fire if we can or move closer to use all weapons.
	else
		if(weaponDistanceFromTarget < shortestRange * .75)
			AimToAttack(ship, command, target);
		else
			MoveToAttack(ship, command, target);
}



void AI::AimToAttack(const Ship &ship, Command &command, const Body &target)
{
	command.SetTurn(TurnToward(ship, TargetAim(ship, target)));
}



void AI::MoveToAttack(const Ship &ship, Command &command, const Body &target)
{
	const auto [minRange, maxRange] = WeaponsRange(ship);
	MoveTo(ship, command, target.Position(), target.Velocity(), minRange, 10.);
	if(ship.Position().DistanceSquared(target.Position()) < maxRange * maxRange)
		AimToAttack(ship, command, target);
	else if(ship.Facing().Unit().Dot((target.Position() - ship.Position()).Unit()) > .9 && ShouldUseAfterburner(ship))
		command |= Command::AFTERBURNER;
}



void AI::PickUp(const Ship &ship, Command &command, const Body &target)
{
	MoveTo(ship, command, target.Position(), (target.Velocity() + ship.Velocity()) / 2.,
		ship.Radius(), 100.);
	if(ship.Position().DistanceSquared(target.Position()) > 600. * 600. &&
			ship.Facing().Unit().Dot((target.Position() - ship.Position()).Unit()) > .9 &&
			ShouldUseAfterburner(ship))
		command |= Command::AFTERBURNER;
}



// Determine if using an afterburner does not use up reserve fuel, cause undue
// energy strain, or undue thermal loads if almost overheated.
bool AI::ShouldUseAfterburner(const Ship &ship)
{
	if(!ship.Attributes().Get("afterburner thrust"))
		return false;

	double fuel = ship.Fuel() * ship.Attributes().Get("fuel capacity");
	double neededFuel = ship.Attributes().Get("afterburner fuel");
	double energy = ship.Energy() * ship.Attributes().Get("energy capacity");
	double neededEnergy = ship.Attributes().Get("afterburner energy");
	if(energy == 0.)
		energy = ship.Attributes().Get("energy generation")
				+ 0.2 * ship.Attributes().Get("solar collection")
				- ship.Attributes().Get("energy consumption");
	double outputHeat = ship.Attributes().Get("afterburner heat") / (100 * ship.Mass());
	if((!neededFuel || fuel - neededFuel > ship.JumpNavigation().JumpFuel())
			&& (!neededEnergy || neededEnergy / energy < 0.25)
			&& (!outputHeat || ship.Heat() + outputHeat < .9))
		return true;

	return false;
}



// "Appeasing" ships will dump cargo after being injured, if they are being targeted.
void AI::DoAppeasing(const shared_ptr<Ship> &ship, double *threshold) const
{
	double health = .5 * ship->Shields() + ship->Hull();
	if(1. - health <= *threshold)
		return;

	const auto enemies = GetShipsList(*ship, true);
	if(none_of(enemies.begin(), enemies.end(), [&ship](const Ship *foe) noexcept -> bool
			{ return !foe->IsDisabled() && foe->GetTargetShip() == ship; }))
		return;

	int toDump = 11 + (1. - health) * .5 * ship->Cargo().Size();
	for(auto &&commodity : ship->Cargo().Commodities())
		if(commodity.second && toDump > 0)
		{
			int dumped = min(commodity.second, toDump);
			ship->Jettison(commodity.first, dumped, true);
			toDump -= dumped;
		}

	*threshold = (1. - health) + .1;

	if(ship->GetPersonality().IsMute())
		return;
	const Government *government = ship->GetGovernment();
	const string &language = government->Language();
	if(language.empty() || player.Conditions().Get("language: " + language))
		Messages::Add(government->GetName() + " " + ship->Noun() + " \"" + ship->Name()
			+ "\": Please, just take my cargo and leave me alone.", Messages::Importance::Low);

}



// Find a target ship to flock around at high speed.
void AI::DoSwarming(Ship &ship, Command &command, shared_ptr<Ship> &target)
{
	// Find a new ship to target on average every 10 seconds, or if the current target
	// is no longer eligible. If landing, release the old target so others can swarm it.
	if(ship.IsLanding() || !target || !CanSwarm(ship, *target) || !Random::Int(600))
	{
		if(target)
		{
			// Allow another swarming ship to consider the target.
			auto sit = swarmCount.find(target.get());
			if(sit != swarmCount.end() && sit->second > 0)
				--sit->second;
			// Release the current target.
			target.reset();
			ship.SetTargetShip(target);
		}
		// If here just because we are about to land, do not seek a new target.
		if(ship.IsLanding())
			return;

		int lowestCount = 7;
		// Consider swarming around non-hostile ships in the same system.
		const auto others = GetShipsList(ship, false);
		for(auto *other : others)
			if(!other->GetPersonality().IsSwarming())
			{
				// Prefer to swarm ships that are not already being heavily swarmed.
				int count = swarmCount[other] + Random::Int(4);
				if(count < lowestCount)
				{
					target = other->shared_from_this();
					lowestCount = count;
				}
			}
		ship.SetTargetShip(target);
		if(target)
			++swarmCount[target.get()];
	}
	// If a friendly ship to flock with was not found, return to an available planet.
	if(target)
		Swarm(ship, command, *target);
	else if(ship.Zoom() == 1.)
		Refuel(ship, command);
}



void AI::DoSurveillance(Ship &ship, Command &command, shared_ptr<Ship> &target)
{
	const bool isStaying = ship.GetPersonality().IsStaying();
	// Since DoSurveillance is called after target-seeking and firing, if this
	// ship has a target, that target is guaranteed to be targetable.
	if(target && (target->GetSystem() != ship.GetSystem() || target->IsEnteringHyperspace()))
	{
		target.reset();
		ship.SetTargetShip(target);
	}
	// If you have a hostile target, pursuing and destroying it has priority.
	if(target && ship.GetGovernment()->IsEnemy(target->GetGovernment()))
	{
		// Automatic aiming and firing already occurred.
		MoveIndependent(ship, command);
		return;
	}

	// Choose a surveillance behavior.
	if(ship.GetTargetSystem())
	{
		// Unload surveillance drones in this system before leaving.
		if(!isStaying)
		{
			PrepareForHyperspace(ship, command);
			command |= Command::JUMP;
		}
		if(ship.HasBays())
		{
			command |= Command::DEPLOY;
			Deploy(ship, false);
		}
	}
	else if(ship.GetTargetStellar())
	{
		// Approach the planet and "land" on it (i.e. scan it).
		MoveToPlanet(ship, command);
		double atmosphereScan = ship.Attributes().Get("atmosphere scan");
		double distance = ship.Position().Distance(ship.GetTargetStellar()->Position());
		if(distance < atmosphereScan && !Random::Int(100))
			ship.SetTargetStellar(nullptr);
		else if(!isStaying)
			command |= Command::LAND;
	}
	else if(target)
	{
		// Approach and scan the targeted, friendly ship's cargo or outfits.
		bool cargoScan = ship.Attributes().Get("cargo scan power");
		bool outfitScan = ship.Attributes().Get("outfit scan power");
		// If the pointer to the target ship exists, it is targetable and in-system.
		const Government *gov = ship.GetGovernment();
		bool mustScanCargo = cargoScan && !Has(gov, target, ShipEvent::SCAN_CARGO);
		bool mustScanOutfits = outfitScan && !Has(gov, target, ShipEvent::SCAN_OUTFITS);
		if(!mustScanCargo && !mustScanOutfits)
			ship.SetTargetShip(shared_ptr<Ship>());
		else
		{
			if(target->Velocity().Length() > ship.MaxVelocity() * 0.9)
				CircleAround(ship, command, *target);
			else
				MoveTo(ship, command, target->Position(), target->Velocity(), 1., 1.);
			command |= Command::SCAN;
		}
	}
	else
	{
		const System *system = ship.GetSystem();
		const Government *gov = ship.GetGovernment();

		// Consider scanning any non-hostile ship in this system that your government hasn't scanned.
		// A surveillance ship may only make up to 12 successful scans (6 ships scanned
		// if the ship is using both scanners) and spend up to 5 minutes searching for
		// scan targets. After that, stop scanning ship targets. This is so that scanning
		// ships in high spawn rate systems don't build up over time, as they always have
		// a new ship they can try to scan.
		vector<Ship *> targetShips;
		bool cargoScan = ship.Attributes().Get("cargo scan power");
		bool outfitScan = ship.Attributes().Get("outfit scan power");
		auto cargoScansIt = cargoScans.find(&ship);
		auto outfitScansIt = outfitScans.find(&ship);
		auto scanTimeIt = scanTime.find(&ship);
		int shipScanCount = cargoScansIt != cargoScans.end() ? cargoScansIt->second.size() : 0;
		shipScanCount += outfitScansIt != outfitScans.end() ? outfitScansIt->second.size() : 0;
		int shipScanTime = scanTimeIt != scanTime.end() ? scanTimeIt->second : 0;
		if((cargoScan || outfitScan) && shipScanCount < 12 && shipScanTime < 18000)
		{
			for(const auto &it : GetShipsList(ship, false))
				if(it->GetGovernment() != gov)
				{
					auto ptr = it->shared_from_this();
					if((!cargoScan || Has(gov, ptr, ShipEvent::SCAN_CARGO))
							&& (!outfitScan || Has(gov, ptr, ShipEvent::SCAN_OUTFITS)))
						continue;

					if(it->IsTargetable())
						targetShips.emplace_back(it);
				}
		}

		// Consider scanning any planetary object in the system, if able.
		vector<const StellarObject *> targetPlanets;
		double atmosphereScan = ship.Attributes().Get("atmosphere scan");
		if(atmosphereScan)
			for(const StellarObject &object : system->Objects())
				if(object.HasSprite() && !object.IsStar() && !object.IsStation())
					targetPlanets.push_back(&object);

		// If this ship can jump away, consider traveling to a nearby system.
		vector<const System *> targetSystems;
		// TODO: These ships cannot travel through wormholes?
		if(ship.JumpsRemaining(false))
		{
			const auto &links = ship.JumpNavigation().HasJumpDrive() ?
				system->JumpNeighbors(ship.JumpNavigation().JumpRange()) : system->Links();
			for(const System *link : links)
				if(!ship.IsRestrictedFrom(*link))
					targetSystems.push_back(link);
		}

		unsigned total = targetShips.size() + targetPlanets.size() + targetSystems.size();
		// If there is nothing for this ship to scan, have it patrol the entire system
		// instead of drifting or stopping.
		if(!total)
		{
			DoPatrol(ship, command);
			return;
		}
		// Pick one of the valid surveillance targets at random to focus on.
		unsigned index = Random::Int(total);
		if(index < targetShips.size())
			ship.SetTargetShip(targetShips[index]->shared_from_this());
		else
		{
			index -= targetShips.size();
			if(index < targetPlanets.size())
				ship.SetTargetStellar(targetPlanets[index]);
			else
				ship.SetTargetSystem(targetSystems[index - targetPlanets.size()]);
		}
	}
}



void AI::DoMining(Ship &ship, Command &command)
{
	// This function is only called for ships that are in the player's system.
	// Update the radius that the ship is searching for asteroids at.
	bool isNew = !miningAngle.contains(&ship);
	Angle &angle = miningAngle[&ship];
	if(isNew)
	{
		angle = Angle::Random();
		miningRadius[&ship] = ship.GetSystem()->AsteroidBeltRadius();
	}
	angle += Angle::Random(1.) - Angle::Random(1.);
	double radius = miningRadius[&ship] * pow(2., angle.Unit().X());

	shared_ptr<Minable> target = ship.GetTargetAsteroid();
	if(!target || target->Velocity().Length() > ship.MaxVelocity())
	{
		for(const shared_ptr<Minable> &minable : minables)
		{
			Point offset = minable->Position() - ship.Position();
			// Target only nearby minables that are within 45deg of the current heading
			// and not moving faster than the ship can catch.
			if(offset.Length() < 800. && offset.Unit().Dot(ship.Facing().Unit()) > .7
					&& minable->Velocity().Dot(offset.Unit()) < ship.MaxVelocity())
			{
				target = minable;
				ship.SetTargetAsteroid(target);
				break;
			}
		}
	}
	if(target)
	{
		// If the asteroid has moved well out of reach, stop tracking it.
		if(target->Position().Distance(ship.Position()) > 1600.)
			ship.SetTargetAsteroid(nullptr);
		else
		{
			MoveToAttack(ship, command, *target);
			AutoFire(ship, firingCommands, *target);
			return;
		}
	}

	Point heading = Angle(30.).Rotate(ship.Position().Unit() * radius) - ship.Position();
	command.SetTurn(TurnToward(ship, heading));
	if(ship.Velocity().Dot(heading.Unit()) < .7 * ship.MaxVelocity())
		command |= Command::FORWARD;
	else if(ship.Velocity().Dot(-heading.Unit()) < .7 * ship.MaxReverseVelocity())
		command |= Command::BACK;
}



bool AI::DoHarvesting(Ship &ship, Command &command) const
{
	// If the ship has no target to pick up, do nothing.
	shared_ptr<Flotsam> target = ship.GetTargetFlotsam();
	// Don't try to chase flotsam that are already being pulled toward the ship by a tractor beam.
	const set<const Flotsam *> &avoid = ship.GetTractorFlotsam();
	if(target && (!ship.CanPickUp(*target) || avoid.contains(target.get())))
	{
		target.reset();
		ship.SetTargetFlotsam(target);
	}
	if(!target)
	{
		// Only check for new targets every 10 frames, on average.
		if(Random::Int(10))
			return false;

		// Don't chase anything that will take more than 10 seconds to reach.
		double bestTime = 600.;
		for(const shared_ptr<Flotsam> &it : flotsam)
		{
			if(!ship.CanPickUp(*it) || avoid.contains(it.get()))
				continue;
			// Only pick up flotsam that is nearby and that you are facing toward. Player escorts should
			// always attempt to pick up nearby flotsams when they are given a harvest order, and so ignore
			// the facing angle check.
			Point p = it->Position() - ship.Position();
			double range = p.Length();
			// Player ships do not have a restricted field of view so that they target flotsam behind them.
			if(range > 800. || (range > 100. && p.Unit().Dot(ship.Facing().Unit()) < .9 && !ship.IsYours()))
				continue;

			// Estimate how long it would take to intercept this flotsam.
			Point v = it->Velocity() - ship.Velocity();
			double vMax = max(ship.MaxVelocity(), ship.MaxReverseVelocity());
			double time = RendezvousTime(p, v, vMax);
			if(std::isnan(time))
				continue;

			double degreesToTurn = TO_DEG * acos(min(1., max(-1., p.Unit().Dot(ship.Facing().Unit()))));
			if(ship.MaxReverseVelocity() > ship.MaxVelocity())
				degreesToTurn = 180. - degreesToTurn;
			time += degreesToTurn / ship.TrueTurnRate();
			if(time < bestTime)
			{
				bestTime = time;
				target = it;
			}
		}
		if(!target)
			return false;

		ship.SetTargetFlotsam(target);
	}
	// Deploy any carried ships to improve maneuverability.
	if(ship.HasBays())
	{
		command |= Command::DEPLOY;
		Deploy(ship, false);
	}

	PickUp(ship, command, *target);
	return true;
}



// Check if this ship should cloak. Returns true if this ship decided to run away while cloaking.
bool AI::DoCloak(const Ship &ship, Command &command) const
{
	if(ship.GetPersonality().IsDecloaked())
		return false;
	double cloakingSpeed = ship.CloakingSpeed();
	if(!cloakingSpeed)
		return false;
	// Never cloak if it will cause you to be stranded.
	const Outfit &attributes = ship.Attributes();
	double cloakingFuel = attributes.Get("cloaking fuel");
	double fuelCost = cloakingFuel
		+ attributes.Get("fuel consumption") - attributes.Get("fuel generation");
	if(cloakingFuel && !attributes.Get("ramscoop"))
	{
		double fuel = ship.Fuel() * attributes.Get("fuel capacity");
		int steps = ceil((1. - ship.Cloaking()) / cloakingSpeed);
		// Only cloak if you will be able to fully cloak and also maintain it
		// for as long as it will take you to reach full cloak.
		fuel -= fuelCost * (1 + 2 * steps);
		if(fuel < ship.JumpNavigation().JumpFuel())
			return false;
	}

	// If your parent has chosen to cloak, cloak and rendezvous with them.
	const shared_ptr<const Ship> &parent = ship.GetParent();
	bool shouldCloakWithParent = false;
	if(parent && parent->GetGovernment() && parent->Commands().Has(Command::CLOAK)
			&& parent->GetSystem() == ship.GetSystem())
	{
		const Government *parentGovernment = parent->GetGovernment();
		bool isPlayer = parentGovernment->IsPlayer();
		if(isPlayer && ship.GetGovernment() == parentGovernment)
			shouldCloakWithParent = true;
		else if(isPlayer && ship.GetPersonality().IsEscort() && !ship.GetPersonality().IsUninterested())
			shouldCloakWithParent = true;
		else if(!isPlayer && !parent->GetGovernment()->IsEnemy(ship.GetGovernment()))
			shouldCloakWithParent = true;
	}
	if(shouldCloakWithParent)
	{
		command |= Command::CLOAK;
		KeepStation(ship, command, *parent);
		return true;
	}

	// Otherwise, always cloak if you are in imminent danger.
	static const double MAX_RANGE = 10000.;
	double range = MAX_RANGE;
	const Ship *nearestEnemy = nullptr;
	// Find the nearest targetable, in-system enemy that could attack this ship.
	const auto enemies = GetShipsList(ship, true);
	for(const auto &foe : enemies)
		if(!foe->IsDisabled())
		{
			double distance = ship.Position().Distance(foe->Position());
			if(distance < range)
			{
				range = distance;
				nearestEnemy = foe;
			}
		}

	// If this ship has started cloaking, it must get at least 40% repaired
	// or 40% farther away before it begins decloaking again.
	double hysteresis = ship.Commands().Has(Command::CLOAK) ? .4 : 0.;
	// If cloaking costs nothing, and no one has asked you for help, cloak at will.
	// Player ships should never cloak automatically if they are not in danger.
	bool cloakFreely = (fuelCost <= 0.) && !ship.GetShipToAssist() && !ship.IsYours();
	// If this ship is injured and can repair those injuries while cloaked,
	// then it should cloak while under threat.
	bool canRecoverShieldsCloaked = false;
	bool canRecoverHullCloaked = false;
	if(attributes.Get("cloaked regen multiplier") > -1.)
	{
		if(attributes.Get("shield generation") > 0.)
			canRecoverShieldsCloaked = true;
		else if(attributes.Get("cloaking shield delay") < 1. && attributes.Get("delayed shield generation") > 0.)
			canRecoverShieldsCloaked = true;
	}
	if(attributes.Get("cloaked repair multiplier") > -1.)
	{
		if(attributes.Get("hull repair rate") > 0.)
			canRecoverHullCloaked = true;
		else if(attributes.Get("cloaking repair delay") < 1. && attributes.Get("delayed hull repair") > 0.)
			canRecoverHullCloaked = true;
	}
	bool cloakToRepair = (ship.Health() < RETREAT_HEALTH + hysteresis)
			&& ((ship.Shields() < 1. && canRecoverShieldsCloaked)
			|| (ship.Hull() < 1. && canRecoverHullCloaked));
	if(cloakToRepair && (cloakFreely || range < 2000. * (1. + hysteresis)))
	{
		command |= Command::CLOAK;
		// Move away from the nearest enemy.
		if(nearestEnemy)
		{
			Point safety;
			// TODO: This could use an "Avoid" method, to account for other in-system hazards.
			// Simple approximation: move equally away from both the system center and the
			// nearest enemy, until the constrainment boundary is reached.
			if(ship.GetPersonality().IsUnconstrained() || !fenceCount.contains(&ship))
				safety = 2 * ship.Position().Unit() - nearestEnemy->Position().Unit();
			else
				safety = -ship.Position().Unit();

			safety *= ship.MaxVelocity();
			MoveTo(ship, command, ship.Position() + safety, safety, 1., .8);
			return true;
		}
	}
	// Choose to cloak if there are no enemies nearby and cloaking is sensible.
	if(range == MAX_RANGE && cloakFreely && !ship.GetTargetShip())
		command |= Command::CLOAK;

	return false;
}



void AI::DoPatrol(Ship &ship, Command &command) const
{
	double radius = ship.GetSystem()->ExtraHyperArrivalDistance();
	if(radius == 0.)
		radius = 500.;

	// The ship is outside of the effective range of the system,
	// so we turn it around.
	if(ship.Position().LengthSquared() > radius * radius)
	{
		// Allow ships to land after a while, otherwise they would continue to accumulate in the system.
		if(!ship.GetPersonality().IsStaying() && !Random::Int(10000))
		{
			vector<const StellarObject *> landingTargets;
			for(const StellarObject &object : ship.GetSystem()->Objects())
				if(object.HasSprite() && object.GetPlanet() && object.GetPlanet()->CanLand(ship))
					landingTargets.push_back(&object);
			if(!landingTargets.empty())
			{
				ship.SetTargetStellar(landingTargets[Random::Int(landingTargets.size())]);
				MoveToPlanet(ship, command);
				command |= Command::LAND;
				return;
			}
		}
		// Hacky way of differentiating ship behaviour without additional storage,
		// while keeping it consistent for each ship. TODO: change when Ship::SetTargetLocation exists.
		// This uses the pointer of the ship to choose a pseudo-random angle and instructs it to
		// patrol the system in a criss-crossing pattern, where each turn is this specific angle.
		intptr_t seed = reinterpret_cast<intptr_t>(&ship);
		int behaviour = abs(seed % 23);
		Angle delta = Angle(360. / (behaviour / 2. + 2.) * (behaviour % 2 ? -1. : 1.));
		Angle target = Angle(ship.Position()) + delta;
		MoveTo(ship, command, target.Unit() * radius / 2, Point(), 10., 1.);
	}
	// Otherwise, keep going forward.
	else
	{
		const Point targetVelocity = ship.Facing().Unit() * (ship.MaxVelocity() + 1);
		const Point targetPosition = ship.Position() + targetVelocity;
		MoveTo(ship, command, targetPosition, targetVelocity, 10., 1.);
	}
}



void AI::DoScatter(const Ship &ship, Command &command) const
{
	if(!command.Has(Command::FORWARD) && !command.Has(Command::BACK))
		return;

	double flip = command.Has(Command::BACK) ? -1 : 1;
	double turnRate = ship.TurnRate();
	double acceleration = flip ? ship.TrueReverseAcceleration() : ship.TrueAcceleration();
	// TODO: If there are many ships, use CollisionSet::Circle or another
	// suitable method to limit which ships are checked.
	for(const shared_ptr<Ship> &other : ships)
	{
		// Do not scatter away from yourself, or ships in other systems.
		if(other.get() == &ship || other->GetSystem() != ship.GetSystem())
			continue;

		// Check for any ships that have nearly the same movement profile as
		// this ship and are in nearly the same location.
		Point offset = other->Position() - ship.Position();
		if(offset.LengthSquared() > 400.)
			continue;
		if(fabs(other->TrueTurnRate() / turnRate - 1.) > .05)
			continue;

		double otherFlip = other->Commands().Has(Command::BACK) ? -1 : 1;
		if(fabs((otherFlip < 0 ? other->TrueReverseAcceleration() : other->ReverseAcceleration()) / acceleration - 1.) > .05)
			continue;

		// We are too close to this ship. Turn away from it if we aren't already facing away.
		if(fabs((other->Facing().Unit() * otherFlip).Dot(flip * ship.Facing().Unit())) > 0.99) // 0.99 => 8 degrees
			command.SetTurn(flip * offset.Cross(ship.Facing().Unit()) > 0. ? 1. : -1.);
		return;
	}
}



bool AI::DoSecretive(Ship &ship, Command &command) const
{
	shared_ptr<Ship> scanningShip;
	// Figure out if any ship is currently scanning us. If that is the case, move away from it.
	for(auto &otherShip : GetShipsList(ship, false))
		if(!ship.GetGovernment()->Trusts(otherShip->GetGovernment()) &&
				otherShip->Commands().Has(Command::SCAN) &&
				otherShip->GetTargetShip() == ship.shared_from_this() &&
				!otherShip->IsDisabled() && !otherShip->IsDestroyed())
			scanningShip = make_shared<Ship>(*otherShip);

	if(scanningShip)
	{
		Point scanningPos = scanningShip->Position();
		Point pos = ship.Position();

		double cargoDistance = scanningShip->Attributes().Get("cargo scan power");
		double outfitDistance = scanningShip->Attributes().Get("outfit scan power");

		double maxScanRange = max(cargoDistance, outfitDistance);
		double distance = scanningPos.DistanceSquared(pos) * .0001;

		// If it can scan us we need to evade.
		if(distance < maxScanRange)
		{
			Point away;
			if(ship.GetPersonality().IsUnconstrained() || !fenceCount.contains(&ship))
				away = pos - scanningPos;
			else
				away = -pos;
			away *= ship.MaxVelocity();
			MoveTo(ship, command, pos + away, away, 1., 1.);
			return true;
		}
	}
	return false;
}



// Instead of coming to a full stop, adjust to a target velocity vector
Point AI::StoppingPoint(const Ship &ship, const Point &targetVelocity, bool &shouldReverse)
{
	Point position = ship.Position();
	Point velocity = ship.Velocity() - targetVelocity;
	Angle angle = ship.Facing();
	shouldReverse = false;

	// If I were to turn around and stop now the relative movement, where would that put me?
	double v = velocity.Length();
	if(!v)
		return position;
	// It makes no sense to calculate a stopping point for a ship entering hyperspace.
	if(ship.IsHyperspacing())
	{
		if(ship.IsUsingJumpDrive() || ship.IsEnteringHyperspace())
			return position;

		double maxVelocity = ship.MaxVelocity();
		double jumpTime = (v - maxVelocity) / 2.;
		position += velocity.Unit() * (jumpTime * (v + maxVelocity) * .5);
		v = maxVelocity;
	}

	const auto stopDistance = [](double v, double angle, double acceleration, double turn)
	{
		// Sum of: v + (v - a) + (v - 2a) + ... + 0.
		// The number of terms will be v / a.
		// The average term's value will be v / 2. So:
		return v * (angle / turn) + .5 * v * v / acceleration;
	};
	double relativeFacing = acos(clamp(-velocity.Unit().Dot(angle.Unit()), -1., 1.));
	double turnRate = TO_RAD * ship.TrueTurnRate();

	double forwardDistance = stopDistance(v, relativeFacing, ship.TrueAcceleration(), turnRate);
	double reverseDistance = stopDistance(v, PI - relativeFacing, ship.TrueReverseAcceleration(), turnRate);

	shouldReverse = reverseDistance < forwardDistance;
	return position + min(reverseDistance, forwardDistance) * velocity.Unit();
}



// Get a vector giving the direction this ship should aim in in order to do
// maximum damaged to a target at the given position with its non-turret,
// non-homing weapons. If the ship has no non-homing weapons, this just
// returns the direction to the target.
Point AI::TargetAim(const Ship &ship)
{
	shared_ptr<const Ship> target = ship.GetTargetShip();
	if(target)
		return TargetAim(ship, *target);

	shared_ptr<const Minable> targetAsteroid = ship.GetTargetAsteroid();
	if(targetAsteroid)
		return TargetAim(ship, *targetAsteroid);

	return Point();
}



Point AI::TargetAim(const Ship &ship, const Body &target)
{
	Point result;
	for(const Hardpoint &hardpoint : ship.Weapons())
	{
		const Weapon *weapon = hardpoint.GetOutfit();
		if(!weapon || hardpoint.IsHoming() || hardpoint.IsTurret())
			continue;

		Point start = ship.Position() + ship.Facing().Rotate(hardpoint.GetPoint());
		Point p = target.Position() - start + ship.GetPersonality().Confusion();
		Point v = target.Velocity() - ship.Velocity();
		double steps = RendezvousTime(p, v, weapon->WeightedVelocity() + .5 * weapon->RandomVelocity());
		if(std::isnan(steps))
			continue;

		steps = min(steps, weapon->TotalLifetime());
		p += steps * v;

		double damage = weapon->ShieldDamage() + weapon->HullDamage();
		result += p.Unit() * abs(damage);
	}

	return result ? result : target.Position() - ship.Position();
}



// Aim the given ship's turrets.
void AI::AimTurrets(const Ship &ship, FireCommand &command, bool opportunistic,
		const optional<Point> &targetOverride) const
{
	// (Position, Velocity) pairs of the targets.
	vector<pair<Point, Point>> targets;
	if(!targetOverride)
	{
		// First, get the set of potential hostile ships.
		vector<const Body *> targetBodies;
		const Ship *currentTarget = ship.GetTargetShip().get();
		if(opportunistic || !currentTarget || !currentTarget->IsTargetable())
		{
			// Find the maximum range of any of this ship's turrets.
			double maxRange = 0.;
			for(const Hardpoint &weapon : ship.Weapons())
				if(weapon.CanAim(ship))
					maxRange = max(maxRange, weapon.GetOutfit()->Range());
			// If this ship has no turrets, bail out.
			if(!maxRange)
				return;
			// Extend the weapon range slightly to account for velocity differences.
			maxRange *= 1.5;

			// Now, find all enemy ships within that radius.
			auto enemies = GetShipsList(ship, true, maxRange);
			// Convert the shared_ptr<Ship> into const Body *, to allow aiming turrets
			// at a targeted asteroid. Skip disabled ships, which pose no threat.
			for(auto &&foe : enemies)
				if(!foe->IsDisabled())
					targetBodies.emplace_back(foe);
			// Even if the ship's current target ship is beyond maxRange,
			// or is already disabled, consider aiming at it.
			if(currentTarget && currentTarget->IsTargetable()
					&& find(targetBodies.cbegin(), targetBodies.cend(), currentTarget) == targetBodies.cend())
				targetBodies.push_back(currentTarget);
		}
		else
			targetBodies.push_back(currentTarget);
		// If this ship is mining, consider aiming at its target asteroid.
		if(ship.GetTargetAsteroid())
			targetBodies.push_back(ship.GetTargetAsteroid().get());

		// If there are no targets to aim at, opportunistic turrets should sweep
		// back and forth at random, with the sweep centered on the "outward-facing"
		// angle. Focused turrets should just point forward.
		if(targetBodies.empty() && !opportunistic)
		{
			for(const Hardpoint &hardpoint : ship.Weapons())
				if(hardpoint.CanAim(ship))
				{
					// Get the index of this weapon.
					int index = &hardpoint - &ship.Weapons().front();
					double offset = (hardpoint.GetIdleAngle() - hardpoint.GetAngle()).Degrees();
					command.SetAim(index, offset / hardpoint.TurnRate(ship));
				}
			return;
		}
		if(targetBodies.empty())
		{
			for(const Hardpoint &hardpoint : ship.Weapons())
				if(hardpoint.CanAim(ship))
				{
					// Get the index of this weapon.
					int index = &hardpoint - &ship.Weapons().front();
					// First, check if this turret is currently in motion. If not,
					// it only has a small chance of beginning to move.
					double previous = ship.FiringCommands().Aim(index);
					if(!previous && Random::Int(60))
						continue;

					// Sweep between the min and max arc.
					Angle centerAngle = Angle(hardpoint.GetIdleAngle());
					const Angle minArc = hardpoint.GetMinArc();
					const Angle maxArc = hardpoint.GetMaxArc();
					const double arcMiddleDegrees = (minArc.AbsDegrees() + maxArc.AbsDegrees()) / 2.;
					double bias = (centerAngle - hardpoint.GetAngle()).Degrees() / min(arcMiddleDegrees, 180.);
					double acceleration = Random::Real() - Random::Real() + bias;
					command.SetAim(index, previous + .1 * acceleration);
				}
			return;
		}

		targets.reserve(targetBodies.size());
		for(auto body : targetBodies)
			targets.emplace_back(body->Position(), body->Velocity());
	}
	else
		targets.emplace_back(*targetOverride + ship.Position(), ship.Velocity());
	// Each hardpoint should aim at the target that it is "closest" to hitting.
	for(const Hardpoint &hardpoint : ship.Weapons())
		if(hardpoint.CanAim(ship))
		{
			// This is where this projectile fires from. Add some randomness
			// based on how skilled the pilot is.
			Point start = ship.Position() + ship.Facing().Rotate(hardpoint.GetPoint());
			start += ship.GetPersonality().Confusion();
			// Get the turret's current facing, in absolute coordinates:
			Angle aim = ship.Facing() + hardpoint.GetAngle();
			// Get this projectile's average velocity.
			const Weapon *weapon = hardpoint.GetOutfit();
			double vp = weapon->WeightedVelocity() + .5 * weapon->RandomVelocity();
			// Loop through each body this hardpoint could shoot at. Find the
			// one that is the "best" in terms of how many frames it will take
			// to aim at it and for a projectile to hit it.
			double bestScore = numeric_limits<double>::infinity();
			double bestAngle = 0.;
			for(auto [p, v] : targets)
			{
				p -= start;

				// Only take the ship's velocity into account if this weapon
				// does not have its own acceleration.
				if(!weapon->Acceleration())
					v -= ship.Velocity();
				// By the time this action is performed, the target will
				// have moved forward one time step.
				p += v;

				double rendezvousTime = numeric_limits<double>::quiet_NaN();
				double distance = p.Length();
				// Beam weapons hit instantaneously if they are in range.
				bool isInstantaneous = weapon->TotalLifetime() == 1.;
				if(isInstantaneous && distance < vp)
					rendezvousTime = 0.;
				else
				{
					// Find out how long it would take for this projectile to reach the target.
					if(!isInstantaneous)
						rendezvousTime = RendezvousTime(p, v, vp);

					// If there is no intersection (i.e. the turret is not facing the target),
					// consider this target "out-of-range" but still targetable.
					if(std::isnan(rendezvousTime))
						rendezvousTime = max(distance / (vp ? vp : 1.), 2 * weapon->TotalLifetime());

					// Determine where the target will be at that point.
					p += v * rendezvousTime;

					// All bodies within weapons range have the same basic
					// weight. Outside that range, give them lower priority.
					rendezvousTime = max(0., rendezvousTime - weapon->TotalLifetime());
				}

				// Determine how much the turret must turn to face that vector.
				double degrees = 0.;
				Angle angleToPoint = Angle(p);
				if(hardpoint.IsOmnidirectional())
					degrees = (angleToPoint - aim).Degrees();
				else
				{
					// For turret with limited arc, determine the turn up to the nearest arc limit.
					// Also reduce priority of target if it's not within the firing arc.
					const Angle facing = ship.Facing();
					const Angle minArc = hardpoint.GetMinArc() + facing;
					const Angle maxArc = hardpoint.GetMaxArc() + facing;
					if(!angleToPoint.IsInRange(minArc, maxArc))
					{
						// Decrease the priority of the target.
						rendezvousTime += 2. * weapon->TotalLifetime();

						// Point to the nearer edge of the arc.
						const double minDegree = (minArc - angleToPoint).Degrees();
						const double maxDegree = (maxArc - angleToPoint).Degrees();
						if(fabs(minDegree) < fabs(maxDegree))
							angleToPoint = minArc;
						else
							angleToPoint = maxArc;
					}
					degrees = (angleToPoint - minArc).AbsDegrees() - (aim - minArc).AbsDegrees();
				}
				double turnTime = fabs(degrees) / hardpoint.TurnRate(ship);
				// Always prefer targets that you are able to hit.
				double score = turnTime + (180. / hardpoint.TurnRate(ship)) * rendezvousTime;
				if(score < bestScore)
				{
					bestScore = score;
					bestAngle = degrees;
				}
			}
			if(bestAngle)
			{
				// Get the index of this weapon.
				int index = &hardpoint - &ship.Weapons().front();
				command.SetAim(index, bestAngle / hardpoint.TurnRate(ship));
			}
		}
}



// Fire whichever of the given ship's weapons can hit a hostile target.
void AI::AutoFire(const Ship &ship, FireCommand &command, bool secondary, bool isFlagship) const
{
	const Personality &person = ship.GetPersonality();
	if(person.IsPacifist() || ship.CannotAct(Ship::ActionType::FIRE))
		return;

	bool beFrugal = (ship.IsYours() && !escortsUseAmmo);
	if(person.IsFrugal() || (ship.IsYours() && escortsAreFrugal && escortsUseAmmo))
	{
		// The frugal personality is only active when ships have more than a certain fraction of their total health,
		// and are not outgunned. The default threshold is 75%.
		beFrugal = (ship.Health() > GameData::GetGamerules().UniversalFrugalThreshold());
		if(beFrugal)
		{
			auto ait = allyStrength.find(ship.GetGovernment());
			auto eit = enemyStrength.find(ship.GetGovernment());
			if(ait != allyStrength.end() && eit != enemyStrength.end() && ait->second < eit->second)
				beFrugal = false;
		}
	}

	// Special case: your target is not your enemy. Do not fire, because you do
	// not want to risk damaging that target. Ships will target friendly ships
	// while assisting and performing surveillance.
	shared_ptr<Ship> currentTarget = ship.GetTargetShip();
	const Government *gov = ship.GetGovernment();
	bool friendlyOverride = false;
	bool disabledOverride = false;
	if(ship.IsYours())
	{
		auto it = orders.find(&ship);
		if(it != orders.end())
		{
			if(it->second.Has(Orders::Types::HOLD_FIRE))
				return;
			if(it->second.GetTargetShip() == currentTarget)
			{
				disabledOverride = it->second.Has(Orders::Types::FINISH_OFF);
				friendlyOverride = disabledOverride || it->second.Has(Orders::Types::ATTACK);
			}
		}
	}
	bool currentIsEnemy = currentTarget
		&& currentTarget->GetGovernment()->IsEnemy(gov)
		&& currentTarget->GetSystem() == ship.GetSystem();
	if(currentTarget && !(currentIsEnemy || friendlyOverride))
		currentTarget.reset();

	// Only fire on disabled targets if you don't want to plunder them.
	bool plunders = (person.Plunders() && ship.Cargo().Free());
	bool disables = person.Disables();

	// Don't use weapons with firing force if you are preparing to jump.
	bool isWaitingToJump = ship.Commands().Has(Command::JUMP | Command::WAIT);

	// Find the longest range of any of your non-homing weapons. Homing weapons
	// that don't consume ammo may also fire in non-homing mode.
	double maxRange = 0.;
	for(const Hardpoint &weapon : ship.Weapons())
		if(weapon.IsReady()
				&& !(!currentTarget && weapon.IsHoming() && weapon.GetOutfit()->Ammo())
				&& !(!secondary && weapon.GetOutfit()->Icon())
				&& !(beFrugal && weapon.GetOutfit()->Ammo())
				&& !(isWaitingToJump && weapon.GetOutfit()->FiringForce()))
			maxRange = max(maxRange, weapon.GetOutfit()->Range());
	// Extend the weapon range slightly to account for velocity differences.
	maxRange *= 1.5;

	// Find all enemy ships within range of at least one weapon.
	auto enemies = GetShipsList(ship, true, maxRange);
	// Consider the current target if it is not already considered (i.e. it
	// is a friendly ship and this is a player ship ordered to attack it).
	if(currentTarget && currentTarget->IsTargetable()
			&& find(enemies.cbegin(), enemies.cend(), currentTarget.get()) == enemies.cend())
		enemies.push_back(currentTarget.get());

	int index = -1;
	for(const Hardpoint &hardpoint : ship.Weapons())
	{
		++index;
		// Skip weapons that are not ready to fire.
		if(!hardpoint.IsReady())
			continue;

		// Skip weapons omitted by the "Automatic firing" preference.
		if(isFlagship)
		{
			const Preferences::AutoFire autoFireMode = Preferences::GetAutoFire();
			if(autoFireMode == Preferences::AutoFire::GUNS_ONLY && hardpoint.IsTurret())
				continue;
			if(autoFireMode == Preferences::AutoFire::TURRETS_ONLY && !hardpoint.IsTurret())
				continue;
		}

		const Weapon *weapon = hardpoint.GetOutfit();
		// Don't expend ammo for homing weapons that have no target selected.
		if(!currentTarget && weapon->Homing() && weapon->Ammo())
			continue;
		// Don't fire secondary weapons if told not to.
		if(!secondary && weapon->Icon())
			continue;
		// Don't expend ammo if trying to be frugal.
		if(beFrugal && weapon->Ammo())
			continue;
		// Don't use weapons with firing force if you are preparing to jump.
		if(isWaitingToJump && weapon->FiringForce())
			continue;

		// Special case: if the weapon uses fuel, be careful not to spend so much
		// fuel that you cannot leave the system if necessary.
		if(weapon->FiringFuel())
		{
			double fuel = ship.Fuel() * ship.Attributes().Get("fuel capacity");
			fuel -= weapon->FiringFuel();
			// If the ship is not ever leaving this system, it does not need to
			// reserve any fuel.
			bool isStaying = person.IsStaying();
			if(!secondary || fuel < (isStaying ? 0. : ship.JumpNavigation().JumpFuel()))
				continue;
		}
		// Figure out where this weapon will fire from, but add some randomness
		// depending on how accurate this ship's pilot is.
		Point start = ship.Position() + ship.Facing().Rotate(hardpoint.GetPoint());
		start += person.Confusion();

		double vp = weapon->WeightedVelocity() + .5 * weapon->RandomVelocity();
		double lifetime = weapon->TotalLifetime();

		// Homing weapons revert to "dumb firing" if they have no target.
		if(weapon->Homing() && currentTarget)
		{
			// NPCs shoot ships that they just plundered.
			bool hasBoarded = !ship.IsYours() && Has(ship, currentTarget, ShipEvent::BOARD);
			if(currentTarget->IsDisabled() && (disables || (plunders && !hasBoarded)) && !disabledOverride)
				continue;
			// Don't fire secondary weapons at targets that have started jumping.
			if(weapon->Icon() && currentTarget->IsEnteringHyperspace())
				continue;

			// For homing weapons, don't take the velocity of the ship firing it
			// into account, because the projectile will settle into a velocity
			// that depends on its own acceleration and drag.
			Point p = currentTarget->Position() - start;
			Point v = currentTarget->Velocity();
			// By the time this action is performed, the ships will have moved
			// forward one time step.
			p += v;

			// If this weapon has a blast radius, don't fire it if the target is
			// so close that you'll be hit by the blast. Weapons using proximity
			// triggers will explode sooner, so a larger separation is needed.
			if(!weapon->IsSafe() && p.Length() <= (weapon->BlastRadius() + weapon->TriggerRadius()))
				continue;

			// Calculate how long it will take the projectile to reach its target.
			double steps = RendezvousTime(p, v, vp);
			if(!std::isnan(steps) && steps <= lifetime)
			{
				command.SetFire(index);
				continue;
			}
			continue;
		}
		// For non-homing weapons:
		for(const auto &target : enemies)
		{
			// NPCs shoot ships that they just plundered.
			bool hasBoarded = !ship.IsYours() && Has(ship, target->shared_from_this(), ShipEvent::BOARD);
			if(target->IsDisabled() && (disables || (plunders && !hasBoarded)) && !disabledOverride)
				continue;
			// Merciful ships let fleeing ships go.
			if(target->IsFleeing() && person.IsMerciful())
				continue;
			// Don't hit ships that cannot be hit without targeting
			if(target != currentTarget.get() && !FighterHitHelper::IsValidTarget(target))
				continue;

			Point p = target->Position() - start;
			Point v = target->Velocity();
			// Only take the ship's velocity into account if this weapon
			// does not have its own acceleration.
			if(!weapon->Acceleration())
				v -= ship.Velocity();
			// By the time this action is performed, the ships will have moved
			// forward one time step.
			p += v;

			// Non-homing weapons may have a blast radius or proximity trigger.
			// Do not fire this weapon if we will be caught in the blast.
			if(!weapon->IsSafe() && p.Length() <= (weapon->BlastRadius() + weapon->TriggerRadius()))
				continue;

			// Get the vector the weapon will travel along.
			v = (ship.Facing() + hardpoint.GetAngle()).Unit() * vp - v;
			// Extrapolate over the lifetime of the projectile.
			v *= lifetime;

			const Mask &mask = target->GetMask(step);
			if(mask.Collide(-p, v, target->Facing()) < 1.)
			{
				command.SetFire(index);
				break;
			}
		}
	}
}



void AI::AutoFire(const Ship &ship, FireCommand &command, const Body &target) const
{
	int index = -1;
	for(const Hardpoint &hardpoint : ship.Weapons())
	{
		++index;
		// Only auto-fire primary weapons that take no ammunition.
		if(!hardpoint.IsReady() || hardpoint.GetOutfit()->Icon() || hardpoint.GetOutfit()->Ammo())
			continue;

		// Figure out where this weapon will fire from, but add some randomness
		// depending on how accurate this ship's pilot is.
		Point start = ship.Position() + ship.Facing().Rotate(hardpoint.GetPoint());
		start += ship.GetPersonality().Confusion();

		const Weapon *weapon = hardpoint.GetOutfit();
		double vp = weapon->WeightedVelocity() + .5 * weapon->RandomVelocity();
		double lifetime = weapon->TotalLifetime();

		Point p = target.Position() - start;
		Point v = target.Velocity();
		// Only take the ship's velocity into account if this weapon
		// does not have its own acceleration.
		if(!weapon->Acceleration())
			v -= ship.Velocity();
		// By the time this action is performed, the ships will have moved
		// forward one time step.
		p += v;

		// Get the vector the weapon will travel along.
		v = (ship.Facing() + hardpoint.GetAngle()).Unit() * vp - v;
		// Extrapolate over the lifetime of the projectile.
		v *= lifetime;

		const Mask &mask = target.GetMask(step);
		if(mask.Collide(-p, v, target.Facing()) < 1.)
			command.SetFire(index);
	}
}



// Get the amount of time it would take the given weapon to reach the given
// target, assuming it can be fired in any direction (i.e. turreted). For
// non-turreted weapons this can be used to calculate the ideal direction to
// point the ship in.
double AI::RendezvousTime(const Point &p, const Point &v, double vp)
{
	// How many steps will it take this projectile
	// to intersect the target?
	// (p.x + v.x*t)^2 + (p.y + v.y*t)^2 = vp^2*t^2
	// p.x^2 + 2*p.x*v.x*t + v.x^2*t^2
	//    + p.y^2 + 2*p.y*v.y*t + v.y^2t^2
	//    - vp^2*t^2 = 0
	// (v.x^2 + v.y^2 - vp^2) * t^2
	//    + (2 * (p.x * v.x + p.y * v.y)) * t
	//    + (p.x^2 + p.y^2) = 0
	double a = v.Dot(v) - vp * vp;
	double b = 2. * p.Dot(v);
	double c = p.Dot(p);
	double discriminant = b * b - 4 * a * c;
	if(discriminant < 0.)
		return numeric_limits<double>::quiet_NaN();

	discriminant = sqrt(discriminant);

	// The solutions are b +- discriminant.
	// But it's not a solution if it's negative.
	double r1 = (-b + discriminant) / (2. * a);
	double r2 = (-b - discriminant) / (2. * a);
	if(r1 >= 0. && r2 >= 0.)
		return min(r1, r2);
	else if(r1 >= 0. || r2 >= 0.)
		return max(r1, r2);

	return numeric_limits<double>::quiet_NaN();
}



// Searches every asteroid within the ship scan limit and returns either the
// asteroid closest to the ship or the asteroid of highest value in range, depending
// on the player's preferences.
bool AI::TargetMinable(Ship &ship) const
{
	double scanRangeMetric = 10000. * ship.Attributes().Get("asteroid scan power");
	if(!scanRangeMetric)
		return false;
	const bool findClosest = Preferences::Has("Target asteroid based on");
	auto bestMinable = ship.GetTargetAsteroid();
	double bestScore = findClosest ? numeric_limits<double>::max() : 0.;
	auto GetDistanceMetric = [&ship](const Minable &minable) -> double {
		return ship.Position().DistanceSquared(minable.Position());
	};
	if(bestMinable)
	{
		if(findClosest)
			bestScore = GetDistanceMetric(*bestMinable);
		else
			bestScore = bestMinable->GetValue();
	}
	auto MinableStrategy = [&findClosest, &bestMinable, &bestScore, &GetDistanceMetric]()
			-> function<void(const shared_ptr<Minable> &)>
	{
		if(findClosest)
			return [&bestMinable, &bestScore, &GetDistanceMetric]
					(const shared_ptr<Minable> &minable) -> void {
				double newScore = GetDistanceMetric(*minable);
				if(newScore < bestScore || (newScore == bestScore && minable->GetValue() > bestMinable->GetValue()))
				{
					bestScore = newScore;
					bestMinable = minable;
				}
			};
		else
			return [&bestMinable, &bestScore, &GetDistanceMetric]
					(const shared_ptr<Minable> &minable) -> void {
				double newScore = minable->GetValue();
				if(newScore > bestScore || (newScore == bestScore
						&& GetDistanceMetric(*minable) < GetDistanceMetric(*bestMinable)))
				{
					bestScore = newScore;
					bestMinable = minable;
				}
			};
	};
	auto UpdateBestMinable = MinableStrategy();
	for(auto &&minable : minables)
	{
		if(GetDistanceMetric(*minable) > scanRangeMetric)
			continue;
		if(bestMinable)
			UpdateBestMinable(minable);
		else
			bestMinable = minable;
	}
	if(bestMinable)
		ship.SetTargetAsteroid(bestMinable);
	return static_cast<bool>(ship.GetTargetAsteroid());
}



void AI::MovePlayer(Ship &ship, Command &activeCommands)
{
	Command command;
	firingCommands.SetHardpoints(ship.Weapons().size());

	bool shift = activeCommands.Has(Command::SHIFT);

	bool isWormhole = false;
	if(player.HasTravelPlan())
	{
		// Determine if the player is jumping to their target system or landing on a wormhole.
		const System *system = player.TravelPlan().back();
		for(const StellarObject &object : ship.GetSystem()->Objects())
			if(object.HasSprite() && object.HasValidPlanet() && object.GetPlanet()->IsWormhole()
				&& object.GetPlanet()->IsAccessible(&ship) && player.HasVisited(*object.GetPlanet())
				&& player.CanView(*system))
			{
				const auto *wormhole = object.GetPlanet()->GetWormhole();
				if(&wormhole->WormholeDestination(*ship.GetSystem()) != system)
					continue;

				isWormhole = true;
				if(!ship.GetTargetStellar() || autoPilot.Has(Command::JUMP))
					ship.SetTargetStellar(&object);
				break;
			}
		if(!isWormhole)
			ship.SetTargetSystem(system);
	}

	if(ship.IsEnteringHyperspace() && !ship.IsHyperspacing())
	{
		// Check if there's a particular planet there we want to visit.
		const System *system = ship.GetTargetSystem();
		set<const Planet *> destinations;
		Date deadline;
		const Planet *bestDestination = nullptr;
		size_t missions = 0;
		for(const Mission &mission : player.Missions())
		{
			// Don't include invisible and failed missions in the check.
			if(!mission.IsVisible() || mission.IsFailed())
				continue;

			// If the accessible destination of a mission is in this system, and you've been
			// to all waypoints and stopovers (i.e. could complete it), consider landing on it.
			if(mission.Stopovers().empty() && mission.Waypoints().empty()
					&& mission.Destination()->IsInSystem(system)
					&& mission.Destination()->IsAccessible(&ship))
			{
				destinations.insert(mission.Destination());
				++missions;
				// If this mission has a deadline, check if it is the soonest
				// deadline. If so, this should be your ship's destination.
				if(!deadline || (mission.Deadline() && mission.Deadline() < deadline))
				{
					deadline = mission.Deadline();
					bestDestination = mission.Destination();
				}
			}
			// Also check for stopovers in the destination system.
			for(const Planet *planet : mission.Stopovers())
				if(planet->IsInSystem(system) && planet->IsAccessible(&ship))
				{
					destinations.insert(planet);
					++missions;
					if(!bestDestination)
						bestDestination = planet;
				}
		}

		// Inform the player of any destinations in the system they are jumping to.
		if(!destinations.empty() && Preferences::GetNotificationSetting() != Preferences::NotificationSetting::OFF)
		{
			string message = "Note: you have ";
			message += (missions == 1 ? "a mission that requires" : "missions that require");
			message += " landing on ";
			message += Format::List<set, const Planet *>(destinations,
				[](const Planet *const &planet)
				{
					return planet->DisplayName();
				});
			message += " in the system you are jumping to.";
			Messages::Add(message, Messages::Importance::Info);

			if(Preferences::GetNotificationSetting() == Preferences::NotificationSetting::BOTH)
				UI::PlaySound(UI::UISound::FAILURE);
		}
		// If any destination was found, find the corresponding stellar object
		// and set it as your ship's target planet.
		if(bestDestination)
			ship.SetTargetStellar(system->FindStellar(bestDestination));
	}

	if(activeCommands.Has(Command::NEAREST))
	{
		// Find the nearest enemy ship to the flagship. If `Shift` is held, consider friendly ships too.
		double closest = numeric_limits<double>::infinity();
		bool foundActive = false;
		bool found = false;
		for(const shared_ptr<Ship> &other : ships)
			if(other.get() != &ship && other->IsTargetable())
			{
				bool enemy = other->GetGovernment()->IsEnemy(ship.GetGovernment());
				// Do not let "target nearest" select a friendly ship, so that
				// if the player is repeatedly targeting nearest to, say, target
				// a bunch of fighters, they won't start firing on friendly
				// ships as soon as the last one is gone.
				if((!enemy && !shift) || other->IsYours())
					continue;

				// Sort ships by active or disabled:
				// Prefer targeting an active ship over a disabled one
				bool active = !other->IsDisabled();

				double d = other->Position().Distance(ship.Position());

				if((!foundActive && active) || (foundActive == active && d < closest))
				{
					ship.SetTargetShip(other);
					closest = d;
					foundActive = active;
					found = true;
				}
			}
		// If no ship was found, look for nearby asteroids.
		if(!found)
			TargetMinable(ship);
		else
			UI::PlaySound(UI::UISound::TARGET);
	}
	else if(activeCommands.Has(Command::TARGET))
	{
		// Find the "next" ship to target. Holding `Shift` will cycle through escorts.
		shared_ptr<const Ship> target = ship.GetTargetShip();
		// Whether the next eligible ship should be targeted.
		bool selectNext = !target || !target->IsTargetable();
		for(const shared_ptr<Ship> &other : ships)
		{
			// Do not target yourself.
			if(other.get() == &ship)
				continue;
			// The default behavior is to ignore your fleet and any friendly escorts.
			bool isPlayer = other->IsYours() || (other->GetPersonality().IsEscort()
					&& !other->GetGovernment()->IsEnemy());
			if(other == target)
				selectNext = true;
			else if(selectNext && isPlayer == shift && other->IsTargetable())
			{
				ship.SetTargetShip(other);
				if(isPlayer)
					player.SelectShip(other.get(), false);
				selectNext = false;
				break;
			}
		}
		if(selectNext)
		{
			ship.SetTargetShip(shared_ptr<Ship>());
			player.SelectShip(nullptr, false);
		}
		else
			UI::PlaySound(UI::UISound::TARGET);
	}
	else if(activeCommands.Has(Command::BOARD))
	{
		// Determine the player's boarding target based on their current target and their boarding preference. They may
		// press BOARD repeatedly to cycle between ships, or use SHIFT to prioritize repairing their owned escorts.
		shared_ptr<Ship> target = ship.GetTargetShip();
		if(target && !CanBoard(ship, *target))
			target.reset();
		if(!target || activeCommands.Has(Command::WAIT) || (shift && !target->IsYours()))
		{
			if(shift)
				ship.SetTargetShip(shared_ptr<Ship>());

			const auto boardingPriority = Preferences::GetBoardingPriority();
			auto strategy = [&]() noexcept -> function<double(const Ship &)>
			{
				Point current = ship.Position();
				switch(boardingPriority)
				{
					case Preferences::BoardingPriority::VALUE:
						return [this, &ship](const Ship &other) noexcept -> double
						{
							// Use the exact cost if the ship was scanned, otherwise use an estimation.
							return this->Has(ship, other.shared_from_this(), ShipEvent::SCAN_OUTFITS) ?
								other.Cost() : (other.ChassisCost() * 2.);
						};
					case Preferences::BoardingPriority::MIXED:
						return [this, &ship, current](const Ship &other) noexcept -> double
						{
							double cost = this->Has(ship, other.shared_from_this(), ShipEvent::SCAN_OUTFITS) ?
								other.Cost() : (other.ChassisCost() * 2.);
							// Even if we divide by 0, doubles can contain and handle infinity,
							// and we should definitely board that one then.
							return cost * cost / (current.DistanceSquared(other.Position()) + 0.1);
						};
					case Preferences::BoardingPriority::PROXIMITY:
					default:
						return [current](const Ship &other) noexcept -> double
						{
							return current.DistanceSquared(other.Position());
						};
				}
			}();

			using ShipValue = pair<Ship *, double>;
			auto options = vector<ShipValue>{};
			if(shift)
			{
				const auto &owned = governmentRosters[ship.GetGovernment()];
				options.reserve(owned.size());
				for(auto &&escort : owned)
					if(CanBoard(ship, *escort))
						options.emplace_back(escort, strategy(*escort));
			}
			else
			{
				auto ships = GetShipsList(ship, true);
				options.reserve(ships.size());
				// The current target is not considered by GetShipsList.
				if(target)
					options.emplace_back(target.get(), strategy(*target));

				// First check if we can board enemy ships, then allies.
				for(auto &&enemy : ships)
					if(CanBoard(ship, *enemy))
						options.emplace_back(enemy, strategy(*enemy));
				if(options.empty())
				{
					ships = GetShipsList(ship, false);
					options.reserve(ships.size());
					for(auto &&ally : ships)
						if(CanBoard(ship, *ally))
							options.emplace_back(ally, strategy(*ally));
				}
			}

			if(options.empty())
				activeCommands.Clear(Command::BOARD);
			else
			{
				// Sort the list of options in increasing order of desirability.
				sort(options.begin(), options.end(),
					[&ship, boardingPriority](const ShipValue &lhs, const ShipValue &rhs)
					{
						if(boardingPriority == Preferences::BoardingPriority::PROXIMITY)
							return lhs.second > rhs.second;

						// If their cost is the same, prefer the closest ship.
						return (boardingPriority == Preferences::BoardingPriority::VALUE && lhs.second == rhs.second)
							? lhs.first->Position().DistanceSquared(ship.Position()) >
								rhs.first->Position().DistanceSquared(ship.Position())
							: lhs.second < rhs.second;
					}
				);

				// Pick the (next) most desirable option.
				auto it = !target ? options.end() : find_if(options.begin(), options.end(),
					[&target](const ShipValue &lhs) noexcept -> bool { return lhs.first == target.get(); });
				if(it == options.begin())
					it = options.end();
				ship.SetTargetShip((--it)->first->shared_from_this());
				UI::PlaySound(UI::UISound::TARGET);
			}
		}
	}
	// Player cannot attempt to land while departing from a planet.
	else if(activeCommands.Has(Command::LAND) && !ship.IsEnteringHyperspace() && ship.Zoom() == 1.)
	{
		// Track all possible landable objects in the current system.
		auto landables = vector<const StellarObject *>{};

		string message;
		const bool isMovingSlowly = (ship.Velocity().Length() < (MIN_LANDING_VELOCITY / 60.));
		const StellarObject *potentialTarget = nullptr;
		for(const StellarObject &object : ship.GetSystem()->Objects())
		{
			if(!object.HasSprite())
				continue;

			// If the player is moving slowly over an object, then the player is considering landing there.
			// The target object might not be able to be landed on, for example an enemy planet or a star.
			const bool isTryingLanding = (ship.Position().Distance(object.Position()) < object.Radius() && isMovingSlowly);
			if(object.HasValidPlanet() && object.GetPlanet()->IsAccessible(&ship) && object.IsVisible(ship.Position()))
			{
				landables.emplace_back(&object);
				if(isTryingLanding)
					potentialTarget = &object;
			}
			else if(isTryingLanding)
				message = object.LandingMessage();
		}

		const StellarObject *target = ship.GetTargetStellar();
		// Require that the player's planetary target is one of the current system's planets.
		auto landIt = find(landables.cbegin(), landables.cend(), target);
		if(landIt == landables.cend())
			target = nullptr;

		// Consider the potential target as a landing target first.
		if(!target && potentialTarget)
		{
			target = potentialTarget;
			ship.SetTargetStellar(potentialTarget);
		}

		// If the player has a target in mind already, don't emit an error if the player
		// is hovering above a star or inaccessible planet.
		if(target)
			message.clear();
		else if(!message.empty())
			UI::PlaySound(UI::UISound::FAILURE);

		Messages::Importance messageImportance = Messages::Importance::High;

		if(target && (ship.Zoom() < 1. || ship.Position().Distance(target->Position()) < target->Radius()))
		{
			// Special case: if there are two planets in system and you have one
			// selected, then press "land" again, do not toggle to the other if
			// you are within landing range of the one you have selected.
		}
		else if(message.empty() && target && activeCommands.Has(Command::WAIT))
		{
			// Select the next landable in the list after the currently selected object.
			if(++landIt == landables.cend())
				landIt = landables.cbegin();
			const StellarObject *next = *landIt;
			ship.SetTargetStellar(next);

			if(!next->GetPlanet()->CanLand())
			{
				message = "The authorities on this " + next->GetPlanet()->Noun() +
					" refuse to clear you to land here.";
				messageImportance = Messages::Importance::Highest;
				UI::PlaySound(UI::UISound::FAILURE);
			}
			else if(next != target)
				message = "Switching landing targets. Now landing on " + next->DisplayName() + ".";
		}
		else if(message.empty())
		{
			// This is the first press, or it has been long enough since the last press,
			// so land on the nearest eligible planet. Prefer inhabited ones with fuel.
			set<string> types;
			if(!target && !landables.empty())
			{
				if(landables.size() == 1)
					ship.SetTargetStellar(landables.front());
				else
				{
					double closest = numeric_limits<double>::infinity();
					for(const auto &object : landables)
					{
						double distance = ship.Position().Distance(object->Position());
						const Planet *planet = object->GetPlanet();
						types.insert(planet->Noun());
						if((!planet->CanLand() || !planet->GetPort().CanRecharge(Port::RechargeType::Fuel))
								&& !planet->IsWormhole())
							distance += 10000.;

						if(distance < closest)
						{
							ship.SetTargetStellar(object);
							closest = distance;
						}
					}
				}
				target = ship.GetTargetStellar();
			}

			if(!target)
			{
				message = "There are no planets in this system that you can land on.";
				messageImportance = Messages::Importance::Highest;
				UI::PlaySound(UI::UISound::FAILURE);
			}
			else if(!target->GetPlanet()->CanLand())
			{
				message = "The authorities on this " + target->GetPlanet()->Noun() +
					" refuse to clear you to land here.";
				messageImportance = Messages::Importance::Highest;
				UI::PlaySound(UI::UISound::FAILURE);
			}
			else if(!types.empty())
			{
				message = "You can land on more than one ";
				set<string>::const_iterator it = types.begin();
				message += *it++;
				if(it != types.end())
				{
					set<string>::const_iterator last = --types.end();
					if(it != last)
						message += ',';
					while(it != last)
						message += ' ' + *it++ + ',';
					message += " or " + *it;
				}
				message += " in this system. Landing on " + target->DisplayName() + ".";
			}
			else
				message = "Landing on " + target->DisplayName() + ".";
		}
		if(!message.empty())
			Messages::Add(message, messageImportance);
	}
	else if(activeCommands.Has(Command::JUMP | Command::FLEET_JUMP))
	{
		if(player.TravelPlan().empty() && !isWormhole)
		{
			double bestMatch = -2.;
			const auto &links = (ship.JumpNavigation().HasJumpDrive() ?
				ship.GetSystem()->JumpNeighbors(ship.JumpNavigation().JumpRange()) : ship.GetSystem()->Links());
			for(const System *link : links)
			{
				// Not all systems in range are necessarily visible. Don't allow
				// jumping to systems which haven't been seen.
				if(!player.HasSeen(*link))
					continue;

				Point direction = link->Position() - ship.GetSystem()->Position();
				double match = ship.Facing().Unit().Dot(direction.Unit());
				if(match > bestMatch)
				{
					bestMatch = match;
					ship.SetTargetSystem(link);
				}
			}
		}
		else if(isWormhole)
		{
			// The player is guaranteed to have a travel plan for isWormhole to be true.
			Messages::Add("Landing on a local wormhole to navigate to the "
					+ player.TravelPlan().back()->DisplayName() + " system.", Messages::Importance::High);
		}
		if(ship.GetTargetSystem() && !isWormhole)
		{
			string name = "selected star";
			if(player.KnowsName(*ship.GetTargetSystem()))
				name = ship.GetTargetSystem()->DisplayName();

			if(activeCommands.Has(Command::FLEET_JUMP))
			{
				// Note: also has command JUMP on only the first call.
				if(activeCommands.Has(Command::JUMP))
					Messages::Add("Engaging fleet autopilot to jump to the " + name + " system."
						" Your fleet will jump when ready.", Messages::Importance::High);
			}
			else
				Messages::Add("Engaging autopilot to jump to the " + name + " system.", Messages::Importance::High);
		}
	}
	else if(activeCommands.Has(Command::SCAN))
		command |= Command::SCAN;
	else if(activeCommands.Has(Command::HARVEST))
	{
		OrderSingle newOrder{Orders::Types::HARVEST};
		IssueOrder(newOrder, "preparing to harvest.");
	}
	else if(activeCommands.Has(Command::NEAREST_ASTEROID))
	{
		TargetMinable(ship);
	}

	const shared_ptr<const Ship> target = ship.GetTargetShip();
	auto targetOverride = Preferences::Has("Aim turrets with mouse") ^ activeCommands.Has(Command::AIM_TURRET_HOLD)
		? optional(mousePosition) : nullopt;
	AimTurrets(ship, firingCommands, !Preferences::Has("Turrets focus fire"), targetOverride);
	if(Preferences::GetAutoFire() != Preferences::AutoFire::OFF && !ship.IsBoarding()
			&& !(autoPilot | activeCommands).Has(Command::LAND | Command::JUMP | Command::FLEET_JUMP | Command::BOARD)
			&& (!target || target->GetGovernment()->IsEnemy()))
		AutoFire(ship, firingCommands, false, true);

	const bool mouseTurning = activeCommands.Has(Command::MOUSE_TURNING_HOLD);
	if(mouseTurning && !ship.IsBoarding() && (!ship.IsReversing() || ship.Attributes().Get("reverse thrust")))
		command.SetTurn(TurnToward(ship, mousePosition));

	if(activeCommands)
	{
		if(activeCommands.Has(Command::FORWARD))
			command |= Command::FORWARD;
		if(activeCommands.Has(Command::RIGHT | Command::LEFT) && !mouseTurning)
			command.SetTurn(activeCommands.Has(Command::RIGHT) - activeCommands.Has(Command::LEFT));
		if(activeCommands.Has(Command::BACK))
		{
			if(!activeCommands.Has(Command::FORWARD) && ship.Attributes().Get("reverse thrust"))
				command |= Command::BACK;
			else if(!activeCommands.Has(Command::RIGHT | Command::LEFT | Command::AUTOSTEER))
				command.SetTurn(TurnBackward(ship));
		}

		if(activeCommands.Has(Command::PRIMARY))
		{
			int index = 0;
			for(const Hardpoint &hardpoint : ship.Weapons())
			{
				if(hardpoint.IsReady() && !hardpoint.GetOutfit()->Icon())
					firingCommands.SetFire(index);
				++index;
			}
		}
		if(activeCommands.Has(Command::SECONDARY))
		{
			int index = 0;
			const auto &playerSelectedWeapons = player.SelectedSecondaryWeapons();
			for(const Hardpoint &hardpoint : ship.Weapons())
			{
				if(hardpoint.IsReady() && (playerSelectedWeapons.find(hardpoint.GetOutfit()) != playerSelectedWeapons.end()))
					firingCommands.SetFire(index);
				++index;
			}
		}
		if(activeCommands.Has(Command::AFTERBURNER))
			command |= Command::AFTERBURNER;

		if(activeCommands.Has(AutopilotCancelCommands()))
			autoPilot = activeCommands;
	}
	bool shouldAutoAim = false;
	bool isFiring = activeCommands.Has(Command::PRIMARY) || activeCommands.Has(Command::SECONDARY);
	if(activeCommands.Has(Command::AUTOSTEER) && !command.Turn() && !ship.IsBoarding()
			&& !autoPilot.Has(Command::LAND | Command::JUMP | Command::FLEET_JUMP | Command::BOARD))
	{
		if(target && target->GetSystem() == ship.GetSystem() && target->IsTargetable())
			command.SetTurn(TurnToward(ship, TargetAim(ship)));
		else if(ship.GetTargetAsteroid())
			command.SetTurn(TurnToward(ship, TargetAim(ship, *ship.GetTargetAsteroid())));
		else if(ship.GetTargetStellar())
			command.SetTurn(TurnToward(ship, ship.GetTargetStellar()->Position() - ship.Position()));
	}
	else if((Preferences::GetAutoAim() == Preferences::AutoAim::ALWAYS_ON
			|| (Preferences::GetAutoAim() == Preferences::AutoAim::WHEN_FIRING && isFiring))
			&& !command.Turn() && !ship.IsBoarding()
			&& ((target && target->GetSystem() == ship.GetSystem() && target->IsTargetable()) || ship.GetTargetAsteroid())
			&& !autoPilot.Has(Command::LAND | Command::JUMP | Command::FLEET_JUMP | Command::BOARD))
	{
		// Check if this ship has any forward-facing weapons.
		for(const Hardpoint &weapon : ship.Weapons())
			if(!weapon.CanAim(ship) && !weapon.IsTurret() && weapon.GetOutfit())
			{
				shouldAutoAim = true;
				break;
			}
	}
	if(shouldAutoAim)
	{
		Point pos = (target ? target->Position() : ship.GetTargetAsteroid()->Position());
		if((pos - ship.Position()).Unit().Dot(ship.Facing().Unit()) >= .8)
			command.SetTurn(TurnToward(ship, TargetAim(ship)));
	}

	if(autoPilot.Has(Command::JUMP | Command::FLEET_JUMP) && !(player.HasTravelPlan() || ship.GetTargetSystem()))
	{
		// The player completed their travel plan, which may have indicated a destination within the final system.
		autoPilot.Clear(Command::JUMP | Command::FLEET_JUMP);
		const Planet *planet = player.TravelDestination();
		if(planet && planet->IsInSystem(ship.GetSystem()) && planet->IsAccessible(&ship))
		{
			Messages::Add("Autopilot: landing on " + planet->DisplayName() + ".", Messages::Importance::High);
			autoPilot |= Command::LAND;
			ship.SetTargetStellar(ship.GetSystem()->FindStellar(planet));
		}
	}

	// Clear autopilot actions if actions can't be performed.
	if(autoPilot.Has(Command::LAND) && !ship.GetTargetStellar())
		autoPilot.Clear(Command::LAND);
	if(autoPilot.Has(Command::JUMP | Command::FLEET_JUMP) && !(ship.GetTargetSystem() || isWormhole))
		autoPilot.Clear(Command::JUMP | Command::FLEET_JUMP);
	if(autoPilot.Has(Command::BOARD) && !(ship.GetTargetShip() && CanBoard(ship, *ship.GetTargetShip())))
		autoPilot.Clear(Command::BOARD);

	if(autoPilot.Has(Command::LAND) || (autoPilot.Has(Command::JUMP | Command::FLEET_JUMP) && isWormhole))
	{
		if(activeCommands.Has(Command::WAIT) || (autoPilot.Has(Command::FLEET_JUMP) && !EscortsReadyToLand(ship)))
			command |= Command::WAIT;

		if(ship.GetPlanet())
			autoPilot.Clear(Command::LAND | Command::JUMP | Command::FLEET_JUMP);
		else
		{
			MoveToPlanet(ship, command);
			command |= Command::LAND;
		}
	}
	else if(autoPilot.Has(Command::STOP))
	{
		// STOP is automatically cleared once the ship has stopped.
		if(Stop(ship, command))
			autoPilot.Clear(Command::STOP);
	}
	else if(autoPilot.Has(Command::JUMP | Command::FLEET_JUMP) && !ship.IsEnteringHyperspace())
	{
		if(!ship.JumpNavigation().HasHyperdrive() && !ship.JumpNavigation().HasJumpDrive())
		{
			Messages::Add("You do not have a hyperdrive installed.", Messages::Importance::Highest);
			autoPilot.Clear();
			UI::PlaySound(UI::UISound::FAILURE);
		}
		else if(!ship.JumpNavigation().JumpFuel(ship.GetTargetSystem()))
		{
			Messages::Add("You cannot jump to the selected system.", Messages::Importance::Highest);
			autoPilot.Clear();
			UI::PlaySound(UI::UISound::FAILURE);
		}
		else if(!ship.JumpsRemaining() && !ship.IsEnteringHyperspace())
		{
			Messages::Add("You do not have enough fuel to make a hyperspace jump.", Messages::Importance::Highest);
			autoPilot.Clear();
			UI::PlaySound(UI::UISound::FAILURE);
		}
		else if(ship.IsLanding())
		{
			Messages::Add("You cannot jump while landing.", Messages::Importance::Highest);
			autoPilot.Clear(Command::JUMP);
			UI::PlaySound(UI::UISound::FAILURE);
		}
		else
		{
			PrepareForHyperspace(ship, command);
			command |= Command::JUMP;

			// Don't jump yet if the player is holding jump key or fleet jump is active and
			// escorts are not ready to jump yet.
			if(activeCommands.Has(Command::WAIT) || (autoPilot.Has(Command::FLEET_JUMP) && !EscortsReadyToJump(ship)))
				command |= Command::WAIT;
		}
	}
	else if(autoPilot.Has(Command::BOARD))
	{
		if(!CanBoard(ship, *target))
			autoPilot.Clear(Command::BOARD);
		else
		{
			MoveTo(ship, command, target->Position(), target->Velocity(), 40., .8);
			command |= Command::BOARD;
		}
	}

	if(ship.HasBays() && HasDeployments(ship))
	{
		command |= Command::DEPLOY;
		Deploy(ship, !Preferences::Has("Damaged fighters retreat"));
	}
	if(isCloaking)
		command |= Command::CLOAK;

	ship.SetCommands(command);
	ship.SetCommands(firingCommands);
}



void AI::DisengageAutopilot()
{
	Messages::Add("Disengaging autopilot.", Messages::Importance::High);
	autoPilot.Clear();
}



bool AI::Has(const Ship &ship, const weak_ptr<const Ship> &other, int type) const
{
	auto sit = actions.find(ship.shared_from_this());
	if(sit == actions.end())
		return false;

	auto oit = sit->second.find(other);
	if(oit == sit->second.end())
		return false;

	return (oit->second & type);
}



bool AI::Has(const Government *government, const weak_ptr<const Ship> &other, int type) const
{
	auto git = governmentActions.find(government);
	if(git == governmentActions.end())
		return false;

	auto oit = git->second.find(other);
	if(oit == git->second.end())
		return false;

	return (oit->second & type);
}



// True if the ship has committed the action against that government. For
// example, if the player boarded any ship belonging to that government.
bool AI::Has(const Ship &ship, const Government *government, int type) const
{
	auto sit = notoriety.find(ship.shared_from_this());
	if(sit == notoriety.end())
		return false;

	auto git = sit->second.find(government);
	if(git == sit->second.end())
		return false;

	return (git->second & type);
}



void AI::UpdateStrengths(map<const Government *, int64_t> &strength, const System *playerSystem)
{
	// Tally the strength of a government by the strength of its present and able ships.
	governmentRosters.clear();
	for(const auto &it : ships)
		if(it->GetGovernment() && it->GetSystem() == playerSystem)
		{
			governmentRosters[it->GetGovernment()].emplace_back(it.get());
			if(!it->IsDisabled())
				strength[it->GetGovernment()] += it->Strength();
		}

	// Strengths of enemies and allies are rebuilt every step.
	enemyStrength.clear();
	allyStrength.clear();
	for(const auto &gov : strength)
	{
		set<const Government *> allies;
		for(const auto &enemy : strength)
			if(enemy.first->IsEnemy(gov.first))
			{
				// "Know your enemies."
				enemyStrength[gov.first] += enemy.second;
				for(const auto &ally : strength)
					if(ally.first->IsEnemy(enemy.first) && !allies.contains(ally.first))
					{
						// "The enemy of my enemy is my friend."
						allyStrength[gov.first] += ally.second;
						allies.insert(ally.first);
					}
			}
	}

	// Ships with nearby allies consider their allies' strength as well as their own.
	for(const auto &it : ships)
	{
		const Government *gov = it->GetGovernment();

		// Check if this ship's government has the authority to enforce scans & fines in this system.
		if(!scanPermissions.contains(gov))
			scanPermissions.emplace(gov, gov && gov->CanEnforce(playerSystem));

		// Only have ships update their strength estimate once per second on average.
		if(!gov || it->GetSystem() != playerSystem || it->IsDisabled() || Random::Int(60))
			continue;

		int64_t &myStrength = shipStrength[it.get()];
		for(const auto &allies : governmentRosters)
		{
			// If this is not an allied government, its ships will not assist this ship when attacked.
			if(allies.first->AttitudeToward(gov) <= 0.)
				continue;
			for(const auto &ally : allies.second)
				if(!ally->IsDisabled() && ally->Position().Distance(it->Position()) < 2000.)
					myStrength += ally->Strength();
		}
	}
}



// Cache various lists of all targetable ships in the player's system for this Step.
void AI::CacheShipLists()
{
	allyLists.clear();
	enemyLists.clear();
	for(const auto &git : governmentRosters)
	{
		allyLists.emplace(git.first, vector<Ship *>());
		allyLists.at(git.first).reserve(ships.size());
		enemyLists.emplace(git.first, vector<Ship *>());
		enemyLists.at(git.first).reserve(ships.size());
		for(const auto &oit : governmentRosters)
		{
			auto &list = git.first->IsEnemy(oit.first)
					? enemyLists[git.first] : allyLists[git.first];
			list.insert(list.end(), oit.second.begin(), oit.second.end());
		}
	}
}



void AI::RegisterDerivedConditions(ConditionsStore &conditions)
{
	// Special conditions about system hostility.
	conditions["government strength: "].ProvidePrefixed([this](const ConditionEntry &ce) -> int64_t {
		const Government *gov = GameData::Governments().Get(ce.NameWithoutPrefix());
		int64_t strength = 0;
		for(const Ship *ship : governmentRosters[gov])
			if(ship)
				strength += ship->Strength();
		return strength;
	});
	conditions["ally strength"].ProvideNamed([this](const ConditionEntry &ce) -> int64_t {
		return allyStrength[GameData::PlayerGovernment()];
	});
	conditions["enemy strength"].ProvideNamed([this](const ConditionEntry &ce) -> int64_t {
		return enemyStrength[GameData::PlayerGovernment()];
	});
	conditions["ally strength: "].ProvidePrefixed([this](const ConditionEntry &ce) -> int64_t {
		const Government *gov = GameData::Governments().Get(ce.NameWithoutPrefix());
		return gov ? allyStrength[gov] : 0.;
	});
	conditions["enemy strength: "].ProvidePrefixed([this](const ConditionEntry &ce) -> int64_t {
		const Government *gov = GameData::Governments().Get(ce.NameWithoutPrefix());
		return gov ? enemyStrength[gov] : 0.;
	});
}



void AI::IssueOrder(const OrderSingle &newOrder, const string &description)
{
	// Figure out what ships we are giving orders to.
	string who;
	vector<const Ship *> ships;
	size_t destroyedCount = 0;
	// A "hold fire" order can used on the flagship to temporarily block autofire.
	// Other orders can be issued only to escorts.
	bool includeFlagship = newOrder.type == Orders::Types::HOLD_FIRE;
	if(player.SelectedShips().empty())
	{
		for(const shared_ptr<Ship> &it : player.Ships())
			if((includeFlagship || it.get() != player.Flagship()) && !it->IsParked())
			{
				if(it->IsDestroyed())
					++destroyedCount;
				else
					ships.push_back(it.get());
			}
		who = (ships.empty() ? destroyedCount : ships.size()) > 1
			? "Your fleet is " : includeFlagship ? "Your flagship is " : "Your escort is ";
	}
	else
	{
		for(const weak_ptr<Ship> &it : player.SelectedShips())
		{
			shared_ptr<Ship> ship = it.lock();
			if(!ship)
				continue;
			if(ship->IsDestroyed())
				++destroyedCount;
			else
				ships.push_back(ship.get());
		}
		who = (ships.empty() ? destroyedCount : ships.size()) > 1
			? "The selected escorts are " : "The selected escort is ";
	}
	if(ships.empty())
	{
		if(destroyedCount)
			Messages::Add(who + "destroyed and unable to execute your orders.",
				Messages::Importance::High);
		return;
	}

	Point centerOfGravity;
	bool isMoveOrder = newOrder.type == Orders::Types::MOVE_TO;
	int squadCount = 0;
	if(isMoveOrder)
	{
		for(const Ship *ship : ships)
			if(ship->GetSystem() && !ship->IsDisabled())
			{
				centerOfGravity += ship->Position();
				++squadCount;
			}
		if(squadCount > 1)
			centerOfGravity /= squadCount;
	}
	// If this is a move command, make sure the fleet is bunched together
	// enough that each ship takes up no more than about 30,000 square pixels.
	double maxSquadOffset = sqrt(10000. * squadCount);

	const Ship *flagship = player.Flagship();
	const Ship *newTargetShip = newOrder.GetTargetShip().get();
	// A target is valid if we have no target, or when the target is in the
	// same system as the flagship.
	bool isValidTarget = !newTargetShip || newOrder.GetTargetAsteroid()
		|| (flagship && newTargetShip->GetSystem() == flagship->GetSystem());

	// Now, go through all the given ships and add the new order to their sets.
	// But, if it turns out that they already had the given order,
	// this order will be cleared instead. The only command that does not
	// toggle is a move command; it always counts as a new command.
	bool hasMismatch = isMoveOrder;
	bool gaveOrder = false;
	bool alreadyHarvesting = false;
	if(isValidTarget)
	{
		for(const Ship *ship : ships)
		{
			// Never issue orders to a ship to target itself.
			if(ship == newTargetShip)
				continue;

			gaveOrder = true;
			hasMismatch |= !orders.contains(ship);

			OrderSet &existing = orders[ship];
			existing.Add(newOrder, &hasMismatch, &alreadyHarvesting);

			if(isMoveOrder)
			{
				// In a move order, rather than commanding every ship to move to the
				// same point, they move as a mass so their center of gravity is
				// that point but their relative positions are unchanged.
				Point offset = ship->Position() - centerOfGravity;
				if(offset.Length() > maxSquadOffset)
					offset = offset.Unit() * maxSquadOffset;
				existing.SetTargetPoint(existing.GetTargetPoint() + offset);
			}
			else if(existing.Has(Orders::Types::HOLD_POSITION))
			{
				bool shouldReverse = false;
				// Set the point this ship will "guard," so it can return
				// to it if knocked away by projectiles / explosions.
				existing.SetTargetPoint(StoppingPoint(*ship, Point(), shouldReverse));
			}
		}
		if(!gaveOrder)
			return;
	}

	if(alreadyHarvesting)
		return;
	else if(hasMismatch)
		Messages::Add(who + description, Messages::Importance::High);
	else
	{
		if(!isValidTarget)
			Messages::Add(who + "unable to and no longer " + description, Messages::Importance::High);
		else
			Messages::Add(who + "no longer " + description, Messages::Importance::High);

		// Clear any orders that are now empty.
		for(const Ship *ship : ships)
		{
			auto it = orders.find(ship);
			if(it != orders.end() && it->second.Empty())
				orders.erase(it);
		}
	}
}



// Change the ship's order based on its current fulfillment of the order.
void AI::UpdateOrders(const Ship &ship)
{
	// This should only be called for ships with orders that can be carried out.
	auto it = orders.find(&ship);
	if(it == orders.end())
		return;

	it->second.Update(ship);
}



RoutePlan AI::GetRoutePlan(Ship &ship, const System *targetSystem)
{
	const System *from = ship.GetSystem();
	const Government *gov = ship.GetGovernment();

	// Look for an existing distance map for this combination of inputs before calculating a new one
	// Make the key for the cache
	const JumpType driveCapability = ship.JumpNavigation().HasJumpDrive() ? JumpType::JUMP_DRIVE : JumpType::HYPERDRIVE;

	// A cached route that could be used for this ship could depend on the wormholes which this ship can
	// travel through. Find the intersection of all known wormhole required attributes and the attributes
	// which this ship satisfies.
	vector<string> wormholeKeys;
	const auto &shipAttributes = ship.Attributes();
	for(auto requirement : universeWormholeRequirements)
		if(shipAttributes.Get(requirement))
			wormholeKeys.emplace_back(requirement);

	// Search for a cached solution for this route.
	auto key = RouteCacheKey(from, targetSystem, gov, ship.JumpNavigation().JumpRange(),
		driveCapability, wormholeKeys);

	RoutePlan route;
	auto it = routeCache.find(key);
	if(it == routeCache.end())
	{
		route = RoutePlan(ship, *targetSystem, ship.IsYours() ? &player : nullptr);
		routeCache.emplace(key, route);
	}
	else
	{
		route = RoutePlan(it->second);
	}

	return route;
}



AI::RouteCacheKey::RouteCacheKey(
	const System *from, const System *to, const Government *gov, double jumpDistance,
	JumpType jumpType, const vector<string> &wormholeKeys)
		: from(from), to(to), gov(gov), jumpDistance(jumpDistance),
			jumpType(jumpType), wormholeKeys(wormholeKeys)
{
}



size_t AI::RouteCacheKey::HashFunction::operator()(RouteCacheKey const &key) const
{
	// Used by unordered_map to determine equivalence.
	int shift = 0;
	size_t hash = std::hash<string>()(key.from->TrueName());
	hash ^= std::hash<string>()(key.to->TrueName()) << ++shift;
	hash ^= std::hash<string>()(key.gov->GetTrueName()) << ++shift;
	hash ^= std::hash<int>()(key.jumpDistance) << ++shift;
	hash ^= std::hash<int>()(static_cast<std::size_t>(key.jumpType)) << ++shift;
	for(string k : key.wormholeKeys)
	{
		hash ^= std::hash<string>()(k) << ++shift;;
	}
	return hash;
}



bool AI::RouteCacheKey::operator==(const RouteCacheKey &other) const
{
	// Used by unordered_map to determine equivalence.
	bool eq = true;
	eq &= from == other.from;
	eq &= to == other.to;
	eq &= gov == other.gov;
	eq &= jumpDistance == other.jumpDistance;
	eq &= jumpType == other.jumpType;
	eq &= wormholeKeys == other.wormholeKeys;
	return eq;
}



bool AI::RouteCacheKey::operator!=(const RouteCacheKey &other) const
{
	// Used by unordered_map to determine equivalence.
	return !(*this == other);
}<|MERGE_RESOLUTION|>--- conflicted
+++ resolved
@@ -50,7 +50,12 @@
 #include "Weapon.h"
 #include "Wormhole.h"
 
+#include <algorithm>
+#include <cmath>
+#include <limits>
 #include <ranges>
+#include <set>
+#include <utility>
 
 using namespace std;
 
@@ -398,14 +403,9 @@
 
 
 
-<<<<<<< HEAD
 AI::AI(PlayerInfo &player, const List<Ship> &ships,
 		const List<Minable> &minables, const List<Flotsam> &flotsam)
 	: player(player), ships(ships), minables(minables), flotsam(flotsam), routeCache()
-=======
-AI::AI(PlayerInfo &player, const List<Ship> &ships, const List<Minable> &minables, const List<Flotsam> &flotsam)
-	: player(player), ships(ships), minables(minables), flotsam(flotsam)
->>>>>>> d73ce5fe
 {
 	// Allocate a starting amount of hardpoints for ships.
 	firingCommands.SetHardpoints(12);
