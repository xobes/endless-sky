/* TradingPanel.cpp
Copyright (c) 2014 by Michael Zahniser

Endless Sky is free software: you can redistribute it and/or modify it under the
terms of the GNU General Public License as published by the Free Software
Foundation, either version 3 of the License, or (at your option) any later version.

Endless Sky is distributed in the hope that it will be useful, but WITHOUT ANY
WARRANTY; without even the implied warranty of MERCHANTABILITY or FITNESS FOR A
PARTICULAR PURPOSE. See the GNU General Public License for more details.

You should have received a copy of the GNU General Public License along with
this program. If not, see <https://www.gnu.org/licenses/>.
*/

#include "TradingPanel.h"

#include "Color.h"
#include "Command.h"
#include "Dialog.h"
#include "FillShader.h"
#include "text/Font.h"
#include "text/FontSet.h"
#include "text/Format.h"
#include "GameData.h"
#include "Information.h"
#include "Interface.h"
#include "MapDetailPanel.h"
#include "Messages.h"
#include "Outfit.h"
#include "Planet.h"
#include "PlayerInfo.h"
#include "Preferences.h"
#include "System.h"
#include "UI.h"

#include <algorithm>
#include <sstream>
#include <string>
#include <vector>

using namespace std;

namespace {
	const string TRADE_LEVEL[] = {
		"(very low)",
		"(low)",
		"(medium)",
		"(high)",
		"(very high)"
	};

	const int NAME_X = 20;
	const int PRICE_X = 140;
	const int LEVEL_X = 180;
	const int PROFIT_X = 260;
	const int BUY_X = 310;
	const int SELL_X = 370;
	const int HOLD_X = 430;
	const size_t SELL_OUTFITS_DISPLAY_LIMIT = 15;
}



TradingPanel::TradingPanel(PlayerInfo &player)
	: player(player), system(*player.GetSystem()), COMMODITY_COUNT(GameData::Commodities().size())
{
	SetTrapAllEvents(false);
}



TradingPanel::~TradingPanel()
{
	if(profit)
	{
		string message = "You sold " + Format::CargoString(tonsSold, "cargo ");

		if(profit < 0)
			message += "at a loss of " + Format::CreditString(-profit) + ".";
		else
			message += "for a total profit of " + Format::CreditString(profit) + ".";

		Messages::Add(message, Messages::Importance::High);
	}
}



void TradingPanel::Step()
{
	DoHelp("trading");
}



void TradingPanel::Draw()
{
	const Interface *tradeUi = GameData::Interfaces().Get("trade");
	const Rectangle box = tradeUi->GetBox("content");
	const int MIN_X = box.Left();
	const int FIRST_Y = box.Top();

	const Color &back = *GameData::Colors().Get("faint");
	int selectedRow = player.MapColoring();
	if(selectedRow >= 0 && selectedRow < COMMODITY_COUNT)
	{
		const Point center(MIN_X + box.Width() / 2, FIRST_Y + 20 * selectedRow + 33);
		const Point dimensions(box.Width() - 20., 20.);
		FillShader::Fill(center, dimensions, back);
	}

	const Font &font = FontSet::Get(14);
	const Color &unselected = *GameData::Colors().Get("medium");
	const Color &selected = *GameData::Colors().Get("bright");

	int y = FIRST_Y;
	font.Draw("Commodity", Point(MIN_X + NAME_X, y), selected);
	font.Draw("Price", Point(MIN_X + PRICE_X, y), selected);

	string mod = "x " + to_string(Modifier());
	font.Draw(mod, Point(MIN_X + BUY_X, y), unselected);
	font.Draw(mod, Point(MIN_X + SELL_X, y), unselected);

	font.Draw("In Hold", Point(MIN_X + HOLD_X, y), selected);

	y += 5;
	int lastY = y + 20 * COMMODITY_COUNT + 25;
	font.Draw("free:", Point(MIN_X + SELL_X + 5, lastY), selected);
	font.Draw(to_string(player.Cargo().Free()), Point(MIN_X + HOLD_X, lastY), selected);

	int missionCargo = player.Cargo().MissionCargoSize();
	double minableCargo = player.Cargo().MinablesSizePrecise();
	double outfitCargo = max(0.0, player.Cargo().OutfitsSizePrecise() - minableCargo);
	if(minableCargo || outfitCargo || missionCargo)
	{
		string str = Format::MassString(ceil(minableCargo + outfitCargo + missionCargo)) + " of ";
		if(minableCargo && missionCargo)
			str += "mission cargo and other items.";
		else if(outfitCargo && missionCargo)
			str += "outfits and mission cargo.";
		else if(outfitCargo && minableCargo)
			str += "outfits and special commodities.";
		else if(outfitCargo)
			str += "outfits.";
		else if(minableCargo)
			str += "special commodities.";
		else
			str += "mission cargo.";
		font.Draw(str, Point(MIN_X + NAME_X, lastY), unselected);
	}

	int i = 0;
	bool canSell = false;
	bool canBuy = false;
	bool showProfit = false;
	for(const Trade::Commodity &commodity : GameData::Commodities())
	{
		y += 20;
		int price = system.Trade(commodity.name);
		int hold = player.Cargo().Get(commodity.name);

		bool isSelected = (i++ == selectedRow);
		const Color &color = (isSelected ? selected : unselected);
		font.Draw(commodity.name, Point(MIN_X + NAME_X, y), color);

		if(price)
		{
			canBuy |= isSelected;
			font.Draw(to_string(price), Point(MIN_X + PRICE_X, y), color);

			int basis = player.GetBasis(commodity.name);
			if(basis && basis != price && hold)
			{
				string profit = to_string(price - basis);
				font.Draw(profit, Point(MIN_X + PROFIT_X, y), color);
				showProfit = true;
			}
			int level = (price - commodity.low);
			if(level < 0)
				level = 0;
			else if(level >= (commodity.high - commodity.low))
				level = 4;
			else
				level = (5 * level) / (commodity.high - commodity.low);
			font.Draw(TRADE_LEVEL[level], Point(MIN_X + LEVEL_X, y), color);

			font.Draw("[buy]", Point(MIN_X + BUY_X, y), color);
			font.Draw("[sell]", Point(MIN_X + SELL_X, y), color);
		}
		else
		{
			font.Draw("----", Point(MIN_X + PRICE_X, y), color);
			font.Draw("(not for sale)", Point(MIN_X + LEVEL_X, y), color);
		}

		if(hold)
		{
			canSell |= (price != 0);
			font.Draw(to_string(hold), Point(MIN_X + HOLD_X, y), selected);
		}
	}

	if(showProfit)
		font.Draw("Profit", Point(MIN_X + PROFIT_X, FIRST_Y), selected);

	canSellOutfits = outfitCargo &&
		(player.GetPlanet()->HasOutfitter() || Preferences::Has("'Sell Outfits' without outfitter"));
	Information info;
	if(canSellOutfits)
		info.SetCondition("can sell outfits");
	if(minableCargo)
		info.SetCondition("can sell specials");
	if(canSell)
		info.SetCondition("can sell");
	if(player.Cargo().Free() > 0 && canBuy)
		info.SetCondition("can buy");
	tradeUi->Draw(info, this);
}



// Only override the ones you need; the default action is to return false.
bool TradingPanel::KeyDown(SDL_Keycode key, Uint16 mod, const Command &command, bool isNewPress)
{
	if(command.Has(Command::HELP))
		DoHelp("trading", true);
	else if(key == SDLK_UP)
		player.SetMapColoring(max(0, player.MapColoring() - 1));
	else if(key == SDLK_DOWN)
		player.SetMapColoring(max(0, min(COMMODITY_COUNT - 1, player.MapColoring() + 1)));
	else if(key == SDLK_EQUALS || key == SDLK_KP_PLUS || key == SDLK_PLUS || key == SDLK_RETURN || key == SDLK_SPACE)
		Buy(1);
	else if(key == SDLK_MINUS || key == SDLK_KP_MINUS || key == SDLK_BACKSPACE || key == SDLK_DELETE)
		Buy(-1);
	else if(key == 'u' || key == 'B' || (key == 'b' && (mod & KMOD_SHIFT)))
		Buy(1000000000);
<<<<<<< HEAD
	else if(key == 'S' || (key == 's' && (mod & KMOD_SHIFT)))
=======
	else if(key == 'e' || key == 'S' || (key == 's' && (mod & KMOD_SHIFT)))
	{
>>>>>>> 261e11cc
		for(const auto &it : player.Cargo().Commodities())
		{
			const string &commodity = it.first;
			const int64_t &amount = it.second;
			int64_t price = system.Trade(commodity);
			if(!price || !amount)
				continue;

			int64_t basis = player.GetBasis(commodity, -amount);
			profit += amount * price + basis;
			tonsSold += amount;

			GameData::AddPurchase(system, commodity, -amount);
			player.AdjustBasis(commodity, basis);
			player.Accounts().AddCredits(amount * price);
			player.Cargo().Remove(commodity, amount);
		}
	else if(key == 'P' || (key == 'p' && (mod & KMOD_SHIFT)))
	{
		if(Preferences::Has("Confirm 'Sell Specials' button"))
			GetUI()->Push(new Dialog([this]() { SellOutfitsOrMinables(true); },
				OutfitSalesMessage(true, SELL_OUTFITS_DISPLAY_LIMIT),
				Truncate::NONE, true, false));
		else
			SellOutfitsOrMinables(true);
	}
	else if((key == 'L' || (key == 'l' && (mod & KMOD_SHIFT))) && canSellOutfits)
	{
		if(Preferences::Has("Confirm 'Sell Outfits' button"))
			GetUI()->Push(new Dialog([this]() { SellOutfitsOrMinables(false); },
				OutfitSalesMessage(false, SELL_OUTFITS_DISPLAY_LIMIT),
				Truncate::NONE, true, false));
		else
			SellOutfitsOrMinables(false);
	}
	else if(command.Has(Command::MAP))
		GetUI()->Push(new MapDetailPanel(player));
	else
		return false;

	return true;
}



bool TradingPanel::Click(int x, int y, int clicks)
{
	const Interface *tradeUi = GameData::Interfaces().Get("trade");
	const Rectangle box = tradeUi->GetBox("content");
	const int MIN_X = box.Left();
	const int FIRST_Y = box.Top();
	const int MAX_X = box.Right();
	int maxY = FIRST_Y + 25 + 20 * COMMODITY_COUNT;
	if(x >= MIN_X && x <= MAX_X && y >= FIRST_Y + 25 && y < maxY)
	{
		player.SetMapColoring((y - FIRST_Y - 25) / 20);
		if(x >= MIN_X + BUY_X && x < MIN_X + SELL_X)
			Buy(1);
		else if(x >= MIN_X + SELL_X && x < MIN_X + HOLD_X)
			Buy(-1);
	}
	else
		return false;

	return true;
}



void TradingPanel::Buy(int64_t amount)
{
	int selectedRow = player.MapColoring();
	if(selectedRow < 0 || selectedRow >= COMMODITY_COUNT)
		return;

	amount *= Modifier();
	const string &type = GameData::Commodities()[selectedRow].name;
	int64_t price = system.Trade(type);
	if(!price)
		return;

	if(amount > 0)
	{
		amount = min(amount, min<int64_t>(player.Cargo().Free(), player.Accounts().Credits() / price));
		player.AdjustBasis(type, amount * price);
	}
	else
	{
		// Selling cargo:
		amount = max<int64_t>(amount, -player.Cargo().Get(type));

		int64_t basis = player.GetBasis(type, amount);
		player.AdjustBasis(type, basis);
		profit += -amount * price + basis;
		tonsSold += -amount;
	}
	amount = player.Cargo().Add(type, amount);
	player.Accounts().AddCredits(-amount * price);
	GameData::AddPurchase(system, type, amount);
}



void TradingPanel::SellOutfitsOrMinables(bool sellMinable)
{
	int day = player.GetDate().DaysSinceEpoch();
	for(const auto &it : player.Cargo().Outfits())
	{
		if(sellMinable != static_cast<bool>(it.first->Get("minable")))
			continue;
		int64_t value = player.FleetDepreciation().Value(it.first, day, it.second);
		profit += value;
		tonsSold += static_cast<int>(it.second * it.first->Mass());

		player.AddStock(it.first, it.second);
		player.Accounts().AddCredits(value);
		player.Cargo().Remove(it.first, it.second);
	}
}



string TradingPanel::OutfitSalesMessage(bool sellMinable, size_t displayLimit)
{
	struct OutfitInfo
	{
		std::string name;
		int64_t count, value;
	};
	vector<OutfitInfo> outfitValue;
	double tonsSold = 0;
	int profit = 0;
	int day = player.GetDate().DaysSinceEpoch();
	for(auto &it : player.Cargo().Outfits())
	{
		if(sellMinable != static_cast<bool>(it.first->Get("minable")))
			continue;
		if(!it.second)
			continue;
		int64_t value = player.FleetDepreciation().Value(it.first, day, it.second);
		profit += value;
		tonsSold += static_cast<int>(it.second * it.first->Mass());
		// Store a description of the count & item, followed by its value.
		outfitValue.push_back({ "", it.second, value });
		if(sellMinable)
			outfitValue.back().name = Format::CargoString(it.second, it.first->DisplayName());
		else if(it.second == 1)
			outfitValue.back().name = it.first->DisplayName();
		else
			outfitValue.back().name = Format::Number(it.second) + " " + it.first->PluralName();
	}
	if(outfitValue.size() == 1)
		return "Sell " + outfitValue[0].name + " for " + Format::CreditString(profit) + "?";
	ostringstream out;
	out
		<< "Sell "
		<< Format::CargoString(tonsSold, sellMinable ? "of special commodities" : "of outfits")
		<< " for " << Format::CreditString(profit) << '?' << endl;

	// Sort by decreasing value
	sort(outfitValue.begin(), outfitValue.end(), [](const OutfitInfo &left, const OutfitInfo &right)
	{
		return right.value < left.value;
	});
	const size_t toDisplay = min<int>(displayLimit, outfitValue.size());
	for(size_t i = 0; i < toDisplay; i++)
		out << outfitValue[i].name << endl;
	if(outfitValue.size() > displayLimit)
	{
		int64_t value = 0;
		for(size_t i = displayLimit; i < outfitValue.size(); i++)
			value += outfitValue[i].value;
		out << "and " << Format::CreditString(value) << " more.";
	}
	return out.str();
}<|MERGE_RESOLUTION|>--- conflicted
+++ resolved
@@ -235,12 +235,8 @@
 		Buy(-1);
 	else if(key == 'u' || key == 'B' || (key == 'b' && (mod & KMOD_SHIFT)))
 		Buy(1000000000);
-<<<<<<< HEAD
-	else if(key == 'S' || (key == 's' && (mod & KMOD_SHIFT)))
-=======
 	else if(key == 'e' || key == 'S' || (key == 's' && (mod & KMOD_SHIFT)))
 	{
->>>>>>> 261e11cc
 		for(const auto &it : player.Cargo().Commodities())
 		{
 			const string &commodity = it.first;
