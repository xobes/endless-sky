/* OutfitterPanel.cpp
Copyright (c) 2014 by Michael Zahniser

Endless Sky is free software: you can redistribute it and/or modify it under the
terms of the GNU General Public License as published by the Free Software
Foundation, either version 3 of the License, or (at your option) any later version.

Endless Sky is distributed in the hope that it will be useful, but WITHOUT ANY
WARRANTY; without even the implied warranty of MERCHANTABILITY or FITNESS FOR A
PARTICULAR PURPOSE. See the GNU General Public License for more details.

You should have received a copy of the GNU General Public License along with
this program. If not, see <https://www.gnu.org/licenses/>.
*/

#include "OutfitterPanel.h"

#include "text/Alignment.h"
#include "comparators/BySeriesAndIndex.h"
#include "Color.h"
#include "Dialog.h"
#include "text/DisplayText.h"
#include "shader/FillShader.h"
#include "text/Font.h"
#include "text/FontSet.h"
#include "text/Format.h"
#include "GameData.h"
#include "Hardpoint.h"
#include "Mission.h"
#include "Outfit.h"
#include "Planet.h"
#include "PlayerInfo.h"
#include "Point.h"
#include "Rectangle.h"
#include "Screen.h"
#include "Ship.h"
#include "image/Sprite.h"
#include "image/SpriteSet.h"
#include "shader/SpriteShader.h"
#include "text/Truncate.h"
#include "UI.h"

#include <algorithm>
#include <limits>
#include <memory>

using namespace std;

namespace {
	// Label for the description field of the detail pane.
	const string DESCRIPTION = "description";
	const string LICENSE = " License";

<<<<<<< HEAD
	constexpr int checkboxSpacing = 20;
=======
	// Numeric parameters for the visibility checkboxes. Note the checkboxes already have some padding of their own.
	const Point checkboxSize{20, 20};
	const Point keyPad{5, 8};
>>>>>>> 83c3cfdf

	// Determine the refillable ammunition a particular ship consumes or stores.
	set<const Outfit *> GetRefillableAmmunition(const Ship &ship) noexcept
	{
		auto toRefill = set<const Outfit *>{};
		auto armed = set<const Outfit *>{};
		for(auto &&it : ship.Weapons())
			if(it.GetOutfit())
			{
				const Outfit *weapon = it.GetOutfit();
				armed.emplace(weapon);
				if(weapon->Ammo() && weapon->AmmoUsage() > 0)
					toRefill.emplace(weapon->Ammo());
			}

		// Carriers may be configured to supply ammunition for carried ships found
		// within the fleet. Since a particular ammunition outfit is not bound to
		// any particular weapon (i.e. one weapon may consume it, while another may
		// only require it be installed), we always want to restock these outfits.
		for(auto &&it : ship.Outfits())
		{
			const Outfit *outfit = it.first;
			if(outfit->Ammo() && !outfit->IsWeapon() && !armed.contains(outfit))
				toRefill.emplace(outfit->Ammo());
		}
		return toRefill;
	}



	bool IsLicense(const string &name)
	{
		return name.ends_with(LICENSE);
	}



	string LicenseRoot(const string &name)
	{
		return name.substr(0, name.length() - LICENSE.length());
	}



<<<<<<< HEAD
	string UninstallActionName(OutfitterPanel::UninstallAction action)
	{
		switch(action)
		{
		case OutfitterPanel::UninstallAction::Uninstall:
			return "uninstall";
		case OutfitterPanel::UninstallAction::Store:
			return "store";
		case OutfitterPanel::UninstallAction::Sell:
			return "sell";
		}

		throw "unreachable";
=======
	string LocationName(OutfitterPanel::OutfitLocation location)
	{
		switch(location)
		{
			case OutfitterPanel::OutfitLocation::Ship:
				return "ship";
			case OutfitterPanel::OutfitLocation::Shop:
				return "shop";
			case OutfitterPanel::OutfitLocation::Cargo:
				return "cargo";
			case OutfitterPanel::OutfitLocation::Storage:
				return "storage";
			default:
				throw "unreachable";
		}
>>>>>>> 83c3cfdf
	}
}



OutfitterPanel::OutfitterPanel(PlayerInfo &player, Sale<Outfit> stock)
	: ShopPanel(player, true), outfitter(stock)
{
	for(const pair<const string, Outfit> &it : GameData::Outfits())
		catalog[it.second.Category()].push_back(it.first);

	for(pair<const string, vector<string>> &it : catalog)
		sort(it.second.begin(), it.second.end(), BySeriesAndIndex<Outfit>());

	for(auto &ship : player.Ships())
		if(ship->GetPlanet() == planet)
			++shipsHere;
}



void OutfitterPanel::Step()
{
	CheckRefill();
	ShopPanel::Step();
	ShopPanel::CheckForMissions(Mission::OUTFITTER);
	if(GetUI()->IsTop(this) && !checkedHelp)
		// Use short-circuiting to only display one of them at a time.
		// (The first valid condition encountered will make us skip the others.)
		if(DoHelp("outfitter") || DoHelp("cargo management") || DoHelp("uninstalling and storage")
				|| (shipsHere > 1 && DoHelp("outfitter with multiple ships")) || true)
			// Either a help message was freshly displayed, or all of them have already been seen.
			checkedHelp = true;
}



int OutfitterPanel::TileSize() const
{
	return OUTFIT_SIZE;
}



int OutfitterPanel::VisibilityCheckboxesSize() const
{
<<<<<<< HEAD
	// Each checkbox is 20px, 4 checkboxes in total is 80px.
	return 80;
=======
	return 4 * checkboxSize.Y() + 2. * keyPad.Y();
>>>>>>> 83c3cfdf
}



bool OutfitterPanel::HasItem(const string &name) const
{
	const Outfit *outfit = GameData::Outfits().Get(name);
	if(showForSale && (outfitter.Has(outfit) || player.Stock(outfit) > 0))
		return true;

	if(showCargo && player.Cargo().Get(outfit))
		return true;

	if(showStorage && player.Storage().Get(outfit))
		return true;

	if(showInstalled)
		for(const Ship *ship : playerShips)
			if(ship->OutfitCount(outfit))
				return true;

	if(showForSale && HasLicense(name))
		return true;

	return false;
}



void OutfitterPanel::DrawItem(const string &name, const Point &point)
{
	const Outfit *outfit = GameData::Outfits().Get(name);
	zones.emplace_back(point, Point(OUTFIT_SIZE, OUTFIT_SIZE), outfit);
	if(point.Y() + OUTFIT_SIZE / 2 < Screen::Top() || point.Y() - OUTFIT_SIZE / 2 > Screen::Bottom())
		return;

	bool isSelected = (outfit == selectedOutfit);
	bool isOwned = playerShip && playerShip->OutfitCount(outfit);
	DrawOutfit(*outfit, point, isSelected, isOwned);

	// Check if this outfit is a "license".
	bool isLicense = IsLicense(name);
	int mapSize = outfit->Get("map");

	const Font &font = FontSet::Get(14);
	const Color &bright = *GameData::Colors().Get("bright");
	const Color &highlight = *GameData::Colors().Get("outfitter difference highlight");

	bool highlightDifferences = false;
	if(playerShip || isLicense || mapSize)
	{
		int minCount = numeric_limits<int>::max();
		int maxCount = 0;
		if(isLicense)
			minCount = maxCount = player.HasLicense(LicenseRoot(name));
		else if(mapSize)
		{
			bool mapMinables = outfit->Get("map minables");
			minCount = maxCount = player.HasMapped(mapSize, mapMinables);
		}
		else
		{
			highlightDifferences = true;
			string firstModelName;
			for(const Ship *ship : playerShips)
			{
				// Highlight differences in installed outfit counts only when all selected ships are of the same model.
				string modelName = ship->TrueModelName();
				if(firstModelName.empty())
					firstModelName = modelName;
				else
					highlightDifferences &= (modelName == firstModelName);
				int count = ship->OutfitCount(outfit);
				minCount = min(minCount, count);
				maxCount = max(maxCount, count);
			}
		}

		if(maxCount)
		{
			string label = "installed: " + to_string(minCount);
			Color color = bright;
			if(maxCount > minCount)
			{
				label += " - " + to_string(maxCount);
				if(highlightDifferences)
					color = highlight;
			}

			Point labelPos = point + Point(-OUTFIT_SIZE / 2 + 20, OUTFIT_SIZE / 2 - 38);
			font.Draw(label, labelPos, color);
		}
	}

	// Don't show the "in stock" amount if the outfit has an unlimited stock.
	int stock = 0;
	if(!outfitter.Has(outfit))
		stock = max(0, player.Stock(outfit));
	int cargo = player.Cargo().Get(outfit);
	int storage = player.Storage().Get(outfit);

	string message;
	if(cargo && storage && stock)
		message = "cargo+stored: " + to_string(cargo + storage) + ", in stock: " + to_string(stock);
	else if(cargo && storage)
		message = "in cargo: " + to_string(cargo) + ", in storage: " + to_string(storage);
	else if(cargo && stock)
		message = "in cargo: " + to_string(cargo) + ", in stock: " + to_string(stock);
	else if(storage && stock)
		message = "in storage: " + to_string(storage) + ", in stock: " + to_string(stock);
	else if(cargo)
		message = "in cargo: " + to_string(cargo);
	else if(storage)
		message = "in storage: " + to_string(storage);
	else if(stock)
		message = "in stock: " + to_string(stock);
	else if(!outfitter.Has(outfit))
		message = "(not sold here)";
	if(!message.empty())
	{
		Point pos = point + Point(
			OUTFIT_SIZE / 2 - 20 - font.Width(message),
			OUTFIT_SIZE / 2 - 24);
		font.Draw(message, pos, bright);
	}
}



<<<<<<< HEAD
double OutfitterPanel::ButtonPanelHeight() const
{
	// The 60 is for padding the credit and cargo space information lines.
	return 60. + BUTTON_HEIGHT * 3 + BUTTON_ROW_PAD * 2;
}


=======
>>>>>>> 83c3cfdf

double OutfitterPanel::DrawDetails(const Point &center)
{
	string selectedItem = "Nothing Selected";
	const Font &font = FontSet::Get(14);

	double heightOffset = 20.;

	if(selectedOutfit)
	{
<<<<<<< HEAD
		outfitInfo.Update(*selectedOutfit, player, static_cast<bool>(CanUninstall(UninstallAction::Sell)),
=======
		outfitInfo.Update(*selectedOutfit, player,
			CanMoveOutfit(OutfitLocation::Cargo, OutfitLocation::Shop) ||
			CanMoveOutfit(OutfitLocation::Storage, OutfitLocation::Shop) ||
			CanMoveOutfit(OutfitLocation::Ship, OutfitLocation::Shop),
>>>>>>> 83c3cfdf
			collapsed.contains(DESCRIPTION));
		selectedItem = selectedOutfit->DisplayName();

		const Sprite *thumbnail = selectedOutfit->Thumbnail();
		const float tileSize = thumbnail
			? max(thumbnail->Height(), static_cast<float>(TileSize()))
			: static_cast<float>(TileSize());
		const Point thumbnailCenter(center.X(), center.Y() + 20 + static_cast<int>(tileSize / 2));
		const Point startPoint(center.X() - INFOBAR_WIDTH / 2 + 20, center.Y() + 20 + tileSize);

		const Sprite *background = SpriteSet::Get("ui/outfitter unselected");
		SpriteShader::Draw(background, thumbnailCenter);
		if(thumbnail)
			SpriteShader::Draw(thumbnail, thumbnailCenter);

		const bool hasDescription = outfitInfo.DescriptionHeight();

		double descriptionOffset = hasDescription ? 40. : 0.;

		if(hasDescription)
		{
			if(!collapsed.contains(DESCRIPTION))
			{
				descriptionOffset = outfitInfo.DescriptionHeight();
				outfitInfo.DrawDescription(startPoint);
			}
			else
			{
				const Color &dim = *GameData::Colors().Get("medium");
				font.Draw(DESCRIPTION, startPoint + Point(35., 12.), dim);
				const Sprite *collapsedArrow = SpriteSet::Get("ui/collapsed");
				SpriteShader::Draw(collapsedArrow, startPoint + Point(20., 20.));
			}

			// Calculate the ClickZone for the description and add it.
			const Point descriptionDimensions(INFOBAR_WIDTH, descriptionOffset);
			const Point descriptionCenter(center.X(), startPoint.Y() + descriptionOffset / 2);
			ClickZone<string> collapseDescription = ClickZone<string>(
				descriptionCenter, descriptionDimensions, DESCRIPTION);
			categoryZones.emplace_back(collapseDescription);
		}

		const Point requirementsPoint(startPoint.X(), startPoint.Y() + descriptionOffset);
		const Point attributesPoint(startPoint.X(), requirementsPoint.Y() + outfitInfo.RequirementsHeight());
		outfitInfo.DrawRequirements(requirementsPoint);
		outfitInfo.DrawAttributes(attributesPoint);

		heightOffset = attributesPoint.Y() + outfitInfo.AttributesHeight();
	}

	// Draw this string representing the selected item (if any), centered in the details side panel.
	const Color &bright = *GameData::Colors().Get("bright");
	Point selectedPoint(center.X() - INFOBAR_WIDTH / 2, center.Y());
	font.Draw({selectedItem, {INFOBAR_WIDTH, Alignment::CENTER, Truncate::MIDDLE}},
		selectedPoint, bright);

	return heightOffset;
}



<<<<<<< HEAD
bool OutfitterPanel::ShouldHighlight(const Ship *ship)
{
	if(!selectedOutfit)
		return false;

	// If we're hovering above a button that can modify ship outfits, highlight
	// the ship.
	if(hoverButton == 'b')
		return CanDoBuyButton() && ShipCanAdd(ship, selectedOutfit);
	if(hoverButton == 'i')
		return CanInstall() && ShipCanAdd(ship, selectedOutfit);
	if(hoverButton == 's')
		return CanUninstall(UninstallAction::Sell) && ShipCanRemove(ship, selectedOutfit);
	if(hoverButton == 'u')
		return CanUninstall(UninstallAction::Uninstall) && ShipCanRemove(ship, selectedOutfit);

	return false;
}



// Draw the display filter selection checkboxes in the lower left of the outfit panel.
void OutfitterPanel::DrawKey()
{
	const Sprite *back = SpriteSet::Get("ui/outfitter key");
	SpriteShader::Draw(back, Screen::BottomLeft() + .5 * Point(back->Width(), -back->Height()));

	const Font &font = FontSet::Get(14);
	Color color[2] = {*GameData::Colors().Get("medium"), *GameData::Colors().Get("bright")};
	const Sprite *box[2] = {SpriteSet::Get("ui/unchecked"), SpriteSet::Get("ui/checked")};

	Point pos = Screen::BottomLeft() + Point(10., -VisibilityCheckboxesSize() + checkboxSpacing / 2.);
	const Point off{10., -.5 * font.Height()};
	const Point checkboxSize{180., checkboxSpacing};
	const Point checkboxOffset{80., 0.};

	SpriteShader::Draw(box[showForSale], pos);
	font.Draw("Show outfits for sale", pos + off, color[showForSale]);
	AddZone(Rectangle(pos + checkboxOffset, checkboxSize), [this](){ ToggleForSale(); });

	pos.Y() += checkboxSpacing;
	SpriteShader::Draw(box[showInstalled], pos);
	// The text color will be "medium" when no ships are selected, regardless of checkmark state,
	// indicating that the selection is invalid (invalid context).
	font.Draw("Show outfits installed", pos + off, color[showInstalled && playerShip]);
	AddZone(Rectangle(pos + checkboxOffset, checkboxSize), [this]() { ToggleInstalled(); });

	pos.Y() += checkboxSpacing;
	SpriteShader::Draw(box[showCargo], pos);
	font.Draw("Show outfits in cargo", pos + off, color[showCargo]);
	AddZone(Rectangle(pos + checkboxOffset, checkboxSize), [this](){ ToggleCargo(); });

	pos.Y() += checkboxSpacing;
	SpriteShader::Draw(box[showStorage], pos);
	font.Draw("Show outfits in storage", pos + off, color[showStorage]);
	AddZone(Rectangle(pos + checkboxOffset, checkboxSize), [this](){ ToggleStorage(); });
}

=======
ShopPanel::TransactionResult OutfitterPanel::CanMoveOutfit(OutfitLocation fromLocation, OutfitLocation toLocation) const
{
	if(!planet || !selectedOutfit)
		return "No outfit selected.";

	// Prevent coding up bad combinations.
	if(fromLocation == toLocation)
		throw "unreachable; to and from are the same";

	// Determine a name for this action based on the fromLocation and toLocation:
	string actionName = "unexpected action";
	if(toLocation == OutfitLocation::Shop)
		actionName = "sell";
	else if(fromLocation == OutfitLocation::Shop)
	{
		if(toLocation == OutfitLocation::Cargo)
			actionName = "buy and load";
		else if(toLocation == OutfitLocation::Ship)
			actionName = "buy and install";
	}
	else if(fromLocation == OutfitLocation::Ship)
		actionName = "uninstall";
	else if(toLocation == OutfitLocation::Ship)
		actionName = "install";
	else if(toLocation == OutfitLocation::Cargo)
		actionName = "load";
	else if(toLocation == OutfitLocation::Storage)
		actionName = "store";
	else
		// Prevent coding up bad combinations.
		throw "unreachable; unsupported to/from combination";

	// Handle special cases such as maps and licenses.
	if(selectedOutfit->Get("map"))
	{
		if(fromLocation != OutfitLocation::Shop)
			return "You cannot " + actionName + " maps. Once you buy one, it is yours permanently.";
		if(toLocation == OutfitLocation::Cargo || toLocation == OutfitLocation::Storage)
			return "You cannot place maps into " + LocationName(toLocation) + ".";
	}

	if(HasLicense(selectedOutfit->TrueName()))
	{
		if(fromLocation != OutfitLocation::Shop)
			return "You cannot " + actionName + " licenses. Once you obtain one, it is yours permanently.";
		if(toLocation == OutfitLocation::Cargo || toLocation == OutfitLocation::Storage)
			return "You cannot place licenses into " + LocationName(toLocation) + ".";
	}
>>>>>>> 83c3cfdf

	bool canSource = false;

<<<<<<< HEAD
void OutfitterPanel::DrawButtons()
{
	// There will be two rows of buttons:
	//  [ Buy  ] [  Install  ] [  Cargo  ]
	//  [ Sell ] [ Uninstall ] [ Storage ]
	//                         [  Leave  ]
	const double rowOffsetY = BUTTON_HEIGHT + BUTTON_ROW_PAD;
	const double rowBaseY = Screen::BottomRight().Y() - 2.5 * rowOffsetY - BUTTON_ROW_START_PAD;
	const double buttonOffsetX = BUTTON_WIDTH + BUTTON_COL_PAD;
	const double buttonCenterX = Screen::Right() - SIDEBAR_WIDTH / 2;
	const Point buttonSize{BUTTON_WIDTH, BUTTON_HEIGHT};

	// Draw the button panel (shop side panel footer).
	const Point buttonPanelSize(SIDEBAR_WIDTH, ButtonPanelHeight());
	FillShader::Fill(Screen::BottomRight() - .5 * buttonPanelSize, buttonPanelSize,
		*GameData::Colors().Get("shop side panel background"));
	FillShader::Fill(
		Point(Screen::Right() - SIDEBAR_WIDTH / 2, Screen::Bottom() - ButtonPanelHeight()),
		Point(SIDEBAR_WIDTH, 1), *GameData::Colors().Get("shop side panel footer"));

	// Set up font size and colors for the credits.
	const Font &font = FontSet::Get(14);
	const Color &bright = *GameData::Colors().Get("bright");
	const Color &dim = *GameData::Colors().Get("medium");

	// Draw the row for credits display.
	const Point creditsPoint(
		Screen::Right() - SIDEBAR_WIDTH + 10,
		Screen::Bottom() - ButtonPanelHeight() + 5);
	font.Draw("You have:", creditsPoint, dim);
	const string &credits = Format::CreditString(player.Accounts().Credits());
	font.Draw({credits, {SIDEBAR_WIDTH - 20, Alignment::RIGHT}}, creditsPoint, bright);

	// Draw the row for Fleet Cargo Space free.
	const Point cargoPoint(
		Screen::Right() - SIDEBAR_WIDTH + 10,
		Screen::Bottom() - ButtonPanelHeight() + 25);
	font.Draw("Cargo Free:", cargoPoint, dim);
	string space = Format::Number(player.Cargo().Free()) + " / " + Format::Number(player.Cargo().Size());
	font.Draw({space, {SIDEBAR_WIDTH - 20, Alignment::RIGHT}}, cargoPoint, bright);

	// Clear the buttonZones, they will be populated again as buttons are drawn.
	buttonZones.clear();

	// Row 1
	ShopPanel::DrawButton("_Buy",
		Rectangle(Point(buttonCenterX + buttonOffsetX * -1, rowBaseY + rowOffsetY * 0), buttonSize),
		static_cast<bool>(CanDoBuyButton()), hoverButton == 'b', 'b');
	ShopPanel::DrawButton("_Install",
		Rectangle(Point(buttonCenterX + buttonOffsetX * 0, rowBaseY + rowOffsetY * 0), buttonSize),
		static_cast<bool>(CanInstall()), hoverButton == 'i', 'i');
	ShopPanel::DrawButton("_Cargo",
		Rectangle(Point(buttonCenterX + buttonOffsetX * 1, rowBaseY + rowOffsetY * 0), buttonSize),
		(CanMoveToCargoFromStorage() || CanBuyToCargo()), hoverButton == 'c', 'c');
	// Row 2
	ShopPanel::DrawButton("_Sell",
		Rectangle(Point(buttonCenterX + buttonOffsetX * -1, rowBaseY + rowOffsetY * 1), buttonSize),
		static_cast<bool>(CanUninstall(UninstallAction::Sell)), hoverButton == 's', 's');
	ShopPanel::DrawButton("_Uninstall",
		Rectangle(Point(buttonCenterX + buttonOffsetX * 0, rowBaseY + rowOffsetY * 1), buttonSize),
		static_cast<bool>(CanUninstall(UninstallAction::Uninstall)), hoverButton == 'u', 'u');
	ShopPanel::DrawButton("Sto_re",
		Rectangle(Point(buttonCenterX + buttonOffsetX * 1, rowBaseY + rowOffsetY * 1), buttonSize),
		static_cast<bool>(CanUninstall(UninstallAction::Store)), hoverButton == 'r', 'r');
	// Row 3
	ShopPanel::DrawButton("_Leave",
		Rectangle(Point(buttonCenterX + buttonOffsetX * 1, rowBaseY + rowOffsetY * 2), buttonSize),
		true, hoverButton == 'l', 'l');

	// Draw the Modifier hover text that appears below the buttons when a modifier
	// is being applied.
	int modifier = Modifier();
	if(modifier > 1)
	{
		string mod = "x " + to_string(modifier);
		int modWidth = font.Width(mod);
		for(int i = -1; i < 2; i++)
			font.Draw(mod, Point(buttonCenterX + buttonOffsetX * i, rowBaseY + rowOffsetY * 0)
			+ Point(-.5 * modWidth, 10.), dim);
		for(int i = -1; i < 2; i++)
			font.Draw(mod, Point(buttonCenterX + buttonOffsetX * i, rowBaseY + rowOffsetY * 1)
			+ Point(-.5 * modWidth, 10.), dim);
	}

	// Draw tooltips for the button being hovered over:
	string tooltip = GameData::Tooltip(string("outfitter: ") + hoverButton);
	if(!tooltip.empty())
		// Note: there is an offset between the cursor and tooltips in this case so that other
		// buttons can be seen as the mouse moves around.
		DrawTooltip(tooltip, hoverPoint + Point(-40, -60), dim, *GameData::Colors().Get("tooltip background"));

	// Draw the tooltip for your full number of credits and free cargo space
	const Rectangle creditsBox = Rectangle::FromCorner(creditsPoint, Point(SIDEBAR_WIDTH - 20, 30));
	if(creditsBox.Contains(hoverPoint))
		ShopPanel::hoverCount += ShopPanel::hoverCount < ShopPanel::HOVER_TIME;
	else if(ShopPanel::hoverCount)
		--ShopPanel::hoverCount;

	if(ShopPanel::hoverCount == ShopPanel::HOVER_TIME)
	{
		tooltip = Format::Number(player.Accounts().Credits()) + " credits" + "\n" +
			Format::Number(player.Cargo().Free()) + " tons free out of " +
			Format::Number(player.Cargo().Size()) + " tons total capacity";
		DrawTooltip(tooltip, hoverPoint, dim, *GameData::Colors().Get("tooltip background"));
	}
}



int OutfitterPanel::FindItem(const string &text) const
{
	int bestIndex = 9999;
	int bestItem = -1;
	auto it = zones.begin();
	for(unsigned int i = 0; i < zones.size(); ++i, ++it)
	{
		const Outfit *outfit = it->GetOutfit();
		int index = Format::Search(outfit->DisplayName(), text);
		if(index >= 0 && index < bestIndex)
		{
			bestIndex = index;
			bestItem = i;
			if(!index)
				return i;
=======
	// Handle reasons why the outfit may not be moved from fromLocation.
	switch(fromLocation)
	{
		case OutfitLocation::Ship:
		{
			if(!playerShip)
				return "No ship selected.";

			// Short-circuit, if true, can
			for(const Ship *ship : playerShips)
				if(ShipCanRemove(ship, selectedOutfit))
				{
					canSource = true;
					break;
				}

			if(!canSource)
			{
				// None of the selected ships have any of this outfit in a state where it could be sold.
				bool hasOutfit = false;
				for(const Ship *ship : playerShips)
					if(ship->OutfitCount(selectedOutfit))
					{
						hasOutfit = true;
						break;
					}

				if(!hasOutfit)
					return "You don't have any " + selectedOutfit->PluralName() + " to " + actionName + ".";

				// At least one of the outfit is installed on at least one of the selected ships.
				// Create a complete summary of reasons why none of this outfit were able to be <verb>'d:
				// Looping over each ship which has the selected outfit, identify the reasons why it cannot be
				// <verb>'d. Make a list of ship to errors to assemble into a string afterward.
				vector<pair<string, vector<string>>> dependentOutfitErrors;
				for(const Ship *ship : playerShips)
					if(ship->OutfitCount(selectedOutfit))
					{
						vector<string> errorDetails;
						for(const pair<const char *, double> &it : selectedOutfit->Attributes())
							if(ship->Attributes().Get(it.first) < it.second)
							{
								for(const auto &sit : ship->Outfits())
								{
									if(sit.first->Get(it.first) < 0.)
										errorDetails.emplace_back(string("the \"") + sit.first->DisplayName() + "\" "
											"depends on this outfit and must be uninstalled first");
								}
								if(errorDetails.empty())
									errorDetails.emplace_back(
										string("\"") + it.first + "\" value would be reduced to less than zero");
							}
						if(!errorDetails.empty())
							dependentOutfitErrors.emplace_back(ship->Name(), std::move(errorDetails));
					}

				// Return the errors in the appropriate format.
				if(!dependentOutfitErrors.empty())
				{
					string errorMessage = "You cannot " + actionName + " this from " +
						(playerShips.size() > 1 ? "any of the selected ships" : "your ship") + " because:\n";
					int i = 1;
					for(const auto &[shipName, errors] : dependentOutfitErrors)
					{
						if(playerShips.size() > 1)
						{
							errorMessage += to_string(i++) + ". You cannot " + actionName + " this outfit from \"";
							errorMessage += shipName + "\" because:\n";
						}
						for(const string &error : errors)
							errorMessage += "- " + error + "\n";
					}
					return errorMessage;
				}
			}
			break;
		}
		case OutfitLocation::Shop:
		{
			// If outfit is not available in the Outfitter, respond that it can't be bought here.
			if(!(outfitter.Has(selectedOutfit) || player.Stock(selectedOutfit) > 0))
			{
				// The store doesn't have it.
				return "You cannot buy this outfit here. It is only being shown in the list because you already have one, "
					"but this " + planet->Noun() + " does not sell them.";
			}

			// Check special unique outfits, if you already have them.
			// Skip this for speed if this action is not a buy and install action.
			if(toLocation != OutfitLocation::Ship)
			{
				int mapSize = selectedOutfit->Get("map");
				bool mapMinables = selectedOutfit->Get("map minables");
				if(mapSize > 0 && player.HasMapped(mapSize, mapMinables))
					return "You have already mapped all the systems shown by this map, "
						"so there is no reason to buy another.";

				if(HasLicense(selectedOutfit->TrueName()))
					return "You already have one of these licenses, so there is no reason to buy another.";
			}

			// Determine what you will have to pay to buy this outfit.
			int64_t cost = player.StockDepreciation().Value(selectedOutfit, day);
			int64_t credits = player.Accounts().Credits();
			if(cost > credits)
				return "You don't have enough money to buy this outfit. You need a further " +
					Format::CreditString(cost - credits);

			// Add the cost to buy the required license.
			int64_t licenseCost = LicenseCost(selectedOutfit, false);
			if(cost + licenseCost > credits)
				return "You don't have enough money to buy this outfit because you also need to buy a "
					"license for it. You need a further " +
					Format::CreditString(cost + licenseCost - credits);

			// Check that the player has any necessary licenses.
			if(licenseCost < 0)
				return "You cannot buy this outfit, because it requires a license that you don't have.";

			// The outfit can be purchased (available in the outfitter, licensed and affordable).
			canSource = true;
			break;
		}
		case OutfitLocation::Cargo:
		{
			// Do we have any in cargo?.
			if(!player.Cargo().Get(selectedOutfit))
				return "You don't have any " + selectedOutfit->PluralName() + " in your cargo hold.";
			canSource = true;
			break;
>>>>>>> 83c3cfdf
		}
		case OutfitLocation::Storage:
		{
			// Do we have any in storage?
			if(!player.Storage().Get(selectedOutfit))
				return "You don't have any " + selectedOutfit->PluralName() + " in storage.";
			canSource = true;
			break;
		}
		default:
			throw "unreachable";
	}
<<<<<<< HEAD
	return bestItem;
}

=======
>>>>>>> 83c3cfdf

	// Collect relevant errors.
	vector<string> errors;
	bool canPlace = false;

<<<<<<< HEAD
ShopPanel::TransactionResult OutfitterPanel::HandleShortcuts(char key)
{
	TransactionResult result = false;
	if(key == 'b')
	{
		// Buy and install up to <modifier> outfits for each selected ship.
		result = CanDoBuyButton();
		if(result)
			DoBuyButton();
	}
	else if(key == 's')
	{
		// Sell <modifier> of the selected outfit from each selected ship.
		result = CanUninstall(UninstallAction::Sell);
		if(result)
			Sell(false);
	}
	else if(key == 'r')
	{
		// Move <modifier> of the selected outfit to storage from either cargo (first) or else each
		// of the selected ships.
		result = CanUninstall(UninstallAction::Store);
		if(result)
			RetainInStorage();
	}
	else if(key == 'c')
	{
		// Either move up to <multiple> outfits into cargo from storage if any are in storage, or else buy up to
		// <modifier> outfits into cargo.
		// Note: If the outfit is not able to be moved from storage or bought into cargo, give an error based on the buy
		// condition.
		if(CanMoveToCargoFromStorage())
			MoveToCargoFromStorage();
		else
		{
			// Selected outfit cannot be moved from storage, try buying:
			result = CanBuyToCargo();
			if(result)
				BuyIntoCargo();
		}
	}
	else if(key == 'i')
	{
		// Install up to <modifier> outfits from already owned equipment into each selected ship.
		result = CanInstall();
		if(result)
			Install();
	}
	else if(key == 'u')
	{
		// Move <modifier> of the selected outfit to storage from each selected ship or from cargo.
		// Uninstall up to <multiple> outfits from each of the selected ships if any are available to uninstall, or
		// else move up to <multiple> outfits from cargo into storage.
		// Note: If the outfit is not able to be uninstalled or moved from cargo, give an error based on the
		// uninstall condition.
		result = CanUninstall(UninstallAction::Uninstall);
		if(result)
			Uninstall();
		else if(CanUninstall(UninstallAction::Store))
		{
			RetainInStorage();
			// don't raise the original result that got us into this branch
			result = true;
		}
	}

	return result;
}



// Returns true if this ship can install the selected outfit.
bool OutfitterPanel::ShipCanAdd(const Ship *ship, const Outfit *outfit)
{
	return (ship->Attributes().CanAdd(*outfit, 1) > 0);
=======
	// Handle reasons why the outfit may not be moved to toLocation.
	switch(toLocation)
	{
		case OutfitLocation::Ship:
		{
			if(!playerShip)
				return "No ship selected.";

			// Find if any ship can install the outfit.
			for(const Ship *ship : playerShips)
				if(ShipCanAdd(ship, selectedOutfit))
				{
					canPlace = true;
					break;
				}

			if(!canPlace)
			{
				// If no selected ship can install the outfit, report error based on playerShip.
				double outfitNeeded = -selectedOutfit->Get("outfit space");
				double outfitSpace = playerShip->Attributes().Get("outfit space");
				if(outfitNeeded > outfitSpace)
					errors.push_back("You cannot install this outfit, because it takes up "
						+ Format::CargoString(outfitNeeded, "outfit space") + ", and this ship has "
						+ Format::MassString(outfitSpace) + " free.");

				double weaponNeeded = -selectedOutfit->Get("weapon capacity");
				double weaponSpace = playerShip->Attributes().Get("weapon capacity");
				if(weaponNeeded > weaponSpace)
					errors.push_back("Only part of your ship's outfit capacity is usable for weapons. "
						"You cannot install this outfit, because it takes up "
						+ Format::CargoString(weaponNeeded, "weapon space") + ", and this ship has "
						+ Format::MassString(weaponSpace) + " free.");

				double engineNeeded = -selectedOutfit->Get("engine capacity");
				double engineSpace = playerShip->Attributes().Get("engine capacity");
				if(engineNeeded > engineSpace)
					errors.push_back("Only part of your ship's outfit capacity is usable for engines. "
						"You cannot install this outfit, because it takes up "
						+ Format::CargoString(engineNeeded, "engine space") + ", and this ship has "
						+ Format::MassString(engineSpace) + " free.");

				if(selectedOutfit->Category() == "Ammunition")
					errors.emplace_back(!playerShip->OutfitCount(selectedOutfit) ?
						"This outfit is ammunition for a weapon. "
						"You cannot install it without first installing the appropriate weapon."
						: "You already have the maximum amount of ammunition for this weapon. "
						"If you want to install more ammunition, you must first install another of these weapons.");

				int mountsNeeded = -selectedOutfit->Get("turret mounts");
				int mountsFree = playerShip->Attributes().Get("turret mounts");
				if(mountsNeeded > mountsFree)
					errors.emplace_back("This weapon is designed to be installed on a turret mount, "
						"but your ship does not have any unused turret mounts available.");

				int gunsNeeded = -selectedOutfit->Get("gun ports");
				int gunsFree = playerShip->Attributes().Get("gun ports");
				if(gunsNeeded > gunsFree)
					errors.emplace_back("This weapon is designed to be installed in a gun port, "
						"but your ship does not have any unused gun ports available.");

				if(selectedOutfit->Get("installable") < 0.)
					errors.emplace_back("This item is not an outfit that can be installed in a ship.");

				// Handle other attributes more generically, if none of the above are the problem.
				if(errors.empty())
					for(const pair<const char *, double> &it : selectedOutfit->Attributes())
					{
						// If playerShip has fewer of this attribute available than required by the selectedOutfit, add
						// this attribute to the list of deficiencies.
						double shipAvailable = playerShip->Attributes().Get(it.first);
						double outfitRequires = -it.second;
						if(shipAvailable < outfitRequires)
							errors.push_back("You cannot install this outfit, because it requires "
								+ Format::Number(outfitRequires) + " '"
								+ Format::SimplePluralization(outfitRequires, it.first) + "', and this ship has "
								+ Format::Number(shipAvailable) + " free.");
					}

				// Return the errors in the appropriate format.
				if(errors.empty())
					canPlace = true;
				else if(errors.size() == 1)
					return errors[0];
				else if(errors.size() > 1)
				{
					string errorMessage = "There are several reasons why you cannot buy this outfit:\n";
					for(const string &error : errors)
						errorMessage += "- " + error + "\n";
					return errorMessage;
				}
			}
			break;
		}
		case OutfitLocation::Shop:
		{
			// Can sell anything to the shop that can be removed from elsewhere.
			canPlace = true;
			break;
		}
		case OutfitLocation::Cargo:
		{
			// Check fleet cargo space vs outfit mass.
			double mass = selectedOutfit->Mass();
			double freeCargo = player.Cargo().FreePrecise();
			if(!mass || freeCargo >= mass)
				canPlace = true;
			else
				return "You cannot load this outfit into cargo, because it takes up "
					+ Format::CargoString(mass, "mass") + " and your fleet has "
					+ Format::CargoString(freeCargo, "cargo space") + " free.";
			break;
		}
		case OutfitLocation::Storage:
		{
			// Can store anything in storage that can be removed from elsewhere.
			canPlace = true;
			break;
		}
		default:
			throw "unreachable";
	}

	return canSource && canPlace;
}



ShopPanel::TransactionResult OutfitterPanel::MoveOutfit(OutfitLocation fromLocation, OutfitLocation toLocation) const
{
	// Source up outfits from the <fromLocation> and move them to the specified <toLocation>. If ships are the to/from
	// location, then each ship will install/uninstall up to <howManyPer> outfits each, as allowed. Otherwise, it's
	// simply how many per shop/hold when ships are not involved in the move.

	// Note: CanMoveOutfit must be checked prior to further execution.
	TransactionResult can_move = CanMoveOutfit(fromLocation, toLocation);
	if(!can_move)
		return can_move;

	// The count of how many outfits will be moved will be per ship when ships are involved, otherwise simply per hold
	// otherwise. Hence, the concept of how many "per" rather than how many in total.
	int howManyPer = Modifier();

	// Purchases are handled here.
	if(fromLocation == OutfitLocation::Shop)
	{
		// Buy the required license.
		int64_t licenseCost = LicenseCost(selectedOutfit, false);
		if(licenseCost)
		{
			player.Accounts().AddCredits(-licenseCost);
			for(const string &licenseName : selectedOutfit->Licenses())
				if(!player.HasLicense(licenseName))
					player.AddLicense(licenseName);
		}

		// Special case: maps.
		int mapSize = selectedOutfit->Get("map");
		if(mapSize)
		{
			bool mapMinables = selectedOutfit->Get("map minables");
			player.Map(mapSize, mapMinables);
			player.Accounts().AddCredits(-selectedOutfit->Cost());
			return true;
		}

		// Special case: licenses.
		if(IsLicense(selectedOutfit->TrueName()))
		{
			player.AddLicense(LicenseRoot(selectedOutfit->TrueName()));
			player.Accounts().AddCredits(-selectedOutfit->Cost());
			return true;
		}

		// Buy up to <multiplier> outfits in total from the shop.
		int64_t cost = player.StockDepreciation().Value(selectedOutfit, day);

		if(toLocation == OutfitLocation::Ship)
		{
			// Buy and install on the selected ships.
			for(int i = howManyPer; i && (outfitter.Has(selectedOutfit) || player.Stock(selectedOutfit) > 0) &&
				cost <= player.Accounts().Credits(); i--)
			{
				// Find the ships with the fewest number of these outfits
				const vector<Ship *> shipsToOutfit = GetShipsToOutfit(true);
				if(shipsToOutfit.empty())
					break;
				for(Ship *ship : shipsToOutfit)
				{
					if(!((outfitter.Has(selectedOutfit) || player.Stock(selectedOutfit) > 0) &&
						cost <= player.Accounts().Credits()))
						// Out of stock or money.
						break;

					// Pay for it and remove it from available stock.
					int64_t price = player.StockDepreciation().Value(selectedOutfit, day);
					player.Accounts().AddCredits(-price);
					player.AddStock(selectedOutfit, -1);

					// Install it on this ship.
					ship->AddOutfit(selectedOutfit, 1);
					int required = selectedOutfit->Get("required crew");
					if(required && ship->Crew() + required <= static_cast<int>(ship->Attributes().Get("bunks")))
						ship->AddCrew(required);
					ship->Recharge();
				}
			}
		}
		else if(toLocation == OutfitLocation::Cargo)
		{
			// Buy up to <modifier> of the selected outfit and place them in fleet cargo.
			double mass = selectedOutfit->Mass();
			if(mass)
				howManyPer = min(howManyPer, static_cast<int>(player.Cargo().FreePrecise() / mass));

			// How much will it cost to buy all that we can fit?
			int64_t price = player.StockDepreciation().Value(selectedOutfit, day, howManyPer);

			// Adjust the number to buy to stay within the player's available credits.
			while(price > player.Accounts().Credits() && howManyPer)
			{
				// The current cost is more than the amount of money the player has, so try a smaller amount.
				if(!--howManyPer)
					// If the smaller amount becomes zero, we're not able to do anything with cargo.
					return "Cannot afford to buy this item and load into cargo.";
				price = player.StockDepreciation().Value(selectedOutfit, day, howManyPer);
			}

			if(howManyPer)
			{
				// Buy as many as can be paid for and will fit.
				player.Accounts().AddCredits(-price);
				player.AddStock(selectedOutfit, -howManyPer);

				// Put them into fleet cargo.
				player.Cargo().Add(selectedOutfit, howManyPer);
			}
		}
		// Note: Buying into storage not implemented. Why waste your money?
	}
	else if(fromLocation == OutfitLocation::Ship)
	{
		for(int i = howManyPer; i; i--)
		{
			// Get the ships that have the most of this outfit installed.
			const vector<Ship *> shipsToOutfit = GetShipsToOutfit();
			// Note: to get here, we have already confirmed that every ship in the selection
			// has the outfit installed and that the outfit can be uninstalled in the first place.
			if(shipsToOutfit.empty())
				break;
			for(Ship *ship : shipsToOutfit)
			{
				// Uninstall the outfit.
				ship->AddOutfit(selectedOutfit, -1);
				int required = selectedOutfit->Get("required crew");
				if(required)
					ship->AddCrew(-required);
				// Adjust hired crew counts.
				ship->Recharge();

				// If the context is sale:
				if(toLocation == OutfitLocation::Shop)
				{
					// Do the sale.
					int64_t price = player.FleetDepreciation().Value(selectedOutfit, day);
					player.Accounts().AddCredits(price);
					player.AddStock(selectedOutfit, 1);
				}
				// If the context is uninstalling, move the outfit into Storage
				else if(toLocation == OutfitLocation::Storage)
					// Move to storage.
					player.Storage().Add(selectedOutfit, 1);
				// Note: It would be easy to add conditional statements above to also support uninstall into cargo,
				//		 this is not supported in the outfitter at this time.

				// Move ammo to storage.
				// Since some outfits have ammo, remove any ammo that must also be moved as there
				// aren't enough supporting slots for said ammo once this outfit is removed.
				const Outfit *ammo = selectedOutfit->Ammo();
				if(ammo && ship->OutfitCount(ammo))
				{
					// Determine how many of this ammo we must uninstall to also uninstall the launcher.
					int mustUninstall = 0;
					for(const pair<const char *, double> &it : ship->Attributes().Attributes())
						if(it.second < 0.)
							mustUninstall = max<int>(mustUninstall, it.second / ammo->Get(it.first));

					if(mustUninstall)
					{
						ship->AddOutfit(ammo, -mustUninstall);

						// If the context is sale:
						if(toLocation == OutfitLocation::Shop)
						{
							// Do the sale of the outfit's ammo.
							int64_t price = player.FleetDepreciation().Value(ammo, day, mustUninstall);
							player.Accounts().AddCredits(price);
							player.AddStock(ammo, mustUninstall);
						}
						// If the context is uninstalling, move the outfit's ammo into Storage
						else if(toLocation == OutfitLocation::Storage)
							// Move to storage.
							player.Storage().Add(ammo, mustUninstall);
						// Note: It would be easy to add conditional statements above to also support uninstall into
						//		 cargo, this is not supported in the outfitter at this time.
					}
				}
			}
		}
		// Note: Uninstalling into cargo could be implemented below, but not supported in current outfitter logic.
	}
	else if(fromLocation == OutfitLocation::Storage || fromLocation == OutfitLocation::Cargo)
	{
		CargoHold *hold = &player.Cargo();
		CargoHold *otherHold = &player.Storage();
		if(fromLocation == OutfitLocation::Storage)
		{
			hold = &player.Storage();
			otherHold = &player.Cargo();
		}

		// If the context is sale:
		if(toLocation == OutfitLocation::Shop)
		{
			// Do the sale.
			howManyPer = hold->Remove(selectedOutfit, howManyPer);
			int64_t price = player.FleetDepreciation().Value(selectedOutfit, day, howManyPer);
			player.Accounts().AddCredits(price);
			player.AddStock(selectedOutfit, howManyPer);
		}
		else if(toLocation == OutfitLocation::Ship)
		{
			for(int i = howManyPer; i && hold->Get(selectedOutfit) ; i--)
			{
				// Find the ships with the fewest number of these outfits.
				const vector<Ship *> shipsToOutfit = GetShipsToOutfit(true);
				if(shipsToOutfit.empty())
					break;
				for(Ship *ship : shipsToOutfit)
				{
					// If there were no more outfits in cargo, bail out.
					if(!hold->Remove(selectedOutfit))
						break;

					// Install it on this ship.
					ship->AddOutfit(selectedOutfit, 1);
					int required = selectedOutfit->Get("required crew");
					if(required && ship->Crew() + required <= static_cast<int>(ship->Attributes().Get("bunks")))
						ship->AddCrew(required);
					ship->Recharge();
				}
			}
		}
		else
			// Move up to <modifier> from storage to cargo or cargo to storage (hold to otherHold).
			hold->Transfer(selectedOutfit, howManyPer, *otherHold);
	}

	return can_move;
}



bool OutfitterPanel::ButtonActive(char key, bool shipRelatedOnly)
{
	if(key == 'b')
		return static_cast<bool>(CanMoveOutfit(OutfitLocation::Shop, OutfitLocation::Ship));
	if(key == 'i')
		return CanMoveOutfit(OutfitLocation::Cargo, OutfitLocation::Ship) ||
			CanMoveOutfit(OutfitLocation::Storage, OutfitLocation::Ship);
	if(key == 'c')
		return !shipRelatedOnly && (CanMoveOutfit(OutfitLocation::Storage, OutfitLocation::Cargo) ||
			CanMoveOutfit(OutfitLocation::Shop, OutfitLocation::Cargo));
	if(key == 's')
		return (!shipRelatedOnly && (CanMoveOutfit(OutfitLocation::Cargo, OutfitLocation::Shop) ||
			CanMoveOutfit(OutfitLocation::Storage, OutfitLocation::Shop))) ||
			CanMoveOutfit(OutfitLocation::Ship, OutfitLocation::Shop);
	if(key == 'u')
		return CanMoveOutfit(OutfitLocation::Ship, OutfitLocation::Storage) ||
			(!shipRelatedOnly && CanMoveOutfit(OutfitLocation::Cargo, OutfitLocation::Storage));
	if(key == 'r')
		return (!shipRelatedOnly && CanMoveOutfit(OutfitLocation::Cargo, OutfitLocation::Storage)) ||
			CanMoveOutfit(OutfitLocation::Ship, OutfitLocation::Storage);
	return false;
>>>>>>> 83c3cfdf
}



// Returns true if this ship can uninstall the selected outfit.
bool OutfitterPanel::ShipCanRemove(const Ship *ship, const Outfit *outfit)
{
	if(!ship->OutfitCount(outfit))
		return false;

<<<<<<< HEAD
	// If this outfit requires ammo, check if we could sell it if we sold all
	// the ammo for it first.
	const Outfit *ammo = outfit->Ammo();
	if(ammo && ship->OutfitCount(ammo))
	{
		Outfit attributes = ship->Attributes();
		attributes.Add(*ammo, -ship->OutfitCount(ammo));
		return attributes.CanAdd(*outfit, -1);
	}

	// Ammo is not a factor, check whether this ship can uninstall this outfit.
	return ship->Attributes().CanAdd(*outfit, -1);
}



=======
	if(!ButtonActive(hoverButton, true))
		return false;

	// If we're hovering above a button that can modify ship outfits, highlight the ship.
	if(hoverButton == 'b' || hoverButton == 'i')
		return ShipCanAdd(ship, selectedOutfit);

	// Otherwise, not installing, must be uninstalling.
	return ShipCanRemove(ship, selectedOutfit);
}



// Draw the display filter selection checkboxes in the lower left of the outfit panel.
void OutfitterPanel::DrawKey()
{
	const Sprite *back = SpriteSet::Get("ui/outfitter key");  // TODO: fix the graphic, add 10 px to x and y

	SpriteShader::Draw(back, Screen::BottomLeft() + .5 * Point(back->Width(), -back->Height()));

	const Font &font = FontSet::Get(14);
	const Color color[2] = {*GameData::Colors().Get("medium"), *GameData::Colors().Get("bright")};
	const Sprite *box[2] = {SpriteSet::Get("ui/unchecked"), SpriteSet::Get("ui/checked")};

	Point pos = Screen::BottomLeft() +
		Point{keyPad.X() + .5 * checkboxSize.X(), -VisibilityCheckboxesSize() + .5 * checkboxSize.Y() + keyPad.Y()};
	const Point labelOffset{.5 * checkboxSize.X(), -.5 * font.Height()};
	const Point activeAreaSize{180., checkboxSize.Y()};
	// Include the label and the sprite (20px) in the active checkbox area.
	const Point checkboxOffset{.5 * activeAreaSize.X() - .5 * checkboxSize.X(), 0.};

	SpriteShader::Draw(box[showForSale], pos);
	font.Draw("Show outfits for sale", pos + labelOffset, color[showForSale]);
	AddZone(Rectangle(pos + checkboxOffset, activeAreaSize), [this](){ ToggleForSale(); });

	pos.Y() += checkboxSize.Y();
	SpriteShader::Draw(box[showInstalled], pos);
	// The text color will be "medium" when no ships are selected, regardless of checkmark state,
	// indicating that the selection is invalid (invalid context).
	font.Draw("Show outfits installed", pos + labelOffset, color[showInstalled && playerShip]);
	AddZone(Rectangle(pos + checkboxOffset, activeAreaSize), [this]() { ToggleInstalled(); });

	pos.Y() += checkboxSize.Y();
	SpriteShader::Draw(box[showCargo], pos);
	font.Draw("Show outfits in cargo", pos + labelOffset, color[showCargo]);
	AddZone(Rectangle(pos + checkboxOffset, activeAreaSize), [this](){ ToggleCargo(); });

	pos.Y() += checkboxSize.Y();
	SpriteShader::Draw(box[showStorage], pos);
	font.Draw("Show outfits in storage", pos + labelOffset, color[showStorage]);
	AddZone(Rectangle(pos + checkboxOffset, activeAreaSize), [this](){ ToggleStorage(); });
}



void OutfitterPanel::ToggleForSale()
{
	showForSale = !showForSale;

	CheckSelection();
	delayedAutoScroll = true;
}



void OutfitterPanel::ToggleInstalled()
{
	showInstalled = !showInstalled;

	CheckSelection();
	delayedAutoScroll = true;
}



void OutfitterPanel::ToggleStorage()
{
	showStorage = !showStorage;

	CheckSelection();
	delayedAutoScroll = true;
}



void OutfitterPanel::ToggleCargo()
{
	showCargo = !showCargo;

	CheckSelection();
	delayedAutoScroll = true;
}



// Returns true if this ship can install the selected outfit.
bool OutfitterPanel::ShipCanAdd(const Ship *ship, const Outfit *outfit)
{
	return (ship->Attributes().CanAdd(*outfit, 1) > 0);
}



// Returns true if this ship can uninstall the selected outfit.
bool OutfitterPanel::ShipCanRemove(const Ship *ship, const Outfit *outfit)
{
	if(!ship->OutfitCount(outfit))
		return false;

	// If this outfit requires ammo, check if we could sell it if we sold all
	// the ammo for it first.
	const Outfit *ammo = outfit->Ammo();
	if(ammo && ship->OutfitCount(ammo))
	{
		Outfit attributes = ship->Attributes();
		attributes.Add(*ammo, -ship->OutfitCount(ammo));
		return attributes.CanAdd(*outfit, -1);
	}

	// Ammo is not a factor, check whether this ship can uninstall this outfit.
	return ship->Attributes().CanAdd(*outfit, -1);
}



>>>>>>> 83c3cfdf
void OutfitterPanel::DrawOutfit(const Outfit &outfit, const Point &center, bool isSelected, bool isOwned)
{
	const Sprite *thumbnail = outfit.Thumbnail();
	const Sprite *back = SpriteSet::Get(
		isSelected ? "ui/outfitter selected" : "ui/outfitter unselected");
	SpriteShader::Draw(back, center);
	SpriteShader::Draw(thumbnail, center);

	// Draw the outfit name.
	const string &name = outfit.DisplayName();
	const Font &font = FontSet::Get(14);
	Point offset(-.5 * OUTFIT_SIZE, -.5 * OUTFIT_SIZE + 10.);
	font.Draw({name, {OUTFIT_SIZE, Alignment::CENTER, Truncate::MIDDLE}},
		center + offset, Color((isSelected | isOwned) ? .8 : .5, 0.));
}



bool OutfitterPanel::HasLicense(const string &name) const
{
	return (IsLicense(name) && player.HasLicense(LicenseRoot(name)));
}



void OutfitterPanel::CheckRefill()
{
	if(checkedRefill)
		return;
	checkedRefill = true;

	int count = 0;
	map<const Outfit *, int> needed;
	for(const shared_ptr<Ship> &ship : player.Ships())
	{
		// Skip ships in other systems and those that were unable to land in-system.
		if(ship->GetSystem() != player.GetSystem() || ship->IsDisabled())
			continue;

		++count;
		auto toRefill = GetRefillableAmmunition(*ship);
		for(const Outfit *outfit : toRefill)
		{
			int amount = ship->Attributes().CanAdd(*outfit, numeric_limits<int>::max());
			if(amount > 0)
			{
				bool available = outfitter.Has(outfit) || player.Stock(outfit) > 0;
				available = available || player.Cargo().Get(outfit) || player.Storage().Get(outfit);
				if(available)
					needed[outfit] += amount;
			}
		}
	}

	int64_t cost = 0;
	for(auto &it : needed)
	{
		// Don't count cost of anything installed from cargo or storage.
		it.second = max(0, it.second - player.Cargo().Get(it.first) - player.Storage().Get(it.first));
		if(!outfitter.Has(it.first))
			it.second = min(it.second, max(0, player.Stock(it.first)));
		cost += player.StockDepreciation().Value(it.first, day, it.second);
	}
	if(!needed.empty() && cost < player.Accounts().Credits())
	{
		string message = "Do you want to reload all the ammunition for your ship";
		message += (count == 1) ? "?" : "s?";
		if(cost)
			message += " It will cost " + Format::CreditString(cost) + ".";
		GetUI()->Push(new Dialog(this, &OutfitterPanel::Refill, message));
	}
}



void OutfitterPanel::Refill()
{
	for(const shared_ptr<Ship> &ship : player.Ships())
	{
		// Skip ships in other systems and those that were unable to land in-system.
		if(ship->GetSystem() != player.GetSystem() || ship->IsDisabled())
			continue;

		auto toRefill = GetRefillableAmmunition(*ship);
		for(const Outfit *outfit : toRefill)
		{
			int neededAmmo = ship->Attributes().CanAdd(*outfit, numeric_limits<int>::max());
			if(neededAmmo > 0)
			{
				// Fill first from any stockpiles in storage.
				const int fromStorage = player.Storage().Remove(outfit, neededAmmo);
				neededAmmo -= fromStorage;
				// Then from cargo.
				const int fromCargo = player.Cargo().Remove(outfit, neededAmmo);
				neededAmmo -= fromCargo;
				// Then, buy at reduced (or full) price.
				int available = outfitter.Has(outfit) ? neededAmmo : min<int>(neededAmmo, max<int>(0,
					player.Stock(outfit)));
				if(neededAmmo && available > 0)
				{
					int64_t price = player.StockDepreciation().Value(outfit, day, available);
					player.Accounts().AddCredits(-price);
					player.AddStock(outfit, -available);
				}
				ship->AddOutfit(outfit, available + fromStorage + fromCargo);
			}
		}
	}
}



// Determine which ships of the selected ships should be referenced in this
// iteration of Buy / Sell.
<<<<<<< HEAD
vector<Ship *> OutfitterPanel::GetShipsToOutfit(bool isBuy) const
=======
const vector<Ship *> OutfitterPanel::GetShipsToOutfit(bool isInstall) const
>>>>>>> 83c3cfdf
{
	vector<Ship *> shipsToOutfit;
	int compareValue = isInstall ? numeric_limits<int>::max() : 0;
	int compareMod = 2 * isInstall - 1;
	for(Ship *ship : playerShips)
	{
<<<<<<< HEAD
		if((isBuy && !ShipCanAdd(ship, selectedOutfit))
				|| (!isBuy && !ShipCanRemove(ship, selectedOutfit)))
=======
		if((isInstall && !ShipCanAdd(ship, selectedOutfit))
				|| (!isInstall && !ShipCanRemove(ship, selectedOutfit)))
>>>>>>> 83c3cfdf
			continue;

		int count = ship->OutfitCount(selectedOutfit);
		if(compareMod * count < compareMod * compareValue)
		{
			shipsToOutfit.clear();
			compareValue = count;
		}
		if(count == compareValue)
			shipsToOutfit.push_back(ship);
	}

	return shipsToOutfit;
}



// Return true if the player is able to purchase the item from the outfitter or
// previously sold stock and can afford it and is properly licensed (availability,
// payment, licensing).
ShopPanel::TransactionResult OutfitterPanel::CanPurchase(bool checkSpecialItems) const
{
	if(!planet || !selectedOutfit)
		return "No outfit selected.";

	// If outfit is not available in the Outfitter, respond that it can't be bought here.
	if(!(outfitter.Has(selectedOutfit) || player.Stock(selectedOutfit) > 0))
	{
		// The store doesn't have it.
		return "You cannot buy this outfit here. "
			"It is being shown in the list because you have one, "
			"but this " + planet->Noun() + " does not sell them.";
	}

	// Check special unique outfits, if you already have them.
	// Skip this if told to for sake of speed
	if(checkSpecialItems)
	{
		int mapSize = selectedOutfit->Get("map");
		bool mapMinables = selectedOutfit->Get("map minables");
		if(mapSize > 0 && player.HasMapped(mapSize, mapMinables))
			return "You have already mapped all the systems shown by this map, "
				"so there is no reason to buy another.";

		if(HasLicense(selectedOutfit->TrueName()))
			return "You already have one of these licenses, "
				"so there is no reason to buy another.";
	}

	// Determine what you will have to pay to buy this outfit.
	int64_t cost = player.StockDepreciation().Value(selectedOutfit, day);
	int64_t credits = player.Accounts().Credits();
	if(cost > credits)
		return "You don't have enough money to buy this outfit. You need a further " +
			Format::CreditString(cost - credits);

	// Add the cost to buy the required license.
	int64_t licenseCost = LicenseCost(selectedOutfit, false);
	if(cost + licenseCost > credits)
		return "You don't have enough money to buy this outfit because you also need to buy a "
			"license for it. You need a further " +
			Format::CreditString(cost + licenseCost - credits);

	// Check that the player has any necessary licenses.
	if(licenseCost < 0)
		return "You cannot buy this outfit, because it requires a license that you don't have.";

	// The outfit can be purchased (available in the outfitter, licensed and affordable).
	return true;
}



// Checking where it will go (can it fit in fleet cargo), not checking where it will
// be sourced from.
ShopPanel::TransactionResult OutfitterPanel::CanFitInCargo(bool returnReason) const
{
	// Check fleet cargo space vs mass.
	double mass = selectedOutfit->Mass();
	double freeCargo = player.Cargo().FreePrecise();
	if(!mass || freeCargo >= mass)
		return true;

	// Don't waste time making strings that won't get used. However, we do need
	// to make the string here while we have the values available.
	if(returnReason)
	{
		return "You cannot load this outfit into cargo, because it takes up "
			+ Format::CargoString(mass, "mass") + " and your fleet has "
			+ Format::CargoString(freeCargo, "cargo space") + " free.";
	}

	return false;
}



// Checking where it will go (whether it actually be installed into any selected ship),
// not checking where it will be sourced from.
ShopPanel::TransactionResult OutfitterPanel::CanBeInstalled() const
{
	if(!planet || !selectedOutfit)
		return "No outfit selected.";

	if(!playerShip)
		return "No ship selected.";

	// Collect relevant errors.
	vector<string> errors;

	// Find if any ship can install the outfit.
	for(const Ship *ship : playerShips)
		if(ShipCanAdd(ship, selectedOutfit))
			return true;

	// If no selected ship can install the outfit, report error based on playerShip.
	double outfitNeeded = -selectedOutfit->Get("outfit space");
	double outfitSpace = playerShip->Attributes().Get("outfit space");
	if(outfitNeeded > outfitSpace)
		errors.push_back("You cannot install this outfit, because it takes up "
			+ Format::CargoString(outfitNeeded, "outfit space") + ", and this ship has "
			+ Format::MassString(outfitSpace) + " free.");

	double weaponNeeded = -selectedOutfit->Get("weapon capacity");
	double weaponSpace = playerShip->Attributes().Get("weapon capacity");
	if(weaponNeeded > weaponSpace)
		errors.push_back("Only part of your ship's outfit capacity is usable for weapons. "
			"You cannot install this outfit, because it takes up "
			+ Format::CargoString(weaponNeeded, "weapon space") + ", and this ship has "
			+ Format::MassString(weaponSpace) + " free.");

	double engineNeeded = -selectedOutfit->Get("engine capacity");
	double engineSpace = playerShip->Attributes().Get("engine capacity");
	if(engineNeeded > engineSpace)
		errors.push_back("Only part of your ship's outfit capacity is usable for engines. "
			"You cannot install this outfit, because it takes up "
			+ Format::CargoString(engineNeeded, "engine space") + ", and this ship has "
			+ Format::MassString(engineSpace) + " free.");

	if(selectedOutfit->Category() == "Ammunition")
		errors.emplace_back(!playerShip->OutfitCount(selectedOutfit) ?
			"This outfit is ammunition for a weapon. "
			"You cannot install it without first installing the appropriate weapon."
			: "You already have the maximum amount of ammunition for this weapon. "
			"If you want to install more ammunition, you must first install another of these weapons.");

	int mountsNeeded = -selectedOutfit->Get("turret mounts");
	int mountsFree = playerShip->Attributes().Get("turret mounts");
	if(mountsNeeded && !mountsFree)
		errors.emplace_back("This weapon is designed to be installed on a turret mount, "
			"but your ship does not have any unused turret mounts available.");

	int gunsNeeded = -selectedOutfit->Get("gun ports");
	int gunsFree = playerShip->Attributes().Get("gun ports");
	if(gunsNeeded && !gunsFree)
		errors.emplace_back("This weapon is designed to be installed in a gun port, "
			"but your ship does not have any unused gun ports available.");

	if(selectedOutfit->Get("installable") < 0.)
		errors.emplace_back("This item is not an outfit that can be installed in a ship.");

	// For unhandled outfit requirements, show a catch-all error message.
	if(errors.empty())
		errors.emplace_back("You cannot install this outfit in your ship, "
			"because it would reduce one of your ship's attributes to a negative amount.");

	// Return the errors in the appropriate format.
	if(errors.empty())
		return true;

	if(errors.size() == 1)
		return errors[0];

	string errorMessage = "There are several reasons why you cannot buy this outfit:\n";
	for(const string &error : errors)
		errorMessage += "- " + error + "\n";

	return errorMessage;
}



// Used in the "sell", "uninstall", and "store" to storage contexts. Are we able to remove Outfits from
// the selected ships ("sell"/"uninstall") or from cargo ("store") to storage?
// If not, return the reasons why not.
ShopPanel::TransactionResult OutfitterPanel::CanUninstall(UninstallAction action) const
{
	if(!planet || !selectedOutfit)
		return "No outfit selected.";

	if(!playerShip)
		return "No ship selected.";

	if(action == UninstallAction::Sell)
	{
		// Can sell things in Cargo.
		if(player.Cargo().Get(selectedOutfit))
			return true;

		// Can sell things in Storage.
		if(player.Storage().Get(selectedOutfit))
			return true;
	}
	else if(action == UninstallAction::Store)
	{
		// If we have one in cargo, we'll move that one.
		if(player.Cargo().Get(selectedOutfit))
			return true;
	}

	if(selectedOutfit->Get("map"))
		return "You cannot " + UninstallActionName(action) + " maps. Once you buy one, it is yours permanently.";

	if(HasLicense(selectedOutfit->TrueName()))
		return "You cannot " + UninstallActionName(action) + " licenses. Once you obtain one, it is yours permanently.";

	for(const Ship *ship : playerShips)
		if(ShipCanRemove(ship, selectedOutfit))
			return true;

	// None of the selected ships have any of this outfit in a state where it could be sold.
	// Either none of the ships even have the outfit:
	bool hasOutfit = false;
	for(const Ship *ship : playerShips)
		if(ship->OutfitCount(selectedOutfit))
		{
			hasOutfit = true;
			break;
		}

	if(!hasOutfit)
		return "You don't have any of these outfits to " + UninstallActionName(action) + ".";

	// At least one of the outfit is installed on at least one of the selected ships.
	// Create a complete summary of reasons why none of this outfit were able to be <verb>'d:
	// Looping over each ship which has the selected outfit, identify the reasons why it cannot be
	// <verb>'d. Make a list of ship to errors to assemble into a string later on:
	vector<pair<string, vector<string>>> dependentOutfitErrors;
	for(const Ship *ship : playerShips)
		if(ship->OutfitCount(selectedOutfit))
		{
			vector<string> errorDetails;
			for(const pair<const char *, double> &it : selectedOutfit->Attributes())
				if(ship->Attributes().Get(it.first) < it.second)
				{
					for(const auto &sit : ship->Outfits())
					{
						if(sit.first->Get(it.first) < 0.)
							errorDetails.emplace_back(string("the \"") + sit.first->DisplayName() + "\" "
								"depends on this outfit and must be uninstalled first");
					}
					if(errorDetails.empty())
						errorDetails.emplace_back(
							string("\"") + it.first + "\" value would be reduced to less than zero");
				}
			if(!errorDetails.empty())
				dependentOutfitErrors.emplace_back(ship->Name(), std::move(errorDetails));
		}

	// Return the errors in the appropriate format.
	if(dependentOutfitErrors.empty())
		return true;

	string errorMessage = "You cannot " + UninstallActionName(action) + " this from " +
		(playerShips.size() > 1 ? "any of the selected ships" : "your ship") + " because:\n";
	int i = 1;
	for(const auto &[shipName, errors] : dependentOutfitErrors)
	{
		if(playerShips.size() > 1)
		{
			errorMessage += to_string(i++) + ". You cannot " + UninstallActionName(action) + " this outfit from \"";
			errorMessage += shipName + "\" because:\n";
		}
		for(const string &error : errors)
			errorMessage += "- " + error + "\n";
	}
<<<<<<< HEAD
	return errorMessage;
}



// Return true if the player is able to purchase the item from the outfitter or
// previously sold stock and can afford it and the player is properly licensed,
// that is: availability, payment, and licensing, along with wheter the outfit
// will fit in cargo.
ShopPanel::TransactionResult OutfitterPanel::CanBuyToCargo() const
{
	if(!planet || !selectedOutfit)
		return "No outfit selected.";

	// Special case: maps, cannot place in Cargo.
	if(selectedOutfit->Get("map"))
		return "You place maps in to cargo.";

	if(HasLicense(selectedOutfit->TrueName()))
		return "You cannot place licenses into cargo.";

	TransactionResult canPurchase = CanPurchase(false);
	if(!canPurchase)
		return canPurchase;
	return CanFitInCargo(true);
}



// Check if the outfit can be purchased (availability, payment, licensing) and
// if it can be installed on any of the selected ships.
// If not, return the reasons why not.
ShopPanel::TransactionResult OutfitterPanel::CanDoBuyButton() const
{
	TransactionResult result = CanPurchase();
	return result ? CanBeInstalled() : result;
}



// Check if the outfit is available to install (from already owned stores) as well as
// if it can actually be installed on any of the selected ships.
// If not, return the reasons why not.
ShopPanel::TransactionResult OutfitterPanel::CanInstall() const
{
	if(!planet || !selectedOutfit)
		return "No outfit selected.";

	if(!player.Storage().Get(selectedOutfit) && !player.Cargo().Get(selectedOutfit))
		return "You don't have any of this outfit to install, use \"B\" to buy (and install) it.";

	// Then check if installation requirements are met by at least one selected ship.
	return CanBeInstalled();
}



// Buy up to <modifier> of the selected outfit and place them in fleet cargo.
void OutfitterPanel::BuyIntoCargo()
{
	// Buy the required license.
	int64_t licenseCost = LicenseCost(selectedOutfit, false);
	if(licenseCost)
	{
		player.Accounts().AddCredits(-licenseCost);
		for(const string &licenseName : selectedOutfit->Licenses())
			if(!player.HasLicense(licenseName))
				player.AddLicense(licenseName);
	}

	int howManyToBuy = Modifier();
	double mass = selectedOutfit->Mass();
	if(mass)
		howManyToBuy = min(howManyToBuy, static_cast<int>(player.Cargo().FreePrecise() / mass));

	// How much will it cost to buy all that we can fit?
	int64_t price = player.StockDepreciation().Value(selectedOutfit, day, howManyToBuy);

	// Adjust the number to buy to stay within the player's available credits.
	while(price > player.Accounts().Credits() && howManyToBuy)
	{
		howManyToBuy--;
		price = player.StockDepreciation().Value(selectedOutfit, day, howManyToBuy);
	}

	// Buy as many as can be paid for and will fit.
	player.Accounts().AddCredits(-price);
	player.AddStock(selectedOutfit, -howManyToBuy);
	player.Cargo().Add(selectedOutfit, howManyToBuy);
}



// Buy and install up to <modifier> outfits for each selected ship.
void OutfitterPanel::DoBuyButton()
{
	BuyFromShopAndInstall();
}



// Sell <modifier> outfits, sourcing from cargo (first) or storage (second) or else the
// selected ships.
// Note: When selling from cargo or storage, up to <modifier> outfit will be sold in total,
// but when selling from the selected ships, up to <modifier> outfit will be sold from each ship.
// Note: sellOutfits is not used in the OutfitterPanel context.
void OutfitterPanel::Sell(bool /* storeOutfits */)
{
	int modifier = Modifier();
	// Now figure out where to sell it from:
	// Sell from Cargo if we have any there:
	if(player.Cargo().Get(selectedOutfit))
		for(int i = 0; i < modifier && player.Cargo().Get(selectedOutfit); ++i)
		{
			// Do the sale from cargo.
			player.Cargo().Remove(selectedOutfit);
			int64_t price = player.FleetDepreciation().Value(selectedOutfit, day);
			player.Accounts().AddCredits(price);
			player.AddStock(selectedOutfit, 1);
		}
	// Otherwise, sell from Storage if there are any available.
	else if(player.Storage().Get(selectedOutfit))
		for(int i = 0; i < modifier && player.Storage().Get(selectedOutfit); ++i)
		{
			// Do the sale from storage.
			player.Storage().Remove(selectedOutfit);
			int64_t price = player.FleetDepreciation().Value(selectedOutfit, day);
			player.Accounts().AddCredits(price);
			player.AddStock(selectedOutfit, 1);
		}
	// And lastly, sell from the selected ships.
	// Get the ships that have the most of this outfit installed.
	else if(!GetShipsToOutfit().empty())
		for(int i = 0; i < modifier && CanUninstall(UninstallAction::Sell); ++i)
			Uninstall(true);
}



// Install from already owned stores: cargo or storage.
// Note: Up to <modifier> for each selected ship will be installed.
void OutfitterPanel::Install()
{
	int modifier = Modifier();
	for(int i = 0; i < modifier && CanBeInstalled(); ++i)
	{
		// Find the ships with the fewest number of these outfits.
		const vector<Ship *> shipsToOutfit = GetShipsToOutfit(true);
		for(Ship *ship : shipsToOutfit)
		{
			if(!CanBeInstalled())
				return;

			// Use cargo first:
			if(player.Cargo().Get(selectedOutfit))
				player.Cargo().Remove(selectedOutfit);

			// Use storage second:
			else if(player.Storage().Get(selectedOutfit))
				player.Storage().Remove(selectedOutfit);

			// None were found in cargo or storage, bail out.
			else
				return;

			// Install the selected outfit to this ship.
			ship->AddOutfit(selectedOutfit, 1);
			int required = selectedOutfit->Get("required crew");
			if(required && ship->Crew() + required <= static_cast<int>(ship->Attributes().Get("bunks")))
				ship->AddCrew(required);
			ship->Recharge();
		}
	}
}



// Check if the outfit is able to be moved to cargo from storage.
// If not, return the reasons why not.
bool OutfitterPanel::CanMoveToCargoFromStorage() const
{
	if(!planet || !selectedOutfit)
		// No outfit selected.
		return false;

	if(selectedOutfit->Get("map"))
		// You cannot move maps around. Once you buy one, it is yours permanently.
		return false;

	if(HasLicense(selectedOutfit->TrueName()))
		// You cannot move licenses around. Once you obtain one, it is yours permanently.
		return false;

	if(!player.Storage().Get(selectedOutfit))
		// You don't have any of these outfits in storage to move to your cargo hold.
		return false;

	// The return value must be a bool.
	return static_cast<bool>(CanFitInCargo());
}



// Move up to <modifier> of selected outfit to cargo from storage.
void OutfitterPanel::MoveToCargoFromStorage()
{
	int modifier = Modifier();
	for(int i = 0; i < modifier && player.Storage().Get(selectedOutfit) && CanFitInCargo(); ++i)
	{
		player.Cargo().Add(selectedOutfit);
		player.Storage().Remove(selectedOutfit);
	}
}



// Move up to <modifier> of the selected outfit from fleet cargo to storage, or,
// if none are available in cargo, uninstall up to <modifier> outfits from each of the
// selected ships and move them to storage.
void OutfitterPanel::RetainInStorage()
{
	int modifier = Modifier();
	// If possible, move up to <modifier> of the selected outfit from fleet cargo to storage.
	int cargoCount = player.Cargo().Get(selectedOutfit);
	if(cargoCount)
	{
		// Transfer <cargoCount> outfits from cargo to storage.
		int howManyToMove = min(cargoCount, modifier);
		player.Cargo().Remove(selectedOutfit, howManyToMove);
		player.Storage().Add(selectedOutfit, howManyToMove);
	}
	// Otherwise, uninstall and move up to <modifier> selected outfits to storage from each
	// selected ship:
	else
		for(int i = 0; i < modifier && CanUninstall(UninstallAction::Store); ++i)
			Uninstall(false);
}



// Buy and install the <modifier> outfits into each selected ship.
// By definition Buy is from Outfitter (only).
void OutfitterPanel::BuyFromShopAndInstall() const
{
	// Buy the required license.
	int64_t licenseCost = LicenseCost(selectedOutfit, false);
	if(licenseCost)
	{
		player.Accounts().AddCredits(-licenseCost);
		for(const string &licenseName : selectedOutfit->Licenses())
			if(!player.HasLicense(licenseName))
				player.AddLicense(licenseName);
	}

	// Special case: maps.
	int mapSize = selectedOutfit->Get("map");
	if(mapSize)
	{
		bool mapMinables = selectedOutfit->Get("map minables");
		player.Map(mapSize, mapMinables);
		player.Accounts().AddCredits(-selectedOutfit->Cost());
		return;
	}

	// Special case: licenses.
	if(IsLicense(selectedOutfit->TrueName()))
	{
		player.AddLicense(LicenseRoot(selectedOutfit->TrueName()));
		player.Accounts().AddCredits(-selectedOutfit->Cost());
		return;
	}

	int modifier = Modifier();
	for(int i = 0; i < modifier && CanDoBuyButton(); ++i)
	{
		// Find the ships with the fewest number of these outfits.
		const vector<Ship *> shipsToOutfit = GetShipsToOutfit(true);
		for(Ship *ship : shipsToOutfit)
		{
			if(!CanDoBuyButton())
				return;

			// Pay for it and remove it from available stock.
			int64_t price = player.StockDepreciation().Value(selectedOutfit, day);
			player.Accounts().AddCredits(-price);
			player.AddStock(selectedOutfit, -1);

			// Install it on this ship.
			ship->AddOutfit(selectedOutfit, 1);
			int required = selectedOutfit->Get("required crew");
			if(required && ship->Crew() + required <= static_cast<int>(ship->Attributes().Get("bunks")))
				ship->AddCrew(required);
			ship->Recharge();
		}
	}
}



// Uninstall up to <modifier> outfits from each of the selected ships and move them to storage,
// or, if none are installed, move up to <modifier> of the selected outfit from fleet cargo to
// storage.
void OutfitterPanel::Uninstall()
{
	int modifier = Modifier();
	// If installed on ship
	if(CanUninstall(UninstallAction::Uninstall))
		for(int i = 0; i < modifier && CanUninstall(UninstallAction::Uninstall); ++i)
			Uninstall(false);
	// Otherwise, move up to <modifier> of the selected outfit from fleet cargo to storage.
	else
	{
		int cargoCount = player.Cargo().Get(selectedOutfit);
		if(cargoCount)
		{
			// Transfer <cargoCount> outfits from cargo to storage.
			int howManyToMove = min(cargoCount, modifier);
			player.Cargo().Remove(selectedOutfit, howManyToMove);
			player.Storage().Add(selectedOutfit, howManyToMove);
		}
	}
}



// Uninstall outfits from selected ships, redeem credits if it was a sale.
// This also handles ammo dependencies.
// Note: This will remove one outfit from each selected ship which has the outfit.
void OutfitterPanel::Uninstall(bool sell) const
{
	// Key:
	//   's' - Sell
	//		Uninstall and redeem credits, item goes to Stock if not usually available.
	//   'u' - Uninstall
	//		Uninstall from ship and keep the item in Storage.

	// Get the ships that have the most of this outfit installed.
	const vector<Ship *> shipsToOutfit = GetShipsToOutfit();
	// Note: to get here, we have already confirmed that every ship in the selection
	// has the outfit and it is able to be uninstalled in the first place.
	for(Ship *ship : shipsToOutfit)
	{
		// Uninstall the outfit.
		ship->AddOutfit(selectedOutfit, -1);
		if(selectedOutfit->Get("required crew"))
			ship->AddCrew(-selectedOutfit->Get("required crew"));
		ship->Recharge();

		// If the context is sale:
		if(sell)
		{
			// Do the sale.
			int64_t price = player.FleetDepreciation().Value(selectedOutfit, day);
			player.Accounts().AddCredits(price);
			player.AddStock(selectedOutfit, 1);
		}
		// If the context is uninstall, move the outfit into Storage
		else
			// Move to storage.
			player.Storage().Add(selectedOutfit, 1);

		// Since some outfits have ammo, remove any ammo that must be sold because there
		// aren't enough supporting slots for said ammo once this outfit is removed.
		const Outfit *ammo = selectedOutfit->Ammo();
		if(ammo && ship->OutfitCount(ammo))
		{
			// Determine how many of this ammo we must uninstall to also uninstall the launcher.
			int mustUninstall = 0;
			for(const pair<const char *, double> &it : ship->Attributes().Attributes())
				if(it.second < 0.)
					mustUninstall = max<int>(mustUninstall, it.second / ammo->Get(it.first));

			if(mustUninstall)
			{
				ship->AddOutfit(ammo, -mustUninstall);

				// If the context is sale:
				if(sell)
				{
					// Do the sale.
					int64_t price = player.FleetDepreciation().Value(ammo, day, mustUninstall);
					player.Accounts().AddCredits(price);
					player.AddStock(ammo, mustUninstall);
				}
				// If the context is uninstall, move the outfit's ammo to storage
				else
					// Move to storage.
					player.Storage().Add(ammo, mustUninstall);
			}
		}
	}
}



void OutfitterPanel::ToggleForSale()
{
	showForSale = !showForSale;

	CheckSelection();
	delayedAutoScroll = true;
}



void OutfitterPanel::ToggleInstalled()
{
	showInstalled = !showInstalled;

	CheckSelection();
	delayedAutoScroll = true;
}



void OutfitterPanel::ToggleStorage()
{
	showStorage = !showStorage;

	CheckSelection();
	delayedAutoScroll = true;
}



void OutfitterPanel::ToggleCargo()
{
	showCargo = !showCargo;

	CheckSelection();
	delayedAutoScroll = true;
=======
	return bestItem;
}



double OutfitterPanel::ButtonPanelHeight() const
{
	// The 70 = (3 x 10 (pad) + 20 x 2 (text)) for the credit and cargo space information lines.
	return 70. + BUTTON_HEIGHT * 3 + BUTTON_ROW_PAD * 2;
}



// Check if the given point is within the button zone, and if so return the
// letter of the button (or ' ' if it's not on a button).
char OutfitterPanel::CheckButton(int x, int y)
{
	const double rowOffsetY = BUTTON_HEIGHT + BUTTON_ROW_PAD;
	const double rowBaseY = Screen::BottomRight().Y() - 3. * rowOffsetY - BUTTON_ROW_START_PAD;
	const double buttonOffsetX = BUTTON_WIDTH + BUTTON_COL_PAD;
	const double w = BUTTON_WIDTH / 2;
	const double buttonCenterX = Screen::Right() - SIDEBAR_WIDTH / 2;

	if(x < Screen::Right() - SIDEBAR_WIDTH || y < Screen::Bottom() - ButtonPanelHeight())
		return '\0';

	// Row 1
	if(rowBaseY < y && y <= rowBaseY + BUTTON_HEIGHT)
	{
		// Check if it's the _Buy button.
		if(buttonCenterX + buttonOffsetX * -1 - w <= x && x < buttonCenterX + buttonOffsetX * -1 + w)
			return 'b';
		// Check if it's the _Install button.
		if(buttonCenterX + buttonOffsetX * 0 - w <= x && x < buttonCenterX + buttonOffsetX * 0 + w)
			return 'i';
		// Check if it's the _Cargo button.
		if(buttonCenterX + buttonOffsetX * 1 - w <= x && x < buttonCenterX + buttonOffsetX * 1 + w)
			return 'c';
	}

	// Row 2
	if(rowBaseY + rowOffsetY < y && y <= rowBaseY + rowOffsetY + BUTTON_HEIGHT)
	{
		// Check if it's the _Sell button:
		if(buttonCenterX + buttonOffsetX * -1 - w <= x && x < buttonCenterX + buttonOffsetX * -1 + w)
			return 's';
		// Check if it's the _Uninstall button.
		if(buttonCenterX + buttonOffsetX * 0 - w <= x && x < buttonCenterX + buttonOffsetX * 0 + w)
			return 'u';
		// Check if it's the Sto_re button.
		if(buttonCenterX + buttonOffsetX * 1 - w <= x && x < buttonCenterX + buttonOffsetX * 1 + w)
			return 'r';
	}

	// Row 3
	if(rowBaseY + rowOffsetY * 2 < y && y <= rowBaseY + rowOffsetY * 2 + BUTTON_HEIGHT)
	{
		// Check if it's the _Leave button.
		if(buttonCenterX + buttonOffsetX * 1 - w <= x && x < buttonCenterX + buttonOffsetX * 1 + w)
			return 'l';
	}

	return ' ';
}



void OutfitterPanel::DrawButtons()
{
	// There will be two rows of buttons:
	//  [ Buy  ] [  Install  ] [  Cargo  ]
	//  [ Sell ] [ Uninstall ] [ Storage ]
	//                         [  Leave  ]
	const double rowOffsetY = BUTTON_HEIGHT + BUTTON_ROW_PAD;
	const double rowBaseY = Screen::BottomRight().Y() - 2 * rowOffsetY - .5 * BUTTON_HEIGHT - BUTTON_ROW_START_PAD;
	const double buttonOffsetX = BUTTON_WIDTH + BUTTON_COL_PAD;
	const double buttonCenterX = Screen::Right() - SIDEBAR_WIDTH / 2;
	const Point buttonSize{BUTTON_WIDTH, BUTTON_HEIGHT};

	// Draw the button panel (shop side panel footer).
	const Point buttonPanelSize(SIDEBAR_WIDTH, ButtonPanelHeight());
	FillShader::Fill(Screen::BottomRight() - .5 * buttonPanelSize, buttonPanelSize,
		*GameData::Colors().Get("shop side panel background"));
	FillShader::Fill(
		Point(Screen::Right() - SIDEBAR_WIDTH / 2, Screen::Bottom() - ButtonPanelHeight()),
		Point(SIDEBAR_WIDTH, 1), *GameData::Colors().Get("shop side panel footer"));

	// Set up font size and colors for the credits.
	const Font &font = FontSet::Get(14);
	const Color &bright = *GameData::Colors().Get("bright");
	const Color &dim = *GameData::Colors().Get("medium");

	// Draw the row for credits display.
	const Point creditsPoint(
		Screen::Right() - SIDEBAR_WIDTH + 10,
		Screen::Bottom() - ButtonPanelHeight() + 10);
	font.Draw("You have:", creditsPoint, dim);
	const string &credits = Format::CreditString(player.Accounts().Credits());
	font.Draw({credits, {SIDEBAR_WIDTH - 20, Alignment::RIGHT}}, creditsPoint, bright);

	// Draw the row for Fleet Cargo Space free.
	const Point cargoPoint(
		Screen::Right() - SIDEBAR_WIDTH + 10,
		Screen::Bottom() - ButtonPanelHeight() + 30);
	font.Draw("Cargo Free:", cargoPoint, dim);
	string space = Format::Number(player.Cargo().Free()) + " / " + Format::Number(player.Cargo().Size());
	font.Draw({space, {SIDEBAR_WIDTH - 20, Alignment::RIGHT}}, cargoPoint, bright);

	// Clear the buttonZones, they will be populated again as buttons are drawn.
	buttonZones.clear();

	// Row 1
	ShopPanel::DrawButton("_Buy",
	DrawButton("_Buy", Rectangle(Point(buttonCenterX + buttonOffsetX * -1, rowBaseY + rowOffsetY * 0), buttonSize),
		ButtonActive('b'), hoverButton == 'b', 'b');
	ShopPanel::DrawButton("_Install",
	DrawButton("_Install", Rectangle(Point(buttonCenterX + buttonOffsetX * 0, rowBaseY + rowOffsetY * 0), buttonSize),
		ButtonActive('i'), hoverButton == 'i', 'i');
	DrawButton("_Cargo", Rectangle(Point(buttonCenterX + buttonOffsetX * 1, rowBaseY + rowOffsetY * 0), buttonSize),
		ButtonActive('c'), hoverButton == 'c', 'c');
	// Row 2.
	DrawButton("_Sell", Rectangle(Point(buttonCenterX + buttonOffsetX * -1, rowBaseY + rowOffsetY * 1), buttonSize),
		ButtonActive('s'), hoverButton == 's', 's');
	DrawButton(!CanMoveOutfit(OutfitLocation::Ship, OutfitLocation::Storage) &&
		CanMoveOutfit(OutfitLocation::Cargo, OutfitLocation::Storage) ? "_Unload" : "_Uninstall",
		Rectangle(Point(buttonCenterX + buttonOffsetX * 0, rowBaseY + rowOffsetY * 1), buttonSize),
		ButtonActive('u'), hoverButton == 'u', 'b');
	DrawButton("Sto_re", Rectangle(Point(buttonCenterX + buttonOffsetX * 1, rowBaseY + rowOffsetY * 1), buttonSize),
		ButtonActive('r'), hoverButton == 'r', 'r');
	// Row 3.
	DrawButton("_Leave", Rectangle(Point(buttonCenterX + buttonOffsetX * 1, rowBaseY + rowOffsetY * 2), buttonSize),
		true, hoverButton == 'l', 'l');

	// Draw the Modifier hover text that appears below the buttons when a modifier is being applied.
	int modifier = Modifier();
	if(modifier > 1)
	{
		string mod = "x " + to_string(modifier);
		int modWidth = font.Width(mod);
		for(int i = -1; i < 2; i++)
			font.Draw(mod, Point(buttonCenterX + buttonOffsetX * i, rowBaseY + rowOffsetY * 0)
			+ Point(-.5 * modWidth, 10.), dim);
		for(int i = -1; i < 2; i++)
			font.Draw(mod, Point(buttonCenterX + buttonOffsetX * i, rowBaseY + rowOffsetY * 1)
			+ Point(-.5 * modWidth, 10.), dim);
	}

	// Draw tooltips for the button being hovered over:
	string tooltip = GameData::Tooltip(string("outfitter: ") + hoverButton);
	if(!tooltip.empty())
		// Note: there is an offset between the cursor and tooltips in this case so that other
		// buttons can be seen as the mouse moves around.
		DrawTooltip(tooltip, hoverPoint + Point(-40, -60), dim, *GameData::Colors().Get("tooltip background"));

	// Draw the tooltip for your full number of credits and free cargo space
	const Rectangle creditsBox = Rectangle::FromCorner(creditsPoint, Point(SIDEBAR_WIDTH - 20, 30));
	if(creditsBox.Contains(hoverPoint))
		ShopPanel::hoverCount += ShopPanel::hoverCount < ShopPanel::HOVER_TIME;
	else if(ShopPanel::hoverCount)
		--ShopPanel::hoverCount;

	if(ShopPanel::hoverCount == ShopPanel::HOVER_TIME)
	{
		tooltip = Format::Number(player.Accounts().Credits()) + " credits" + "\n" +
			Format::Number(player.Cargo().Free()) + " tons free out of " +
			Format::Number(player.Cargo().Size()) + " tons total capacity";
		DrawTooltip(tooltip, hoverPoint, dim, *GameData::Colors().Get("tooltip background"));
	}
}



ShopPanel::TransactionResult OutfitterPanel::HandleShortcuts(char key)
{
	TransactionResult result = false;
	if(key == 'b')
	{
		// Buy and install up to <modifier> outfits for each selected ship.
		result = MoveOutfit(OutfitLocation::Shop, OutfitLocation::Ship);
	}
	else if(key == 's')
	{
		// Sell <modifier> of the selected outfit from cargo, or else storage, or else from each selected ship.
		// Return a result based on the reason that none can be sold from the selected ships.
		if(!MoveOutfit(OutfitLocation::Cargo, OutfitLocation::Shop))
			if(!MoveOutfit(OutfitLocation::Storage, OutfitLocation::Shop))
				result = MoveOutfit(OutfitLocation::Ship, OutfitLocation::Shop);
	}
	else if(key == 'r')
	{
		// Move <modifier> of the selected outfit to storage from either cargo or else each of the selected ships.
		if(!MoveOutfit(OutfitLocation::Cargo, OutfitLocation::Storage))
			result = MoveOutfit(OutfitLocation::Ship, OutfitLocation::Storage);
	}
	else if(key == 'c')
	{
		// Either move up to <multiple> outfits into cargo from storage if any are in storage, or else buy up to
		// <modifier> outfits into cargo.
		// Note: If the outfit connot be moved from storage or bought into cargo, give an error based on the buy
		// condition.
		if(!MoveOutfit(OutfitLocation::Storage, OutfitLocation::Cargo))
			result = MoveOutfit(OutfitLocation::Shop, OutfitLocation::Cargo);
	}
	else if(key == 'i')
	{
		// Install up to <modifier> outfits from already owned equipment into each selected ship.
		if(!MoveOutfit(OutfitLocation::Cargo, OutfitLocation::Ship))
			result = MoveOutfit(OutfitLocation::Storage, OutfitLocation::Ship);
	}
	else if(key == 'u')
	{
		// Uninstall up to <multiple> outfits from each of the selected ships if any are available to uninstall, or
		// else unload up to <multiple> outfits from cargo and place them storage.
		// Note: If the outfit cannot be uninstalled or unloaded, give an error based on the inability to uninstall the
		// outfit from any ship.
		result = MoveOutfit(OutfitLocation::Ship, OutfitLocation::Storage);
		if(!result)
			// Unload from cargo, if possible, since we could not uninstall from the ship.
			if(MoveOutfit(OutfitLocation::Cargo, OutfitLocation::Storage))
				result = true;
	}

	return result;
>>>>>>> 83c3cfdf
}<|MERGE_RESOLUTION|>--- conflicted
+++ resolved
@@ -51,13 +51,9 @@
 	const string DESCRIPTION = "description";
 	const string LICENSE = " License";
 
-<<<<<<< HEAD
-	constexpr int checkboxSpacing = 20;
-=======
 	// Numeric parameters for the visibility checkboxes. Note the checkboxes already have some padding of their own.
 	const Point checkboxSize{20, 20};
 	const Point keyPad{5, 8};
->>>>>>> 83c3cfdf
 
 	// Determine the refillable ammunition a particular ship consumes or stores.
 	set<const Outfit *> GetRefillableAmmunition(const Ship &ship) noexcept
@@ -102,21 +98,6 @@
 
 
 
-<<<<<<< HEAD
-	string UninstallActionName(OutfitterPanel::UninstallAction action)
-	{
-		switch(action)
-		{
-		case OutfitterPanel::UninstallAction::Uninstall:
-			return "uninstall";
-		case OutfitterPanel::UninstallAction::Store:
-			return "store";
-		case OutfitterPanel::UninstallAction::Sell:
-			return "sell";
-		}
-
-		throw "unreachable";
-=======
 	string LocationName(OutfitterPanel::OutfitLocation location)
 	{
 		switch(location)
@@ -132,7 +113,6 @@
 			default:
 				throw "unreachable";
 		}
->>>>>>> 83c3cfdf
 	}
 }
 
@@ -179,12 +159,7 @@
 
 int OutfitterPanel::VisibilityCheckboxesSize() const
 {
-<<<<<<< HEAD
-	// Each checkbox is 20px, 4 checkboxes in total is 80px.
-	return 80;
-=======
 	return 4 * checkboxSize.Y() + 2. * keyPad.Y();
->>>>>>> 83c3cfdf
 }
 
 
@@ -314,16 +289,6 @@
 
 
 
-<<<<<<< HEAD
-double OutfitterPanel::ButtonPanelHeight() const
-{
-	// The 60 is for padding the credit and cargo space information lines.
-	return 60. + BUTTON_HEIGHT * 3 + BUTTON_ROW_PAD * 2;
-}
-
-
-=======
->>>>>>> 83c3cfdf
 
 double OutfitterPanel::DrawDetails(const Point &center)
 {
@@ -334,14 +299,10 @@
 
 	if(selectedOutfit)
 	{
-<<<<<<< HEAD
-		outfitInfo.Update(*selectedOutfit, player, static_cast<bool>(CanUninstall(UninstallAction::Sell)),
-=======
 		outfitInfo.Update(*selectedOutfit, player,
 			CanMoveOutfit(OutfitLocation::Cargo, OutfitLocation::Shop) ||
 			CanMoveOutfit(OutfitLocation::Storage, OutfitLocation::Shop) ||
 			CanMoveOutfit(OutfitLocation::Ship, OutfitLocation::Shop),
->>>>>>> 83c3cfdf
 			collapsed.contains(DESCRIPTION));
 		selectedItem = selectedOutfit->DisplayName();
 
@@ -403,66 +364,6 @@
 
 
 
-<<<<<<< HEAD
-bool OutfitterPanel::ShouldHighlight(const Ship *ship)
-{
-	if(!selectedOutfit)
-		return false;
-
-	// If we're hovering above a button that can modify ship outfits, highlight
-	// the ship.
-	if(hoverButton == 'b')
-		return CanDoBuyButton() && ShipCanAdd(ship, selectedOutfit);
-	if(hoverButton == 'i')
-		return CanInstall() && ShipCanAdd(ship, selectedOutfit);
-	if(hoverButton == 's')
-		return CanUninstall(UninstallAction::Sell) && ShipCanRemove(ship, selectedOutfit);
-	if(hoverButton == 'u')
-		return CanUninstall(UninstallAction::Uninstall) && ShipCanRemove(ship, selectedOutfit);
-
-	return false;
-}
-
-
-
-// Draw the display filter selection checkboxes in the lower left of the outfit panel.
-void OutfitterPanel::DrawKey()
-{
-	const Sprite *back = SpriteSet::Get("ui/outfitter key");
-	SpriteShader::Draw(back, Screen::BottomLeft() + .5 * Point(back->Width(), -back->Height()));
-
-	const Font &font = FontSet::Get(14);
-	Color color[2] = {*GameData::Colors().Get("medium"), *GameData::Colors().Get("bright")};
-	const Sprite *box[2] = {SpriteSet::Get("ui/unchecked"), SpriteSet::Get("ui/checked")};
-
-	Point pos = Screen::BottomLeft() + Point(10., -VisibilityCheckboxesSize() + checkboxSpacing / 2.);
-	const Point off{10., -.5 * font.Height()};
-	const Point checkboxSize{180., checkboxSpacing};
-	const Point checkboxOffset{80., 0.};
-
-	SpriteShader::Draw(box[showForSale], pos);
-	font.Draw("Show outfits for sale", pos + off, color[showForSale]);
-	AddZone(Rectangle(pos + checkboxOffset, checkboxSize), [this](){ ToggleForSale(); });
-
-	pos.Y() += checkboxSpacing;
-	SpriteShader::Draw(box[showInstalled], pos);
-	// The text color will be "medium" when no ships are selected, regardless of checkmark state,
-	// indicating that the selection is invalid (invalid context).
-	font.Draw("Show outfits installed", pos + off, color[showInstalled && playerShip]);
-	AddZone(Rectangle(pos + checkboxOffset, checkboxSize), [this]() { ToggleInstalled(); });
-
-	pos.Y() += checkboxSpacing;
-	SpriteShader::Draw(box[showCargo], pos);
-	font.Draw("Show outfits in cargo", pos + off, color[showCargo]);
-	AddZone(Rectangle(pos + checkboxOffset, checkboxSize), [this](){ ToggleCargo(); });
-
-	pos.Y() += checkboxSpacing;
-	SpriteShader::Draw(box[showStorage], pos);
-	font.Draw("Show outfits in storage", pos + off, color[showStorage]);
-	AddZone(Rectangle(pos + checkboxOffset, checkboxSize), [this](){ ToggleStorage(); });
-}
-
-=======
 ShopPanel::TransactionResult OutfitterPanel::CanMoveOutfit(OutfitLocation fromLocation, OutfitLocation toLocation) const
 {
 	if(!planet || !selectedOutfit)
@@ -511,136 +412,9 @@
 		if(toLocation == OutfitLocation::Cargo || toLocation == OutfitLocation::Storage)
 			return "You cannot place licenses into " + LocationName(toLocation) + ".";
 	}
->>>>>>> 83c3cfdf
 
 	bool canSource = false;
 
-<<<<<<< HEAD
-void OutfitterPanel::DrawButtons()
-{
-	// There will be two rows of buttons:
-	//  [ Buy  ] [  Install  ] [  Cargo  ]
-	//  [ Sell ] [ Uninstall ] [ Storage ]
-	//                         [  Leave  ]
-	const double rowOffsetY = BUTTON_HEIGHT + BUTTON_ROW_PAD;
-	const double rowBaseY = Screen::BottomRight().Y() - 2.5 * rowOffsetY - BUTTON_ROW_START_PAD;
-	const double buttonOffsetX = BUTTON_WIDTH + BUTTON_COL_PAD;
-	const double buttonCenterX = Screen::Right() - SIDEBAR_WIDTH / 2;
-	const Point buttonSize{BUTTON_WIDTH, BUTTON_HEIGHT};
-
-	// Draw the button panel (shop side panel footer).
-	const Point buttonPanelSize(SIDEBAR_WIDTH, ButtonPanelHeight());
-	FillShader::Fill(Screen::BottomRight() - .5 * buttonPanelSize, buttonPanelSize,
-		*GameData::Colors().Get("shop side panel background"));
-	FillShader::Fill(
-		Point(Screen::Right() - SIDEBAR_WIDTH / 2, Screen::Bottom() - ButtonPanelHeight()),
-		Point(SIDEBAR_WIDTH, 1), *GameData::Colors().Get("shop side panel footer"));
-
-	// Set up font size and colors for the credits.
-	const Font &font = FontSet::Get(14);
-	const Color &bright = *GameData::Colors().Get("bright");
-	const Color &dim = *GameData::Colors().Get("medium");
-
-	// Draw the row for credits display.
-	const Point creditsPoint(
-		Screen::Right() - SIDEBAR_WIDTH + 10,
-		Screen::Bottom() - ButtonPanelHeight() + 5);
-	font.Draw("You have:", creditsPoint, dim);
-	const string &credits = Format::CreditString(player.Accounts().Credits());
-	font.Draw({credits, {SIDEBAR_WIDTH - 20, Alignment::RIGHT}}, creditsPoint, bright);
-
-	// Draw the row for Fleet Cargo Space free.
-	const Point cargoPoint(
-		Screen::Right() - SIDEBAR_WIDTH + 10,
-		Screen::Bottom() - ButtonPanelHeight() + 25);
-	font.Draw("Cargo Free:", cargoPoint, dim);
-	string space = Format::Number(player.Cargo().Free()) + " / " + Format::Number(player.Cargo().Size());
-	font.Draw({space, {SIDEBAR_WIDTH - 20, Alignment::RIGHT}}, cargoPoint, bright);
-
-	// Clear the buttonZones, they will be populated again as buttons are drawn.
-	buttonZones.clear();
-
-	// Row 1
-	ShopPanel::DrawButton("_Buy",
-		Rectangle(Point(buttonCenterX + buttonOffsetX * -1, rowBaseY + rowOffsetY * 0), buttonSize),
-		static_cast<bool>(CanDoBuyButton()), hoverButton == 'b', 'b');
-	ShopPanel::DrawButton("_Install",
-		Rectangle(Point(buttonCenterX + buttonOffsetX * 0, rowBaseY + rowOffsetY * 0), buttonSize),
-		static_cast<bool>(CanInstall()), hoverButton == 'i', 'i');
-	ShopPanel::DrawButton("_Cargo",
-		Rectangle(Point(buttonCenterX + buttonOffsetX * 1, rowBaseY + rowOffsetY * 0), buttonSize),
-		(CanMoveToCargoFromStorage() || CanBuyToCargo()), hoverButton == 'c', 'c');
-	// Row 2
-	ShopPanel::DrawButton("_Sell",
-		Rectangle(Point(buttonCenterX + buttonOffsetX * -1, rowBaseY + rowOffsetY * 1), buttonSize),
-		static_cast<bool>(CanUninstall(UninstallAction::Sell)), hoverButton == 's', 's');
-	ShopPanel::DrawButton("_Uninstall",
-		Rectangle(Point(buttonCenterX + buttonOffsetX * 0, rowBaseY + rowOffsetY * 1), buttonSize),
-		static_cast<bool>(CanUninstall(UninstallAction::Uninstall)), hoverButton == 'u', 'u');
-	ShopPanel::DrawButton("Sto_re",
-		Rectangle(Point(buttonCenterX + buttonOffsetX * 1, rowBaseY + rowOffsetY * 1), buttonSize),
-		static_cast<bool>(CanUninstall(UninstallAction::Store)), hoverButton == 'r', 'r');
-	// Row 3
-	ShopPanel::DrawButton("_Leave",
-		Rectangle(Point(buttonCenterX + buttonOffsetX * 1, rowBaseY + rowOffsetY * 2), buttonSize),
-		true, hoverButton == 'l', 'l');
-
-	// Draw the Modifier hover text that appears below the buttons when a modifier
-	// is being applied.
-	int modifier = Modifier();
-	if(modifier > 1)
-	{
-		string mod = "x " + to_string(modifier);
-		int modWidth = font.Width(mod);
-		for(int i = -1; i < 2; i++)
-			font.Draw(mod, Point(buttonCenterX + buttonOffsetX * i, rowBaseY + rowOffsetY * 0)
-			+ Point(-.5 * modWidth, 10.), dim);
-		for(int i = -1; i < 2; i++)
-			font.Draw(mod, Point(buttonCenterX + buttonOffsetX * i, rowBaseY + rowOffsetY * 1)
-			+ Point(-.5 * modWidth, 10.), dim);
-	}
-
-	// Draw tooltips for the button being hovered over:
-	string tooltip = GameData::Tooltip(string("outfitter: ") + hoverButton);
-	if(!tooltip.empty())
-		// Note: there is an offset between the cursor and tooltips in this case so that other
-		// buttons can be seen as the mouse moves around.
-		DrawTooltip(tooltip, hoverPoint + Point(-40, -60), dim, *GameData::Colors().Get("tooltip background"));
-
-	// Draw the tooltip for your full number of credits and free cargo space
-	const Rectangle creditsBox = Rectangle::FromCorner(creditsPoint, Point(SIDEBAR_WIDTH - 20, 30));
-	if(creditsBox.Contains(hoverPoint))
-		ShopPanel::hoverCount += ShopPanel::hoverCount < ShopPanel::HOVER_TIME;
-	else if(ShopPanel::hoverCount)
-		--ShopPanel::hoverCount;
-
-	if(ShopPanel::hoverCount == ShopPanel::HOVER_TIME)
-	{
-		tooltip = Format::Number(player.Accounts().Credits()) + " credits" + "\n" +
-			Format::Number(player.Cargo().Free()) + " tons free out of " +
-			Format::Number(player.Cargo().Size()) + " tons total capacity";
-		DrawTooltip(tooltip, hoverPoint, dim, *GameData::Colors().Get("tooltip background"));
-	}
-}
-
-
-
-int OutfitterPanel::FindItem(const string &text) const
-{
-	int bestIndex = 9999;
-	int bestItem = -1;
-	auto it = zones.begin();
-	for(unsigned int i = 0; i < zones.size(); ++i, ++it)
-	{
-		const Outfit *outfit = it->GetOutfit();
-		int index = Format::Search(outfit->DisplayName(), text);
-		if(index >= 0 && index < bestIndex)
-		{
-			bestIndex = index;
-			bestItem = i;
-			if(!index)
-				return i;
-=======
 	// Handle reasons why the outfit may not be moved from fromLocation.
 	switch(fromLocation)
 	{
@@ -771,7 +545,6 @@
 				return "You don't have any " + selectedOutfit->PluralName() + " in your cargo hold.";
 			canSource = true;
 			break;
->>>>>>> 83c3cfdf
 		}
 		case OutfitLocation::Storage:
 		{
@@ -784,94 +557,11 @@
 		default:
 			throw "unreachable";
 	}
-<<<<<<< HEAD
-	return bestItem;
-}
-
-=======
->>>>>>> 83c3cfdf
 
 	// Collect relevant errors.
 	vector<string> errors;
 	bool canPlace = false;
 
-<<<<<<< HEAD
-ShopPanel::TransactionResult OutfitterPanel::HandleShortcuts(char key)
-{
-	TransactionResult result = false;
-	if(key == 'b')
-	{
-		// Buy and install up to <modifier> outfits for each selected ship.
-		result = CanDoBuyButton();
-		if(result)
-			DoBuyButton();
-	}
-	else if(key == 's')
-	{
-		// Sell <modifier> of the selected outfit from each selected ship.
-		result = CanUninstall(UninstallAction::Sell);
-		if(result)
-			Sell(false);
-	}
-	else if(key == 'r')
-	{
-		// Move <modifier> of the selected outfit to storage from either cargo (first) or else each
-		// of the selected ships.
-		result = CanUninstall(UninstallAction::Store);
-		if(result)
-			RetainInStorage();
-	}
-	else if(key == 'c')
-	{
-		// Either move up to <multiple> outfits into cargo from storage if any are in storage, or else buy up to
-		// <modifier> outfits into cargo.
-		// Note: If the outfit is not able to be moved from storage or bought into cargo, give an error based on the buy
-		// condition.
-		if(CanMoveToCargoFromStorage())
-			MoveToCargoFromStorage();
-		else
-		{
-			// Selected outfit cannot be moved from storage, try buying:
-			result = CanBuyToCargo();
-			if(result)
-				BuyIntoCargo();
-		}
-	}
-	else if(key == 'i')
-	{
-		// Install up to <modifier> outfits from already owned equipment into each selected ship.
-		result = CanInstall();
-		if(result)
-			Install();
-	}
-	else if(key == 'u')
-	{
-		// Move <modifier> of the selected outfit to storage from each selected ship or from cargo.
-		// Uninstall up to <multiple> outfits from each of the selected ships if any are available to uninstall, or
-		// else move up to <multiple> outfits from cargo into storage.
-		// Note: If the outfit is not able to be uninstalled or moved from cargo, give an error based on the
-		// uninstall condition.
-		result = CanUninstall(UninstallAction::Uninstall);
-		if(result)
-			Uninstall();
-		else if(CanUninstall(UninstallAction::Store))
-		{
-			RetainInStorage();
-			// don't raise the original result that got us into this branch
-			result = true;
-		}
-	}
-
-	return result;
-}
-
-
-
-// Returns true if this ship can install the selected outfit.
-bool OutfitterPanel::ShipCanAdd(const Ship *ship, const Outfit *outfit)
-{
-	return (ship->Attributes().CanAdd(*outfit, 1) > 0);
-=======
 	// Handle reasons why the outfit may not be moved to toLocation.
 	switch(toLocation)
 	{
@@ -1256,35 +946,15 @@
 		return (!shipRelatedOnly && CanMoveOutfit(OutfitLocation::Cargo, OutfitLocation::Storage)) ||
 			CanMoveOutfit(OutfitLocation::Ship, OutfitLocation::Storage);
 	return false;
->>>>>>> 83c3cfdf
-}
-
-
-
-// Returns true if this ship can uninstall the selected outfit.
-bool OutfitterPanel::ShipCanRemove(const Ship *ship, const Outfit *outfit)
-{
-	if(!ship->OutfitCount(outfit))
+}
+
+
+
+bool OutfitterPanel::ShouldHighlight(const Ship *ship)
+{
+	if(!selectedOutfit)
 		return false;
 
-<<<<<<< HEAD
-	// If this outfit requires ammo, check if we could sell it if we sold all
-	// the ammo for it first.
-	const Outfit *ammo = outfit->Ammo();
-	if(ammo && ship->OutfitCount(ammo))
-	{
-		Outfit attributes = ship->Attributes();
-		attributes.Add(*ammo, -ship->OutfitCount(ammo));
-		return attributes.CanAdd(*outfit, -1);
-	}
-
-	// Ammo is not a factor, check whether this ship can uninstall this outfit.
-	return ship->Attributes().CanAdd(*outfit, -1);
-}
-
-
-
-=======
 	if(!ButtonActive(hoverButton, true))
 		return false;
 
@@ -1410,7 +1080,6 @@
 
 
 
->>>>>>> 83c3cfdf
 void OutfitterPanel::DrawOutfit(const Outfit &outfit, const Point &center, bool isSelected, bool isOwned)
 {
 	const Sprite *thumbnail = outfit.Thumbnail();
@@ -1525,24 +1194,15 @@
 
 // Determine which ships of the selected ships should be referenced in this
 // iteration of Buy / Sell.
-<<<<<<< HEAD
-vector<Ship *> OutfitterPanel::GetShipsToOutfit(bool isBuy) const
-=======
 const vector<Ship *> OutfitterPanel::GetShipsToOutfit(bool isInstall) const
->>>>>>> 83c3cfdf
 {
 	vector<Ship *> shipsToOutfit;
 	int compareValue = isInstall ? numeric_limits<int>::max() : 0;
 	int compareMod = 2 * isInstall - 1;
 	for(Ship *ship : playerShips)
 	{
-<<<<<<< HEAD
-		if((isBuy && !ShipCanAdd(ship, selectedOutfit))
-				|| (!isBuy && !ShipCanRemove(ship, selectedOutfit)))
-=======
 		if((isInstall && !ShipCanAdd(ship, selectedOutfit))
 				|| (!isInstall && !ShipCanRemove(ship, selectedOutfit)))
->>>>>>> 83c3cfdf
 			continue;
 
 		int count = ship->OutfitCount(selectedOutfit);
@@ -1560,698 +1220,23 @@
 
 
 
-// Return true if the player is able to purchase the item from the outfitter or
-// previously sold stock and can afford it and is properly licensed (availability,
-// payment, licensing).
-ShopPanel::TransactionResult OutfitterPanel::CanPurchase(bool checkSpecialItems) const
-{
-	if(!planet || !selectedOutfit)
-		return "No outfit selected.";
-
-	// If outfit is not available in the Outfitter, respond that it can't be bought here.
-	if(!(outfitter.Has(selectedOutfit) || player.Stock(selectedOutfit) > 0))
-	{
-		// The store doesn't have it.
-		return "You cannot buy this outfit here. "
-			"It is being shown in the list because you have one, "
-			"but this " + planet->Noun() + " does not sell them.";
-	}
-
-	// Check special unique outfits, if you already have them.
-	// Skip this if told to for sake of speed
-	if(checkSpecialItems)
-	{
-		int mapSize = selectedOutfit->Get("map");
-		bool mapMinables = selectedOutfit->Get("map minables");
-		if(mapSize > 0 && player.HasMapped(mapSize, mapMinables))
-			return "You have already mapped all the systems shown by this map, "
-				"so there is no reason to buy another.";
-
-		if(HasLicense(selectedOutfit->TrueName()))
-			return "You already have one of these licenses, "
-				"so there is no reason to buy another.";
-	}
-
-	// Determine what you will have to pay to buy this outfit.
-	int64_t cost = player.StockDepreciation().Value(selectedOutfit, day);
-	int64_t credits = player.Accounts().Credits();
-	if(cost > credits)
-		return "You don't have enough money to buy this outfit. You need a further " +
-			Format::CreditString(cost - credits);
-
-	// Add the cost to buy the required license.
-	int64_t licenseCost = LicenseCost(selectedOutfit, false);
-	if(cost + licenseCost > credits)
-		return "You don't have enough money to buy this outfit because you also need to buy a "
-			"license for it. You need a further " +
-			Format::CreditString(cost + licenseCost - credits);
-
-	// Check that the player has any necessary licenses.
-	if(licenseCost < 0)
-		return "You cannot buy this outfit, because it requires a license that you don't have.";
-
-	// The outfit can be purchased (available in the outfitter, licensed and affordable).
-	return true;
-}
-
-
-
-// Checking where it will go (can it fit in fleet cargo), not checking where it will
-// be sourced from.
-ShopPanel::TransactionResult OutfitterPanel::CanFitInCargo(bool returnReason) const
-{
-	// Check fleet cargo space vs mass.
-	double mass = selectedOutfit->Mass();
-	double freeCargo = player.Cargo().FreePrecise();
-	if(!mass || freeCargo >= mass)
-		return true;
-
-	// Don't waste time making strings that won't get used. However, we do need
-	// to make the string here while we have the values available.
-	if(returnReason)
-	{
-		return "You cannot load this outfit into cargo, because it takes up "
-			+ Format::CargoString(mass, "mass") + " and your fleet has "
-			+ Format::CargoString(freeCargo, "cargo space") + " free.";
-	}
-
-	return false;
-}
-
-
-
-// Checking where it will go (whether it actually be installed into any selected ship),
-// not checking where it will be sourced from.
-ShopPanel::TransactionResult OutfitterPanel::CanBeInstalled() const
-{
-	if(!planet || !selectedOutfit)
-		return "No outfit selected.";
-
-	if(!playerShip)
-		return "No ship selected.";
-
-	// Collect relevant errors.
-	vector<string> errors;
-
-	// Find if any ship can install the outfit.
-	for(const Ship *ship : playerShips)
-		if(ShipCanAdd(ship, selectedOutfit))
-			return true;
-
-	// If no selected ship can install the outfit, report error based on playerShip.
-	double outfitNeeded = -selectedOutfit->Get("outfit space");
-	double outfitSpace = playerShip->Attributes().Get("outfit space");
-	if(outfitNeeded > outfitSpace)
-		errors.push_back("You cannot install this outfit, because it takes up "
-			+ Format::CargoString(outfitNeeded, "outfit space") + ", and this ship has "
-			+ Format::MassString(outfitSpace) + " free.");
-
-	double weaponNeeded = -selectedOutfit->Get("weapon capacity");
-	double weaponSpace = playerShip->Attributes().Get("weapon capacity");
-	if(weaponNeeded > weaponSpace)
-		errors.push_back("Only part of your ship's outfit capacity is usable for weapons. "
-			"You cannot install this outfit, because it takes up "
-			+ Format::CargoString(weaponNeeded, "weapon space") + ", and this ship has "
-			+ Format::MassString(weaponSpace) + " free.");
-
-	double engineNeeded = -selectedOutfit->Get("engine capacity");
-	double engineSpace = playerShip->Attributes().Get("engine capacity");
-	if(engineNeeded > engineSpace)
-		errors.push_back("Only part of your ship's outfit capacity is usable for engines. "
-			"You cannot install this outfit, because it takes up "
-			+ Format::CargoString(engineNeeded, "engine space") + ", and this ship has "
-			+ Format::MassString(engineSpace) + " free.");
-
-	if(selectedOutfit->Category() == "Ammunition")
-		errors.emplace_back(!playerShip->OutfitCount(selectedOutfit) ?
-			"This outfit is ammunition for a weapon. "
-			"You cannot install it without first installing the appropriate weapon."
-			: "You already have the maximum amount of ammunition for this weapon. "
-			"If you want to install more ammunition, you must first install another of these weapons.");
-
-	int mountsNeeded = -selectedOutfit->Get("turret mounts");
-	int mountsFree = playerShip->Attributes().Get("turret mounts");
-	if(mountsNeeded && !mountsFree)
-		errors.emplace_back("This weapon is designed to be installed on a turret mount, "
-			"but your ship does not have any unused turret mounts available.");
-
-	int gunsNeeded = -selectedOutfit->Get("gun ports");
-	int gunsFree = playerShip->Attributes().Get("gun ports");
-	if(gunsNeeded && !gunsFree)
-		errors.emplace_back("This weapon is designed to be installed in a gun port, "
-			"but your ship does not have any unused gun ports available.");
-
-	if(selectedOutfit->Get("installable") < 0.)
-		errors.emplace_back("This item is not an outfit that can be installed in a ship.");
-
-	// For unhandled outfit requirements, show a catch-all error message.
-	if(errors.empty())
-		errors.emplace_back("You cannot install this outfit in your ship, "
-			"because it would reduce one of your ship's attributes to a negative amount.");
-
-	// Return the errors in the appropriate format.
-	if(errors.empty())
-		return true;
-
-	if(errors.size() == 1)
-		return errors[0];
-
-	string errorMessage = "There are several reasons why you cannot buy this outfit:\n";
-	for(const string &error : errors)
-		errorMessage += "- " + error + "\n";
-
-	return errorMessage;
-}
-
-
-
-// Used in the "sell", "uninstall", and "store" to storage contexts. Are we able to remove Outfits from
-// the selected ships ("sell"/"uninstall") or from cargo ("store") to storage?
-// If not, return the reasons why not.
-ShopPanel::TransactionResult OutfitterPanel::CanUninstall(UninstallAction action) const
-{
-	if(!planet || !selectedOutfit)
-		return "No outfit selected.";
-
-	if(!playerShip)
-		return "No ship selected.";
-
-	if(action == UninstallAction::Sell)
-	{
-		// Can sell things in Cargo.
-		if(player.Cargo().Get(selectedOutfit))
-			return true;
-
-		// Can sell things in Storage.
-		if(player.Storage().Get(selectedOutfit))
-			return true;
-	}
-	else if(action == UninstallAction::Store)
-	{
-		// If we have one in cargo, we'll move that one.
-		if(player.Cargo().Get(selectedOutfit))
-			return true;
-	}
-
-	if(selectedOutfit->Get("map"))
-		return "You cannot " + UninstallActionName(action) + " maps. Once you buy one, it is yours permanently.";
-
-	if(HasLicense(selectedOutfit->TrueName()))
-		return "You cannot " + UninstallActionName(action) + " licenses. Once you obtain one, it is yours permanently.";
-
-	for(const Ship *ship : playerShips)
-		if(ShipCanRemove(ship, selectedOutfit))
-			return true;
-
-	// None of the selected ships have any of this outfit in a state where it could be sold.
-	// Either none of the ships even have the outfit:
-	bool hasOutfit = false;
-	for(const Ship *ship : playerShips)
-		if(ship->OutfitCount(selectedOutfit))
-		{
-			hasOutfit = true;
-			break;
-		}
-
-	if(!hasOutfit)
-		return "You don't have any of these outfits to " + UninstallActionName(action) + ".";
-
-	// At least one of the outfit is installed on at least one of the selected ships.
-	// Create a complete summary of reasons why none of this outfit were able to be <verb>'d:
-	// Looping over each ship which has the selected outfit, identify the reasons why it cannot be
-	// <verb>'d. Make a list of ship to errors to assemble into a string later on:
-	vector<pair<string, vector<string>>> dependentOutfitErrors;
-	for(const Ship *ship : playerShips)
-		if(ship->OutfitCount(selectedOutfit))
-		{
-			vector<string> errorDetails;
-			for(const pair<const char *, double> &it : selectedOutfit->Attributes())
-				if(ship->Attributes().Get(it.first) < it.second)
-				{
-					for(const auto &sit : ship->Outfits())
-					{
-						if(sit.first->Get(it.first) < 0.)
-							errorDetails.emplace_back(string("the \"") + sit.first->DisplayName() + "\" "
-								"depends on this outfit and must be uninstalled first");
-					}
-					if(errorDetails.empty())
-						errorDetails.emplace_back(
-							string("\"") + it.first + "\" value would be reduced to less than zero");
-				}
-			if(!errorDetails.empty())
-				dependentOutfitErrors.emplace_back(ship->Name(), std::move(errorDetails));
-		}
-
-	// Return the errors in the appropriate format.
-	if(dependentOutfitErrors.empty())
-		return true;
-
-	string errorMessage = "You cannot " + UninstallActionName(action) + " this from " +
-		(playerShips.size() > 1 ? "any of the selected ships" : "your ship") + " because:\n";
-	int i = 1;
-	for(const auto &[shipName, errors] : dependentOutfitErrors)
-	{
-		if(playerShips.size() > 1)
-		{
-			errorMessage += to_string(i++) + ". You cannot " + UninstallActionName(action) + " this outfit from \"";
-			errorMessage += shipName + "\" because:\n";
-		}
-		for(const string &error : errors)
-			errorMessage += "- " + error + "\n";
-	}
-<<<<<<< HEAD
-	return errorMessage;
-}
-
-
-
-// Return true if the player is able to purchase the item from the outfitter or
-// previously sold stock and can afford it and the player is properly licensed,
-// that is: availability, payment, and licensing, along with wheter the outfit
-// will fit in cargo.
-ShopPanel::TransactionResult OutfitterPanel::CanBuyToCargo() const
-{
-	if(!planet || !selectedOutfit)
-		return "No outfit selected.";
-
-	// Special case: maps, cannot place in Cargo.
-	if(selectedOutfit->Get("map"))
-		return "You place maps in to cargo.";
-
-	if(HasLicense(selectedOutfit->TrueName()))
-		return "You cannot place licenses into cargo.";
-
-	TransactionResult canPurchase = CanPurchase(false);
-	if(!canPurchase)
-		return canPurchase;
-	return CanFitInCargo(true);
-}
-
-
-
-// Check if the outfit can be purchased (availability, payment, licensing) and
-// if it can be installed on any of the selected ships.
-// If not, return the reasons why not.
-ShopPanel::TransactionResult OutfitterPanel::CanDoBuyButton() const
-{
-	TransactionResult result = CanPurchase();
-	return result ? CanBeInstalled() : result;
-}
-
-
-
-// Check if the outfit is available to install (from already owned stores) as well as
-// if it can actually be installed on any of the selected ships.
-// If not, return the reasons why not.
-ShopPanel::TransactionResult OutfitterPanel::CanInstall() const
-{
-	if(!planet || !selectedOutfit)
-		return "No outfit selected.";
-
-	if(!player.Storage().Get(selectedOutfit) && !player.Cargo().Get(selectedOutfit))
-		return "You don't have any of this outfit to install, use \"B\" to buy (and install) it.";
-
-	// Then check if installation requirements are met by at least one selected ship.
-	return CanBeInstalled();
-}
-
-
-
-// Buy up to <modifier> of the selected outfit and place them in fleet cargo.
-void OutfitterPanel::BuyIntoCargo()
-{
-	// Buy the required license.
-	int64_t licenseCost = LicenseCost(selectedOutfit, false);
-	if(licenseCost)
-	{
-		player.Accounts().AddCredits(-licenseCost);
-		for(const string &licenseName : selectedOutfit->Licenses())
-			if(!player.HasLicense(licenseName))
-				player.AddLicense(licenseName);
-	}
-
-	int howManyToBuy = Modifier();
-	double mass = selectedOutfit->Mass();
-	if(mass)
-		howManyToBuy = min(howManyToBuy, static_cast<int>(player.Cargo().FreePrecise() / mass));
-
-	// How much will it cost to buy all that we can fit?
-	int64_t price = player.StockDepreciation().Value(selectedOutfit, day, howManyToBuy);
-
-	// Adjust the number to buy to stay within the player's available credits.
-	while(price > player.Accounts().Credits() && howManyToBuy)
-	{
-		howManyToBuy--;
-		price = player.StockDepreciation().Value(selectedOutfit, day, howManyToBuy);
-	}
-
-	// Buy as many as can be paid for and will fit.
-	player.Accounts().AddCredits(-price);
-	player.AddStock(selectedOutfit, -howManyToBuy);
-	player.Cargo().Add(selectedOutfit, howManyToBuy);
-}
-
-
-
-// Buy and install up to <modifier> outfits for each selected ship.
-void OutfitterPanel::DoBuyButton()
-{
-	BuyFromShopAndInstall();
-}
-
-
-
-// Sell <modifier> outfits, sourcing from cargo (first) or storage (second) or else the
-// selected ships.
-// Note: When selling from cargo or storage, up to <modifier> outfit will be sold in total,
-// but when selling from the selected ships, up to <modifier> outfit will be sold from each ship.
-// Note: sellOutfits is not used in the OutfitterPanel context.
-void OutfitterPanel::Sell(bool /* storeOutfits */)
-{
-	int modifier = Modifier();
-	// Now figure out where to sell it from:
-	// Sell from Cargo if we have any there:
-	if(player.Cargo().Get(selectedOutfit))
-		for(int i = 0; i < modifier && player.Cargo().Get(selectedOutfit); ++i)
-		{
-			// Do the sale from cargo.
-			player.Cargo().Remove(selectedOutfit);
-			int64_t price = player.FleetDepreciation().Value(selectedOutfit, day);
-			player.Accounts().AddCredits(price);
-			player.AddStock(selectedOutfit, 1);
-		}
-	// Otherwise, sell from Storage if there are any available.
-	else if(player.Storage().Get(selectedOutfit))
-		for(int i = 0; i < modifier && player.Storage().Get(selectedOutfit); ++i)
-		{
-			// Do the sale from storage.
-			player.Storage().Remove(selectedOutfit);
-			int64_t price = player.FleetDepreciation().Value(selectedOutfit, day);
-			player.Accounts().AddCredits(price);
-			player.AddStock(selectedOutfit, 1);
-		}
-	// And lastly, sell from the selected ships.
-	// Get the ships that have the most of this outfit installed.
-	else if(!GetShipsToOutfit().empty())
-		for(int i = 0; i < modifier && CanUninstall(UninstallAction::Sell); ++i)
-			Uninstall(true);
-}
-
-
-
-// Install from already owned stores: cargo or storage.
-// Note: Up to <modifier> for each selected ship will be installed.
-void OutfitterPanel::Install()
-{
-	int modifier = Modifier();
-	for(int i = 0; i < modifier && CanBeInstalled(); ++i)
-	{
-		// Find the ships with the fewest number of these outfits.
-		const vector<Ship *> shipsToOutfit = GetShipsToOutfit(true);
-		for(Ship *ship : shipsToOutfit)
-		{
-			if(!CanBeInstalled())
-				return;
-
-			// Use cargo first:
-			if(player.Cargo().Get(selectedOutfit))
-				player.Cargo().Remove(selectedOutfit);
-
-			// Use storage second:
-			else if(player.Storage().Get(selectedOutfit))
-				player.Storage().Remove(selectedOutfit);
-
-			// None were found in cargo or storage, bail out.
-			else
-				return;
-
-			// Install the selected outfit to this ship.
-			ship->AddOutfit(selectedOutfit, 1);
-			int required = selectedOutfit->Get("required crew");
-			if(required && ship->Crew() + required <= static_cast<int>(ship->Attributes().Get("bunks")))
-				ship->AddCrew(required);
-			ship->Recharge();
-		}
-	}
-}
-
-
-
-// Check if the outfit is able to be moved to cargo from storage.
-// If not, return the reasons why not.
-bool OutfitterPanel::CanMoveToCargoFromStorage() const
-{
-	if(!planet || !selectedOutfit)
-		// No outfit selected.
-		return false;
-
-	if(selectedOutfit->Get("map"))
-		// You cannot move maps around. Once you buy one, it is yours permanently.
-		return false;
-
-	if(HasLicense(selectedOutfit->TrueName()))
-		// You cannot move licenses around. Once you obtain one, it is yours permanently.
-		return false;
-
-	if(!player.Storage().Get(selectedOutfit))
-		// You don't have any of these outfits in storage to move to your cargo hold.
-		return false;
-
-	// The return value must be a bool.
-	return static_cast<bool>(CanFitInCargo());
-}
-
-
-
-// Move up to <modifier> of selected outfit to cargo from storage.
-void OutfitterPanel::MoveToCargoFromStorage()
-{
-	int modifier = Modifier();
-	for(int i = 0; i < modifier && player.Storage().Get(selectedOutfit) && CanFitInCargo(); ++i)
-	{
-		player.Cargo().Add(selectedOutfit);
-		player.Storage().Remove(selectedOutfit);
-	}
-}
-
-
-
-// Move up to <modifier> of the selected outfit from fleet cargo to storage, or,
-// if none are available in cargo, uninstall up to <modifier> outfits from each of the
-// selected ships and move them to storage.
-void OutfitterPanel::RetainInStorage()
-{
-	int modifier = Modifier();
-	// If possible, move up to <modifier> of the selected outfit from fleet cargo to storage.
-	int cargoCount = player.Cargo().Get(selectedOutfit);
-	if(cargoCount)
-	{
-		// Transfer <cargoCount> outfits from cargo to storage.
-		int howManyToMove = min(cargoCount, modifier);
-		player.Cargo().Remove(selectedOutfit, howManyToMove);
-		player.Storage().Add(selectedOutfit, howManyToMove);
-	}
-	// Otherwise, uninstall and move up to <modifier> selected outfits to storage from each
-	// selected ship:
-	else
-		for(int i = 0; i < modifier && CanUninstall(UninstallAction::Store); ++i)
-			Uninstall(false);
-}
-
-
-
-// Buy and install the <modifier> outfits into each selected ship.
-// By definition Buy is from Outfitter (only).
-void OutfitterPanel::BuyFromShopAndInstall() const
-{
-	// Buy the required license.
-	int64_t licenseCost = LicenseCost(selectedOutfit, false);
-	if(licenseCost)
-	{
-		player.Accounts().AddCredits(-licenseCost);
-		for(const string &licenseName : selectedOutfit->Licenses())
-			if(!player.HasLicense(licenseName))
-				player.AddLicense(licenseName);
-	}
-
-	// Special case: maps.
-	int mapSize = selectedOutfit->Get("map");
-	if(mapSize)
-	{
-		bool mapMinables = selectedOutfit->Get("map minables");
-		player.Map(mapSize, mapMinables);
-		player.Accounts().AddCredits(-selectedOutfit->Cost());
-		return;
-	}
-
-	// Special case: licenses.
-	if(IsLicense(selectedOutfit->TrueName()))
-	{
-		player.AddLicense(LicenseRoot(selectedOutfit->TrueName()));
-		player.Accounts().AddCredits(-selectedOutfit->Cost());
-		return;
-	}
-
-	int modifier = Modifier();
-	for(int i = 0; i < modifier && CanDoBuyButton(); ++i)
-	{
-		// Find the ships with the fewest number of these outfits.
-		const vector<Ship *> shipsToOutfit = GetShipsToOutfit(true);
-		for(Ship *ship : shipsToOutfit)
-		{
-			if(!CanDoBuyButton())
-				return;
-
-			// Pay for it and remove it from available stock.
-			int64_t price = player.StockDepreciation().Value(selectedOutfit, day);
-			player.Accounts().AddCredits(-price);
-			player.AddStock(selectedOutfit, -1);
-
-			// Install it on this ship.
-			ship->AddOutfit(selectedOutfit, 1);
-			int required = selectedOutfit->Get("required crew");
-			if(required && ship->Crew() + required <= static_cast<int>(ship->Attributes().Get("bunks")))
-				ship->AddCrew(required);
-			ship->Recharge();
-		}
-	}
-}
-
-
-
-// Uninstall up to <modifier> outfits from each of the selected ships and move them to storage,
-// or, if none are installed, move up to <modifier> of the selected outfit from fleet cargo to
-// storage.
-void OutfitterPanel::Uninstall()
-{
-	int modifier = Modifier();
-	// If installed on ship
-	if(CanUninstall(UninstallAction::Uninstall))
-		for(int i = 0; i < modifier && CanUninstall(UninstallAction::Uninstall); ++i)
-			Uninstall(false);
-	// Otherwise, move up to <modifier> of the selected outfit from fleet cargo to storage.
-	else
-	{
-		int cargoCount = player.Cargo().Get(selectedOutfit);
-		if(cargoCount)
-		{
-			// Transfer <cargoCount> outfits from cargo to storage.
-			int howManyToMove = min(cargoCount, modifier);
-			player.Cargo().Remove(selectedOutfit, howManyToMove);
-			player.Storage().Add(selectedOutfit, howManyToMove);
-		}
-	}
-}
-
-
-
-// Uninstall outfits from selected ships, redeem credits if it was a sale.
-// This also handles ammo dependencies.
-// Note: This will remove one outfit from each selected ship which has the outfit.
-void OutfitterPanel::Uninstall(bool sell) const
-{
-	// Key:
-	//   's' - Sell
-	//		Uninstall and redeem credits, item goes to Stock if not usually available.
-	//   'u' - Uninstall
-	//		Uninstall from ship and keep the item in Storage.
-
-	// Get the ships that have the most of this outfit installed.
-	const vector<Ship *> shipsToOutfit = GetShipsToOutfit();
-	// Note: to get here, we have already confirmed that every ship in the selection
-	// has the outfit and it is able to be uninstalled in the first place.
-	for(Ship *ship : shipsToOutfit)
-	{
-		// Uninstall the outfit.
-		ship->AddOutfit(selectedOutfit, -1);
-		if(selectedOutfit->Get("required crew"))
-			ship->AddCrew(-selectedOutfit->Get("required crew"));
-		ship->Recharge();
-
-		// If the context is sale:
-		if(sell)
-		{
-			// Do the sale.
-			int64_t price = player.FleetDepreciation().Value(selectedOutfit, day);
-			player.Accounts().AddCredits(price);
-			player.AddStock(selectedOutfit, 1);
-		}
-		// If the context is uninstall, move the outfit into Storage
-		else
-			// Move to storage.
-			player.Storage().Add(selectedOutfit, 1);
-
-		// Since some outfits have ammo, remove any ammo that must be sold because there
-		// aren't enough supporting slots for said ammo once this outfit is removed.
-		const Outfit *ammo = selectedOutfit->Ammo();
-		if(ammo && ship->OutfitCount(ammo))
-		{
-			// Determine how many of this ammo we must uninstall to also uninstall the launcher.
-			int mustUninstall = 0;
-			for(const pair<const char *, double> &it : ship->Attributes().Attributes())
-				if(it.second < 0.)
-					mustUninstall = max<int>(mustUninstall, it.second / ammo->Get(it.first));
-
-			if(mustUninstall)
-			{
-				ship->AddOutfit(ammo, -mustUninstall);
-
-				// If the context is sale:
-				if(sell)
-				{
-					// Do the sale.
-					int64_t price = player.FleetDepreciation().Value(ammo, day, mustUninstall);
-					player.Accounts().AddCredits(price);
-					player.AddStock(ammo, mustUninstall);
-				}
-				// If the context is uninstall, move the outfit's ammo to storage
-				else
-					// Move to storage.
-					player.Storage().Add(ammo, mustUninstall);
-			}
-		}
-	}
-}
-
-
-
-void OutfitterPanel::ToggleForSale()
-{
-	showForSale = !showForSale;
-
-	CheckSelection();
-	delayedAutoScroll = true;
-}
-
-
-
-void OutfitterPanel::ToggleInstalled()
-{
-	showInstalled = !showInstalled;
-
-	CheckSelection();
-	delayedAutoScroll = true;
-}
-
-
-
-void OutfitterPanel::ToggleStorage()
-{
-	showStorage = !showStorage;
-
-	CheckSelection();
-	delayedAutoScroll = true;
-}
-
-
-
-void OutfitterPanel::ToggleCargo()
-{
-	showCargo = !showCargo;
-
-	CheckSelection();
-	delayedAutoScroll = true;
-=======
+int OutfitterPanel::FindItem(const string &text) const
+{
+	int bestIndex = 9999;
+	int bestItem = -1;
+	auto it = zones.begin();
+	for(unsigned int i = 0; i < zones.size(); ++i, ++it)
+	{
+		const Outfit *outfit = it->GetOutfit();
+		int index = Format::Search(outfit->DisplayName(), text);
+		if(index >= 0 && index < bestIndex)
+		{
+			bestIndex = index;
+			bestItem = i;
+			if(!index)
+				return i;
+		}
+	}
 	return bestItem;
 }
 
@@ -2475,5 +1460,4 @@
 	}
 
 	return result;
->>>>>>> 83c3cfdf
 }