--- conflicted
+++ resolved
@@ -54,24 +54,16 @@
 	// Button size/placement info:
 	constexpr double BUTTON_ROW_PAD = 5.;
 	constexpr double BUTTON_COL_PAD = 5.;
-<<<<<<< HEAD
-	// these button widths need to add up to 220 with the current right panel
-	// width and column padding
-=======
 	// These button widths need to add up to 220 with the current right panel
 	// width and column padding:
->>>>>>> f1a019c7
 	constexpr double BUTTON_1_WIDTH = 37.;
 	constexpr double BUTTON_2_WIDTH = 73.;
 	constexpr double BUTTON_3_WIDTH = 55.;
 	constexpr double BUTTON_4_WIDTH = 55.;
 
-<<<<<<< HEAD
-=======
 	constexpr char SELL = 's';
 	constexpr char UNINSTALL = 'u';
 
->>>>>>> f1a019c7
 	// Determine the refillable ammunition a particular ship consumes or stores.
 	set<const Outfit *> GetRefillableAmmunition(const Ship &ship) noexcept
 	{
@@ -101,15 +93,9 @@
 
 
 
-<<<<<<< HEAD
-	static bool IsLicense(const string &name)
-	{
-		static const string &LICENSE = " License";
-=======
 	bool IsLicense(const string &name)
 	{
 		static const string LICENSE = " License";
->>>>>>> f1a019c7
 		if(name.length() < LICENSE.length())
 			return false;
 		if(name.compare(name.length() - LICENSE.length(), LICENSE.length(), LICENSE))
@@ -117,8 +103,6 @@
 
 		return true;
 	}
-<<<<<<< HEAD
-=======
 
 
 
@@ -127,7 +111,6 @@
 		static const string &LICENSE = " License";
 		return name.substr(0, name.length() - LICENSE.length());
 	}
->>>>>>> f1a019c7
 }
 
 
@@ -176,12 +159,8 @@
 
 int OutfitterPanel::VisibilityCheckboxesSize() const
 {
-<<<<<<< HEAD
-	return 80; // checkboxHeight = 20 x 4 checkboxes = 80;
-=======
 	// Each checkbox is 20px, 4 checkboxes in total is 80px.
 	return 80;
->>>>>>> f1a019c7
 }
 
 
@@ -293,11 +272,7 @@
 
 double OutfitterPanel::ButtonPanelHeight() const
 {
-<<<<<<< HEAD
-	// The 60 is for padding and the Info lines
-=======
 	// The 60 is for padding the credit and cargo space information lines.
->>>>>>> f1a019c7
 	return 60. + BUTTON_HEIGHT * 2 + BUTTON_ROW_PAD;
 }
 
@@ -381,15 +356,16 @@
 
 
 bool OutfitterPanel::IsInShop() const
-<<<<<<< HEAD
 {
 	return outfitter.Has(selectedOutfit) || player.Stock(selectedOutfit) > 0;
 }
 
 
 
-// Can the selected outfit be purchased (availability, payment, licensing)
-ShopPanel::TransactionResult OutfitterPanel::CanPurchase() const
+// Return true if the player is able to purchase the item from the outfitter or
+// previously sold stock and can afford it and is properly licensed (availability,
+// payment, licensing).
+ShopPanel::TransactionResult OutfitterPanel::CanPurchase(bool checkSpecialItems = true) const
 {
 	if(!planet || !selectedOutfit)
 		return "No outfit selected.";
@@ -401,19 +377,24 @@
 			"It is being shown in the list because you have one, "
 			"but this " + planet->Noun() + " does not sell them.";
 	}
-=======
-{
-	return outfitter.Has(selectedOutfit) || player.Stock(selectedOutfit) > 0;
-}
->>>>>>> f1a019c7
-
-
-
-<<<<<<< HEAD
+
+	// Check special unique outfits, if you already have them.
+	// Skip this if told to for sake of speed
+	if(checkSpecialItems)
+	{
+		int mapSize = selectedOutfit->Get("map");
+		if(mapSize > 0 && player.HasMapped(mapSize))
+			return "You have already mapped all the systems shown by this map, "
+				"so there is no reason to buy another.";
+
+		if(HasLicense(selectedOutfit->TrueName()))
+			return "You already have one of these licenses, "
+				"so there is no reason to buy another.";
+	}
+
 	// Determine what you will have to pay to buy this outfit.
 	int64_t cost = player.StockDepreciation().Value(selectedOutfit, day);
 	int64_t credits = player.Accounts().Credits();
-
 	if(cost > credits)
 		return "You don't have enough money to buy this outfit. You need a further " +
 			Format::CreditString(cost - credits);
@@ -426,16 +407,17 @@
 			Format::CreditString(cost + licenseCost - credits);
 
 	// Check that the player has any necessary licenses.
-	if(LicenseCost(selectedOutfit, false) < 0)
+	if(licenseCost < 0)
 		return "You cannot buy this outfit, because it requires a license that you don't have.";
 
-	// The outfit is able to be purchased (available in the Outfitter, licensed and affordable)
+	// The outfit is able to be purchased (available in the Outfitter, licensed and affordable).
 	return true;
 }
 
 
 
-// Checking where it will go (can it fit in fleet cargo), not where it will come from
+// Checking where it will go (can it fit in fleet cargo), not checking where it will
+// be sourced from.
 ShopPanel::TransactionResult OutfitterPanel::CanFitInCargo(bool returnReason) const
 {
 	// TODO: https://github.com/endless-sky/endless-sky/issues/10599
@@ -446,7 +428,8 @@
 	if(!mass || freeCargo >= mass)
 		return true;
 
-	// don't waste time making strings that won't get used
+	// Don't waste time making strings that won't get used. However, we do need
+	// to make the string here while we have the values available.
 	if(returnReason)
 	{
 		return "You cannot load this outfit into cargo, because it takes up "
@@ -459,7 +442,8 @@
 
 
 
-// Checking where it will go (can actually be installed into ANY ship), not where it will come from
+// Checking where it will go (whether it actually be installed into ANY selected ship),
+// not checking where it will be sourced from.
 ShopPanel::TransactionResult OutfitterPanel::CanBeInstalled() const
 {
 	if(!planet || !selectedOutfit)
@@ -468,7 +452,7 @@
 	if(!playerShip)
 		return "No ship selected.";
 
-	// Collect relevant errors
+	// Collect relevant errors.
 	vector<string> errors;
 
 	// Find if any ship can install the outfit.
@@ -527,238 +511,13 @@
 		errors.emplace_back("You cannot install this outfit in your ship, "
 			"because it would reduce one of your ship's attributes to a negative amount.");
 
-	// return the errors in the appropriate format
+	// Return the errors in the appropriate format.
 	if(errors.empty())
 		return true;
 
 	if(errors.size() == 1)
 		return errors[0];
 
-	string errorMessage = "There are several reasons why you cannot buy this outfit:\n";
-	for(const auto & error : errors)
-		errorMessage += "- " + error + "\n";
-
-	return errorMessage;
-}
-
-
-
-// Used in both the Sell and the Uninstall contexts, are we able to remove Outfits from
-// the selected ships, return reasons why not
-ShopPanel::TransactionResult OutfitterPanel::CanSellOrUninstall(const string &verb) const
-{
-	if(!planet || !selectedOutfit)
-		return "No outfit selected.";
-
-	if(!playerShip)
-		return "No ship selected.";
-
-	// Collect the reasons that the outfit can't be sold or uninstalled
-	vector<string> errors;
-
-	if(static_cast<bool>(selectedOutfit->Get("map")))
-		errors.push_back("You cannot " + verb + " maps. Once you buy one, it is yours permanently.");
-	else if(HasLicense(selectedOutfit->TrueName()))
-		errors.push_back("You cannot " + verb + " licenses. Once you obtain one, it is yours permanently.");
-	else
-	{
-		bool hasOutfit = false;
-		for(const Ship *ship : playerShips)
-			if(ship->OutfitCount(selectedOutfit))
-			{
-				hasOutfit = true;
-				break;
-			}
-		if(!hasOutfit)
-			errors.push_back("You don't have any of these outfits to " + verb + ".");
-		else
-		{
-			for(const Ship *ship : playerShips)
-				for(const pair<const char *, double> &it : selectedOutfit->Attributes())
-					if(ship->Attributes().Get(it.first) < it.second)
-					{
-						bool detailsFound = false;
-						for(const auto &sit : ship->Outfits())
-							if(sit.first->Get(it.first) < 0.)
-							{
-								errors.push_back("You cannot " + verb + " this outfit, "
-									"because that would cause your ship " + ship->Name() + "'s " +
-									"\"" + it.first + "\" value to be reduced to less than zero. " +
-									"To " + verb + " this outfit, you must " + verb + " the " +
-									sit.first->DisplayName() + " outfit first.");
-								detailsFound = true;
-							}
-						if(!detailsFound)
-						{
-							errors.push_back("You cannot " + verb + " this outfit, "
-								"because that would cause your ship " + ship->Name() + "'s \"" +
-								it.first + "\" value to be reduced to less than zero.");
-						}
-					}
-		}
-	}
-
-	// return the errors in the appropriate format
-=======
-// Return true if the player is able to purchase the item from the outfitter or
-// previously sold stock and can afford it and is properly licensed (availability,
-// payment, licensing).
-ShopPanel::TransactionResult OutfitterPanel::CanPurchase(bool checkSpecialItems = true) const
-{
-	if(!planet || !selectedOutfit)
-		return "No outfit selected.";
-
-	if(!IsInShop())
-	{
-		// The store doesn't have it.
-		return "You cannot buy this outfit here. "
-			"It is being shown in the list because you have one, "
-			"but this " + planet->Noun() + " does not sell them.";
-	}
-
-	// Check special unique outfits, if you already have them.
-	// Skip this if told to for sake of speed
-	if(checkSpecialItems)
-	{
-		int mapSize = selectedOutfit->Get("map");
-		if(mapSize > 0 && player.HasMapped(mapSize))
-			return "You have already mapped all the systems shown by this map, "
-				"so there is no reason to buy another.";
-
-		if(HasLicense(selectedOutfit->TrueName()))
-			return "You already have one of these licenses, "
-				"so there is no reason to buy another.";
-	}
-
-	// Determine what you will have to pay to buy this outfit.
-	int64_t cost = player.StockDepreciation().Value(selectedOutfit, day);
-	int64_t credits = player.Accounts().Credits();
-	if(cost > credits)
-		return "You don't have enough money to buy this outfit. You need a further " +
-			Format::CreditString(cost - credits);
-
-	// Add the cost to buy the required license.
-	int64_t licenseCost = LicenseCost(selectedOutfit, false);
-	if(cost + licenseCost > credits)
-		return "You don't have enough money to buy this outfit because you also need to buy a "
-			"license for it. You need a further " +
-			Format::CreditString(cost + licenseCost - credits);
-
-	// Check that the player has any necessary licenses.
-	if(licenseCost < 0)
-		return "You cannot buy this outfit, because it requires a license that you don't have.";
-
-	// The outfit is able to be purchased (available in the Outfitter, licensed and affordable).
-	return true;
-}
-
-
-
-// Checking where it will go (can it fit in fleet cargo), not checking where it will
-// be sourced from.
-ShopPanel::TransactionResult OutfitterPanel::CanFitInCargo(bool returnReason) const
-{
-	// TODO: https://github.com/endless-sky/endless-sky/issues/10599
-
-	// Check fleet cargo space vs mass.
-	double mass = selectedOutfit->Mass();
-	double freeCargo = player.Cargo().FreePrecise();
-	if(!mass || freeCargo >= mass)
-		return true;
-
-	// Don't waste time making strings that won't get used. However, we do need
-	// to make the string here while we have the values available.
-	if(returnReason)
-	{
-		return "You cannot load this outfit into cargo, because it takes up "
-			+ Format::CargoString(mass, "mass") + " and your fleet has "
-			+ Format::CargoString(freeCargo, "cargo space") + " free.";
-	}
-
-	return false;
-}
-
-
-
-// Checking where it will go (whether it actually be installed into ANY selected ship),
-// not checking where it will be sourced from.
-ShopPanel::TransactionResult OutfitterPanel::CanBeInstalled() const
-{
-	if(!planet || !selectedOutfit)
-		return "No outfit selected.";
-
-	if(!playerShip)
-		return "No ship selected.";
-
-	// Collect relevant errors.
-	vector<string> errors;
-
-	// Find if any ship can install the outfit.
-	for(const Ship *ship : playerShips)
-		if(ShipCanAdd(ship, selectedOutfit))
-			return true;
-
-	// If no selected ship can install the outfit, report error based on playerShip.
-	double outfitNeeded = -selectedOutfit->Get("outfit space");
-	double outfitSpace = playerShip->Attributes().Get("outfit space");
-	if(outfitNeeded > outfitSpace)
-		errors.push_back("You cannot install this outfit, because it takes up "
-			+ Format::CargoString(outfitNeeded, "outfit space") + ", and this ship has "
-			+ Format::MassString(outfitSpace) + " free.");
-
-	double weaponNeeded = -selectedOutfit->Get("weapon capacity");
-	double weaponSpace = playerShip->Attributes().Get("weapon capacity");
-	if(weaponNeeded > weaponSpace)
-		errors.push_back("Only part of your ship's outfit capacity is usable for weapons. "
-			"You cannot install this outfit, because it takes up "
-			+ Format::CargoString(weaponNeeded, "weapon space") + ", and this ship has "
-			+ Format::MassString(weaponSpace) + " free.");
-
-	double engineNeeded = -selectedOutfit->Get("engine capacity");
-	double engineSpace = playerShip->Attributes().Get("engine capacity");
-	if(engineNeeded > engineSpace)
-		errors.push_back("Only part of your ship's outfit capacity is usable for engines. "
-			"You cannot install this outfit, because it takes up "
-			+ Format::CargoString(engineNeeded, "engine space") + ", and this ship has "
-			+ Format::MassString(engineSpace) + " free.");
-
-	if(selectedOutfit->Category() == "Ammunition")
-		errors.emplace_back(!playerShip->OutfitCount(selectedOutfit) ?
-			"This outfit is ammunition for a weapon. "
-			"You cannot install it without first installing the appropriate weapon."
-			: "You already have the maximum amount of ammunition for this weapon. "
-			"If you want to install more ammunition, you must first install another of these weapons.");
-
-	int mountsNeeded = -selectedOutfit->Get("turret mounts");
-	int mountsFree = playerShip->Attributes().Get("turret mounts");
-	if(mountsNeeded && !mountsFree)
-		errors.emplace_back("This weapon is designed to be installed on a turret mount, "
-			"but your ship does not have any unused turret mounts available.");
-
-	int gunsNeeded = -selectedOutfit->Get("gun ports");
-	int gunsFree = playerShip->Attributes().Get("gun ports");
-	if(gunsNeeded && !gunsFree)
-		errors.emplace_back("This weapon is designed to be installed in a gun port, "
-			"but your ship does not have any unused gun ports available.");
-
-	if(selectedOutfit->Get("installable") < 0.)
-		errors.emplace_back("This item is not an outfit that can be installed in a ship.");
-
-	// For unhandled outfit requirements, show a catch-all error message.
-	if(errors.empty())
-		errors.emplace_back("You cannot install this outfit in your ship, "
-			"because it would reduce one of your ship's attributes to a negative amount.");
-
-	// Return the errors in the appropriate format.
->>>>>>> f1a019c7
-	if(errors.empty())
-		return true;
-
-	if(errors.size() == 1)
-		return errors[0];
-
-<<<<<<< HEAD
-=======
 	string errorMessage = "There are several reasons why you cannot buy this outfit:\n";
 	for(const auto & error : errors)
 		errorMessage += "- " + error + "\n";
@@ -836,7 +595,6 @@
 	if(errors.size() == 1)
 		return errors[0];
 
->>>>>>> f1a019c7
 	string errorMessage = "There are several reasons why you cannot " + verb + " this outfit:\n";
 	for(const auto & error : errors)
 		errorMessage += "- " + error + "\n";
@@ -845,15 +603,6 @@
 
 
 
-<<<<<<< HEAD
-// Uninstall outfits from selected ships, handles ammo dependencies
-void OutfitterPanel::SellOrUninstall(SDL_Keycode key) const
-{
-	// Key:
-	//   's' - Sell
-	//   'u' - Uninstall
-	//   'r' - Move to Storage
-=======
 // Uninstall outfits from selected ships, redeem credits if it was a sale.
 // This also handles ammo dependencies.
 // Note: This will remove ONE outfit from EACH selected ship which has the outfit.
@@ -865,26 +614,10 @@
 	//   'u' - Uninstall
 	//		Uninstall from ship and keep the item in Storage.
 
->>>>>>> f1a019c7
 	// Get the ships that have the most of this outfit installed.
 	if(const vector<Ship *> shipsToOutfit = GetShipsToOutfit(); !shipsToOutfit.empty())
 	{
 		// Note: to get here, we have already confirmed that every ship in the selection
-<<<<<<< HEAD
-		// has the outfit and it is able to be uninstalled in the first place
-		for(Ship *ship : shipsToOutfit)
-		{
-			// Uninstall the outfit
-			ship->AddOutfit(selectedOutfit, -1);
-			if(selectedOutfit->Get("required crew"))
-				ship->AddCrew(-selectedOutfit->Get("required crew"));
-			ship->Recharge();
-
-			// context is sale
-			if(key == 's')
-			{
-				// Do the Sale
-=======
 		// has the outfit and it is able to be uninstalled in the first place.
 		for(Ship *ship : shipsToOutfit)
 		{
@@ -898,27 +631,13 @@
 			if(contextKey == 's')
 			{
 				// Do the sale.
->>>>>>> f1a019c7
 				int64_t price = player.FleetDepreciation().Value(selectedOutfit, day);
 				player.Accounts().AddCredits(price);
 				player.AddStock(selectedOutfit, 1);
 			}
-<<<<<<< HEAD
-			// context is uninstall, Move the outfit into Cargo if we can, so we can take it with us if possible
-			else if(key == 'u' && CanFitInCargo())
-			{
-				// move to cargo
-				player.Cargo().Add(selectedOutfit, 1);
-			}
-			// context is move to storage ('r'), or sale/uninstall
-			// couldn't make it work with Cargo, leave it on the planet (by definition this planet has an outfitter)
-			else
-				// move to storage
-=======
 			// If the context is uninstall, move the outfit into Storage
 			else
 				// Move to storage.
->>>>>>> f1a019c7
 				player.Storage().Add(selectedOutfit, 1);
 
 			// Since some outfits have ammo, remove any ammo that must be sold because there
@@ -936,33 +655,14 @@
 				{
 					ship->AddOutfit(ammo, -mustUninstall);
 
-<<<<<<< HEAD
-					// context is sale
-					if(key == 's')
-					{
-						// Do the sale
-=======
 					// If the context is sale:
 					if(contextKey == 's')
 					{
 						// Do the sale.
->>>>>>> f1a019c7
 						int64_t price = player.FleetDepreciation().Value(ammo, day, mustUninstall);
 						player.Accounts().AddCredits(price);
 						player.AddStock(ammo, mustUninstall);
 					}
-<<<<<<< HEAD
-					// context is uninstall, Move the outfit into Cargo if we can, so we can take it with us if possible
-					else if(key == 'u' && CanFitInCargo())
-					{
-						// move to cargo
-						player.Cargo().Add(ammo, mustUninstall);
-					}
-					// context is move to storage ('r'), or sale/uninstall
-					// couldn't make it work with Cargo, leave it on the planet (by definition this planet has an outfitter)
-					else
-						// move to storage
-=======
 					// If the context is uninstall, move the outfit into Cargo, so we can take it
 					// with us, if possible.
 					else if(contextKey == 'u' && CanFitInCargo())
@@ -975,7 +675,6 @@
 					// (by definition this planet has an outfitter).
 					else
 						// Move to storage.
->>>>>>> f1a019c7
 						player.Storage().Add(ammo, mustUninstall);
 				}
 			}
@@ -985,16 +684,10 @@
 
 
 
-<<<<<<< HEAD
-// Check if the outfit can be purchased (availability, payment, licensing), and
-// if it can be installed, return reasons why not
-ShopPanel::TransactionResult OutfitterPanel::CanBuy() const
-=======
 // Check if the outfit can be purchased (availability, payment, licensing) and
 // if it can be installed on ANY of the selected ships.
 // If not, return the reasons why not.
 ShopPanel::TransactionResult OutfitterPanel::CanDoBuyButton () const
->>>>>>> f1a019c7
 {
 	if(TransactionResult result = CanPurchase(); !result)
 		return result;
@@ -1003,18 +696,11 @@
 
 
 
-<<<<<<< HEAD
-// Perform Buy from shop, optionally to Cargo directly
-void OutfitterPanel::Buy(bool toCargo) const
-{
-	// by definition Buy is from Outfitter (only)
-=======
 // Buy and install the <modifier> outfits into EACH selected ship.
 // By definition Buy is from Outfitter (only).
 void OutfitterPanel::BuyFromShopAndInstall() const
 {
 	// Buy the required license.
->>>>>>> f1a019c7
 	if(int64_t licenseCost = LicenseCost(selectedOutfit, false))
 	{
 		player.Accounts().AddCredits(-licenseCost);
@@ -1041,185 +727,12 @@
 	}
 
 	int modifier = Modifier();
-<<<<<<< HEAD
-	for(int i = 0; i < modifier && ((toCargo && CanBuyToCargo()) || CanBuy()); ++i)
-	{
-		// Buying into cargo, either from storage (free!) or from stock/supply.
-		if(toCargo)
-		{
-			if(player.Storage().Get(selectedOutfit))
-			{
-				// found in storage, it's free!
-				player.Cargo().Add(selectedOutfit);
-				player.Storage().Remove(selectedOutfit);
-			}
-			else
-			{
-				// Check if the outfit is for sale or in stock so that we can actually buy it.
-				if(IsInShop())
-				{
-					player.Cargo().Add(selectedOutfit);
-					int64_t price = player.StockDepreciation().Value(selectedOutfit, day);
-					player.Accounts().AddCredits(-price);
-					player.AddStock(selectedOutfit, -1);
-				}
-			}
-		}
-		else
-		{
-			// Find the ships with the fewest number of these outfits.
-			const vector<Ship *> shipsToOutfit = GetShipsToOutfit(true);
-			for(Ship *ship : shipsToOutfit)
-			{
-				if(!CanBuy())
-					return;
-
-				int64_t price = player.StockDepreciation().Value(selectedOutfit, day);
-				player.Accounts().AddCredits(-price);
-				player.AddStock(selectedOutfit, -1);
-
-				// now Install it on this ship
-				ship->AddOutfit(selectedOutfit, 1);
-				int required = selectedOutfit->Get("required crew");
-				if(required && ship->Crew() + required <= static_cast<int>(ship->Attributes().Get("bunks")))
-					ship->AddCrew(required);
-				ship->Recharge();
-			}
-		}
-	}
-}
-
-
-
-// Buy and Install
-void OutfitterPanel::Buy()
-{
-	Buy(false);
-}
-
-
-
-// Check if the inputs and outputs are right to Buy directly into Cargo
-ShopPanel::TransactionResult OutfitterPanel::CanBuyToCargo() const
-{
-	TransactionResult canPurchase = CanPurchase();
-	if(!canPurchase)
-		return canPurchase;
-	return CanFitInCargo(true);
-}
-
-
-
-// Buy outfits directly into Cargo
-void OutfitterPanel::BuyToCargo()
-{
-	Buy(true);
-}
-
-
-
-// Check if this outfit can be sold, return reasons why not
-ShopPanel::TransactionResult OutfitterPanel::CanSell() const
-{
-	if(!planet || !selectedOutfit)
-		return "No outfit selected.";
-
-	// Can sell things in Cargo
-	if(player.Cargo().Get(selectedOutfit))
-		return true;
-
-	// Can sell things in Storage
-	if(player.Storage().Get(selectedOutfit))
-		return true;
-
-	// There are reasons that Selling may fail related to availability of outfits
-	// on ships based on ship selection
-	return CanSellOrUninstall("sell");
-}
-
-
-
-// Sell outfits from Cargo, then Storage, then Ships
-void OutfitterPanel::Sell()
-{
-	// Now figure out where to sell it from
-	// Cargo first
-	if(player.Cargo().Get(selectedOutfit))
-	{
-		player.Cargo().Remove(selectedOutfit);
-
-		// Do the sale
-		int64_t price = player.FleetDepreciation().Value(selectedOutfit, day);
-		player.Accounts().AddCredits(price);
-		player.AddStock(selectedOutfit, 1);
-	}
-	// Storage second
-	else if(player.Storage().Get(selectedOutfit))
-	{
-		player.Storage().Remove(selectedOutfit);
-
-		// Do the sale
-		int64_t price = player.FleetDepreciation().Value(selectedOutfit, day);
-		player.Accounts().AddCredits(price);
-		player.AddStock(selectedOutfit, 1);
-	}
-	// And lastly, from one of EACH of the selected Ships
-	// Get the ships that have the most of this outfit installed.
-	else if(const vector<Ship *> shipsToOutfit = GetShipsToOutfit(); !shipsToOutfit.empty())
-	{
-		SellOrUninstall('s');
-	}
-}
-
-
-
-// Check if the outfit is available to Install (from already owned stores), return reasons why not
-ShopPanel::TransactionResult OutfitterPanel::CanInstall() const
-{
-	if(!planet || !selectedOutfit)
-		return "No outfit selected.";
-
-	if(!player.Storage().Get(selectedOutfit) && !player.Cargo().Get(selectedOutfit))
-		return "You don't have any of this outfit to install, use \"B\" to buy (and install) it.";
-
-	// And then check if installation requirements are met
-	return CanBeInstalled();
-}
-
-
-
-// Install from already owned stores: Cargo or Storage
-void OutfitterPanel::Install()
-{
-	int modifier = Modifier();
-	for(int i = 0; i < modifier && CanBeInstalled(); ++i)
-	{
-=======
 	for(int i = 0; i < modifier && CanDoBuyButton (); ++i)
 	{
->>>>>>> f1a019c7
 		// Find the ships with the fewest number of these outfits.
 		const vector<Ship *> shipsToOutfit = GetShipsToOutfit(true);
 		for(Ship *ship : shipsToOutfit)
 		{
-<<<<<<< HEAD
-			if(!CanBeInstalled())
-				return;
-
-			// use cargo first
-			if(player.Cargo().Get(selectedOutfit))
-				player.Cargo().Remove(selectedOutfit);
-
-			// use storage second
-			else if(player.Storage().Get(selectedOutfit))
-				player.Storage().Remove(selectedOutfit);
-
-			// if there aren't any left, bail
-			else
-				return;
-
-			// Install it
-=======
 			if(!CanDoBuyButton ())
 				return;
 
@@ -1229,7 +742,6 @@
 			player.AddStock(selectedOutfit, -1);
 
 			// Install it on this ship.
->>>>>>> f1a019c7
 			ship->AddOutfit(selectedOutfit, 1);
 			int required = selectedOutfit->Get("required crew");
 			if(required && ship->Crew() + required <= static_cast<int>(ship->Attributes().Get("bunks")))
@@ -1241,91 +753,6 @@
 
 
 
-<<<<<<< HEAD
-// Check if the outfit is able to be uninstalled, return reasons why not
-ShopPanel::TransactionResult OutfitterPanel::CanUninstall() const
-{
-	return CanSellOrUninstall("uninstall");
-}
-
-
-
-// Check if the outfit is able to be uninstalled, return reasons why not
-void OutfitterPanel::Uninstall()
-{
-	return SellOrUninstall('u');
-}
-
-
-
-// Check if the outfit is able to be moved to Cargo from Storage, return reasons why not
-bool OutfitterPanel::CanMoveToCargo() const
-{
-	if(!planet || !selectedOutfit)
-		// No outfit selected.
-		return false;
-
-	if(static_cast<bool>(selectedOutfit->Get("map")))
-		// You cannot move maps around. Once you buy one, it is yours permanently.
-		return false;
-
-	if(HasLicense(selectedOutfit->TrueName()))
-		// You cannot move licenses around. Once you obtain one, it is yours permanently.
-		return false;
-
-	if(!player.Storage().Get(selectedOutfit))
-		// You don't have any of these outfits in storage to move to your cargo hold.
-		return false;
-
-	return static_cast<bool>(CanFitInCargo());
-}
-
-
-
-// Move to Cargo from Storage, only (no uninstalling!)
-void OutfitterPanel::MoveToCargo()
-{
-	player.Cargo().Add(selectedOutfit);
-	player.Storage().Remove(selectedOutfit);
-}
-
-
-
-// Check if the outfit is able to be moved to Storage from Cargo or Ship, return reasons why not
-ShopPanel::TransactionResult OutfitterPanel::CanMoveToStorage() const
-{
-	if(!planet || !selectedOutfit)
-		return "No outfit selected.";
-
-	if(static_cast<bool>(selectedOutfit->Get("map")))
-		return "You cannot move maps around. Once you buy one, it is yours permanently.";
-
-	if(HasLicense(selectedOutfit->TrueName()))
-		return "You cannot move licenses around. Once you obtain one, it is yours permanently.";
-
-	// if we have one in cargo, move that one
-	if(player.Cargo().Get(selectedOutfit))
-		return true;
-
-	// otherwise it depends on if it can actually be uninstalled
-	return CanSellOrUninstall("move to storage");
-}
-
-
-
-// Move to Storage from Cargo or Ship
-void OutfitterPanel::MoveToStorage()
-{
-	// from cargo first, if available -- from fleet as a whole
-	if(player.Cargo().Get(selectedOutfit))
-	{
-		player.Cargo().Remove(selectedOutfit);
-		player.Storage().Add(selectedOutfit);
-	}
-	// else, uninstall and move to storage -- from each selected ship
-	else
-		SellOrUninstall('r');
-=======
 // Buy and install up to <modifier> outfits for EACH selected ship.
 void OutfitterPanel::DoBuyButton ()
 {
@@ -1622,7 +1049,6 @@
 	else
 		for(int i = 0; i < modifier && CanSellOrUninstall("move to storage"); ++i)
 			SellOrUninstallOne(UNINSTALL);
->>>>>>> f1a019c7
 }
 
 
@@ -1632,16 +1058,10 @@
 	if(!selectedOutfit)
 		return false;
 
-<<<<<<< HEAD
-	// if we're hovering above a button that can modify ship outfits, highlight the ship
-	if(hoverButton == 'b')
-		return CanBuy() && ShipCanAdd(ship, selectedOutfit);
-=======
 	// If we're hovering above a button that can modify ship outfits, highlight
 	// the ship.
 	if(hoverButton == 'b')
 		return CanDoBuyButton () && ShipCanAdd(ship, selectedOutfit);
->>>>>>> f1a019c7
 	if(hoverButton == 'i')
 		return CanInstall() && ShipCanAdd(ship, selectedOutfit);
 	if(hoverButton == 's')
@@ -1654,11 +1074,7 @@
 
 
 
-<<<<<<< HEAD
-// draw the display filter selection checkboxes, lower left of outfit panel
-=======
 // Draw the display filter selection checkboxes in the lower left of the outfit panel.
->>>>>>> f1a019c7
 void OutfitterPanel::DrawKey()
 {
 	const Sprite *back = SpriteSet::Get("ui/outfitter key");
@@ -1679,12 +1095,8 @@
 
 	pos.Y() += checkboxSpacing;
 	SpriteShader::Draw(box[showInstalled], pos);
-<<<<<<< HEAD
-	// text will be "medium" when no ships are selected, regardless of checkmark state
-=======
 	// The text color will be "medium" when no ships are selected, regardless of checkmark state,
 	// indicating that the selection is invalid (invalid context).
->>>>>>> f1a019c7
 	font.Draw("Show installed outfits", pos + off, color[showInstalled && playerShip]);
 	AddZone(Rectangle(pos + checkboxOffset, checkboxSize), [this]() { ToggleInstalled(); });
 
@@ -1741,11 +1153,7 @@
 
 
 
-<<<<<<< HEAD
-// Can this ship Install the selected Outfit
-=======
 // Returns true if this ship can Install the selected Outfit.
->>>>>>> f1a019c7
 bool OutfitterPanel::ShipCanAdd(const Ship *ship, const Outfit *outfit)
 {
 	return (ship->Attributes().CanAdd(*outfit, 1) > 0);
@@ -1753,11 +1161,7 @@
 
 
 
-<<<<<<< HEAD
-// Can this ship Uninstall the selected Outfit
-=======
 // Returns true if this ship can Uninstall the selected Outfit.
->>>>>>> f1a019c7
 bool OutfitterPanel::ShipCanRemove(const Ship *ship, const Outfit *outfit)
 {
 	if(!ship->OutfitCount(outfit))
@@ -1773,11 +1177,7 @@
 		return attributes.CanAdd(*outfit, -1);
 	}
 
-<<<<<<< HEAD
-	// Now, check whether this ship can uninstall this outfit.
-=======
 	// Ammo is not a factor, check whether this ship can uninstall this outfit.
->>>>>>> f1a019c7
 	return ship->Attributes().CanAdd(*outfit, -1);
 }
 
@@ -1808,17 +1208,6 @@
 
 
 
-<<<<<<< HEAD
-string OutfitterPanel::LicenseRoot(const string &name)
-{
-	static const string &LICENSE = " License";
-	return name.substr(0, name.length() - LICENSE.length());
-}
-
-
-
-=======
->>>>>>> f1a019c7
 void OutfitterPanel::CheckRefill()
 {
 	if(checkedRefill)
@@ -1938,27 +1327,16 @@
 	// There will be two rows of buttons:
 	//  [ Buy  ] [  Install  ] [ Cargo ]
 	//  [ Sell ] [ Uninstall ] [ Keep  ] [ Leave ]
-<<<<<<< HEAD
-	// bottom to top
-	const double rowTwoY = Screen::BottomRight().Y() - .5 * BUTTON_HEIGHT - 2. * BUTTON_ROW_PAD;
-	const double rowOneY = rowTwoY - BUTTON_HEIGHT - BUTTON_ROW_PAD;
-	// right to left
-=======
 	// Calculate row locations from bottom to top:
 	const double rowTwoY = Screen::BottomRight().Y() - .5 * BUTTON_HEIGHT - 2. * BUTTON_ROW_PAD;
 	const double rowOneY = rowTwoY - BUTTON_HEIGHT - BUTTON_ROW_PAD;
 	// Calculate button positions from right to left:
->>>>>>> f1a019c7
 	const double buttonFourX = Screen::BottomRight().X() - .5 * BUTTON_4_WIDTH - 2. * BUTTON_COL_PAD;
 	const double buttonThreeX = buttonFourX - (.5 * BUTTON_4_WIDTH + .5 * BUTTON_3_WIDTH) - BUTTON_COL_PAD;
 	const double buttonTwoX = buttonThreeX - (.5 * BUTTON_3_WIDTH + .5 * BUTTON_2_WIDTH) - BUTTON_COL_PAD;
 	const double buttonOneX = buttonTwoX - (.5 * BUTTON_2_WIDTH + .5 * BUTTON_1_WIDTH) - BUTTON_COL_PAD;
 
-<<<<<<< HEAD
-	// draw the button panel (shop side panel footer), same as standard plus one row of buttons
-=======
 	// Draw the button panel (shop side panel footer).
->>>>>>> f1a019c7
 	const Point buttonPanelSize(SIDEBAR_WIDTH, ButtonPanelHeight());
 	FillShader::Fill(Screen::BottomRight() - .5 * buttonPanelSize, buttonPanelSize,
 		*GameData::Colors().Get("shop side panel background"));
@@ -1966,21 +1344,13 @@
 		Point(Screen::Right() - SIDEBAR_WIDTH / 2, Screen::Bottom() - ButtonPanelHeight()),
 		Point(SIDEBAR_WIDTH, 1), *GameData::Colors().Get("shop side panel footer"));
 
-<<<<<<< HEAD
-	// Set up font size and colors for the credits
-=======
 	// Set up font size and colors for the credits.
->>>>>>> f1a019c7
 	const Font &font = FontSet::Get(14);
 	const Color &bright = *GameData::Colors().Get("bright");
 	const Color &dim = *GameData::Colors().Get("medium");
 	const Color &back = *GameData::Colors().Get("panel background");
 
-<<<<<<< HEAD
-	// Draw the row for credits display
-=======
 	// Draw the row for credits display.
->>>>>>> f1a019c7
 	const Point creditsPoint(
 		Screen::Right() - SIDEBAR_WIDTH + 10,
 		Screen::Bottom() - ButtonPanelHeight() + 5);
@@ -1988,11 +1358,7 @@
 	const auto credits = Format::CreditString(player.Accounts().Credits());
 	font.Draw({ credits, {SIDEBAR_WIDTH - 20, Alignment::RIGHT} }, creditsPoint, bright);
 
-<<<<<<< HEAD
-	// Draw the row for Fleet Cargo Space free
-=======
 	// Draw the row for Fleet Cargo Space free.
->>>>>>> f1a019c7
 	const Point cargoPoint(
 		Screen::Right() - SIDEBAR_WIDTH + 10,
 		Screen::Bottom() - ButtonPanelHeight() + 25);
@@ -2000,11 +1366,7 @@
 	string space = Format::Number(player.Cargo().Free()) + " / " + Format::Number(player.Cargo().Size());
 	font.Draw({ space, {SIDEBAR_WIDTH - 20, Alignment::RIGHT} }, cargoPoint, bright);
 
-<<<<<<< HEAD
-	// Button Text colors
-=======
 	// Define the button text colors.
->>>>>>> f1a019c7
 	const Font &bigFont = FontSet::Get(18);
 	const Color &hover = *GameData::Colors().Get("hover");
 	const Color &active = *GameData::Colors().Get("active");
@@ -2015,20 +1377,11 @@
 	const Point buttonThreeSize = Point(BUTTON_3_WIDTH, BUTTON_HEIGHT);
 	const Point buttonFourSize = Point(BUTTON_4_WIDTH, BUTTON_HEIGHT);
 
-<<<<<<< HEAD
-	// First row of buttons
-	// ---------------------------------------------------------------------------
-	static const string BUY = "_Buy";
-	const Point buyCenter = Point(buttonOneX, rowOneY);
-	FillShader::Fill(buyCenter, buttonOneSize, back);
-	textColor = !CanBuy() ? &inactive : (hoverButton == 'b') ? &hover : &active;
-=======
 	// Draw the first row of buttons.
 	static const string BUY = "_Buy";
 	const Point buyCenter = Point(buttonOneX, rowOneY);
 	FillShader::Fill(buyCenter, buttonOneSize, back);
 	textColor = !CanDoBuyButton() ? &inactive : (hoverButton == 'b') ? &hover : &active;
->>>>>>> f1a019c7
 	bigFont.Draw(BUY,
 		buyCenter - .5 * Point(bigFont.Width(BUY), bigFont.Height()),
 		*textColor);
@@ -2044,30 +1397,17 @@
 	static const string CARGO = "_Cargo";
 	const Point cargoCenter = Point(buttonThreeX, rowOneY);
 	FillShader::Fill(cargoCenter, buttonThreeSize, back);
-<<<<<<< HEAD
-	textColor = !(CanMoveToCargo() || CanBuyToCargo()) ? &inactive : (hoverButton == 'c') ? &hover : &active;
-=======
 	textColor = !(CanMoveToCargoFromStorage() || CanBuyToCargo()) ? &inactive : (hoverButton == 'c') ? &hover : &active;
->>>>>>> f1a019c7
 	bigFont.Draw(CARGO,
 		cargoCenter - .5 * Point(bigFont.Width(CARGO), bigFont.Height()),
 		*textColor);
 
-<<<<<<< HEAD
-	// Second row of buttons
-	// ---------------------------------------------------------------------------
-=======
 	// Draw the second row of buttons.
->>>>>>> f1a019c7
 	static const string SELL = "_Sell";
 	const Point sellCenter = Point(buttonOneX, rowTwoY);
 	FillShader::Fill(sellCenter, buttonOneSize, back);
 	textColor = !CanSell() ? &inactive : hoverButton == 's' ? &hover : &active;
-<<<<<<< HEAD
-	// The `Sell` text was too far right, hence the adjustment
-=======
 	// The `Sell` text was too far right, hence the adjustment.
->>>>>>> f1a019c7
 	bigFont.Draw(SELL,
 		sellCenter - .5 * Point(bigFont.Width(SELL) + 2, bigFont.Height()),
 		*textColor);
@@ -2075,12 +1415,8 @@
 	static const string UNINSTALL = "_Uninstall";
 	const Point uninstallCenter = Point(buttonTwoX, rowTwoY);
 	FillShader::Fill(uninstallCenter, buttonTwoSize, back);
-<<<<<<< HEAD
-	textColor = !CanUninstall() ? &inactive : (hoverButton == 'u') ? &hover : &active;
-=======
 	// CanMoveToStorage is here intentionally to support U moving items from Cargo to Storage.
 	textColor = !(CanUninstall() || CanMoveToStorage()) ? &inactive : (hoverButton == 'u') ? &hover : &active;
->>>>>>> f1a019c7
 	bigFont.Draw(UNINSTALL,
 		uninstallCenter - .5 * Point(bigFont.Width(UNINSTALL), bigFont.Height()),
 		*textColor);
@@ -2089,11 +1425,7 @@
 	const Point storageCenter = Point(buttonThreeX, rowTwoY);
 	FillShader::Fill(storageCenter, buttonThreeSize, back);
 	textColor = !CanMoveToStorage() ? &inactive : (hoverButton == 'r') ? &hover : &active;
-<<<<<<< HEAD
-	// The `Sto_re` text was too far right, hence the adjustment
-=======
 	// The `Sto_re` text was too far right, hence the adjustment.
->>>>>>> f1a019c7
 	bigFont.Draw(STORE,
 		storageCenter - .5 * Point(bigFont.Width(STORE) + 1, bigFont.Height()),
 		*textColor);
@@ -2104,26 +1436,16 @@
 	bigFont.Draw(LEAVE,
 		leaveCenter - .5 * Point(bigFont.Width(LEAVE), bigFont.Height()),
 		hoverButton == 'l' ? hover : active);
-<<<<<<< HEAD
-	// ---------------------------------------------------------------------------
-
-	// Find button
-=======
 
 	// Draw the Find button.
->>>>>>> f1a019c7
 	const Point findCenter = Screen::BottomRight() - Point(580, 20);
 	const Sprite *findIcon =
 		hoverButton == 'f' ? SpriteSet::Get("ui/find selected") : SpriteSet::Get("ui/find unselected");
 	SpriteShader::Draw(findIcon, findCenter);
 	static const string FIND = "_Find";
 
-<<<<<<< HEAD
-	// Modifier Text that appears below Buy & Sell
-=======
 	// Draw the Modifier hover text that appears below the buttons when a modifier
 	// is being applied.
->>>>>>> f1a019c7
 	int modifier = Modifier();
 	if(modifier > 1)
 	{
@@ -2137,11 +1459,6 @@
 		font.Draw(mod, storageCenter + Point(-.5 * modWidth, 10.), dim);
 	}
 
-<<<<<<< HEAD
-	// Draw the tooltip for your full number of credits.
-	const Rectangle creditsBox = Rectangle::FromCorner(creditsPoint, Point(SIDEBAR_WIDTH - 20, 15));
-	if(creditsBox.Contains(ShopPanel::hoverPoint))
-=======
 	// Draw tooltips for the button being hovered over:
 	string tooltip;
 	tooltip = GameData::Tooltip(string("outfitter: ") + hoverButton);
@@ -2153,22 +1470,16 @@
 	// Draw the tooltip for your full number of credits and free cargo space
 	const Rectangle creditsBox = Rectangle::FromCorner(creditsPoint, Point(SIDEBAR_WIDTH - 20, 30));
 	if(creditsBox.Contains(hoverPoint))
->>>>>>> f1a019c7
 		ShopPanel::hoverCount += ShopPanel::hoverCount < ShopPanel::HOVER_TIME;
 	else if(ShopPanel::hoverCount)
 		--ShopPanel::hoverCount;
 
 	if(ShopPanel::hoverCount == ShopPanel::HOVER_TIME)
 	{
-<<<<<<< HEAD
-		string text = Format::Number(player.Accounts().Credits()) + " credits";
-		ShopPanel::DrawTooltip(text, hoverPoint, dim, *GameData::Colors().Get("tooltip background"));
-=======
 		tooltip = Format::Number(player.Accounts().Credits()) + " credits" + "\n" +
 			Format::Number(player.Cargo().Free()) + " tons free out of " +
 			Format::Number(player.Cargo().Size()) + " tons total capacity";
 		DrawTooltip(tooltip, hoverPoint, dim, *GameData::Colors().Get("tooltip background"));
->>>>>>> f1a019c7
 	}
 }
 
@@ -2178,11 +1489,7 @@
 // letter of the button (or ' ' if it's not on a button).
 char OutfitterPanel::CheckButton(int x, int y)
 {
-<<<<<<< HEAD
-	// The Find button
-=======
 	// Check the Find button.
->>>>>>> f1a019c7
 	if(x > Screen::Right() - SIDEBAR_WIDTH - 342 && x < Screen::Right() - SIDEBAR_WIDTH - 316 &&
 		y > Screen::Bottom() - 31 && y < Screen::Bottom() - 4)
 		return 'f';
@@ -2190,18 +1497,10 @@
 	if(x < Screen::Right() - SIDEBAR_WIDTH || y < Screen::Bottom() - ButtonPanelHeight())
 		return '\0';
 
-<<<<<<< HEAD
-	// Check if not in a row of Buttons
-	// bottom to top
-	const double rowTwoTop = Screen::Bottom() - BUTTON_HEIGHT - 2. * BUTTON_ROW_PAD;
-	const double rowOneTop = rowTwoTop - BUTTON_HEIGHT - BUTTON_ROW_PAD;
-	// right to left
-=======
 	// Calculate the tops of the button rows, from bottom to top.
 	const double rowTwoTop = Screen::Bottom() - BUTTON_HEIGHT - 2. * BUTTON_ROW_PAD;
 	const double rowOneTop = rowTwoTop - BUTTON_HEIGHT - BUTTON_ROW_PAD;
 	// Calculate the left side of the buttons, from right to left.
->>>>>>> f1a019c7
 	const double buttonFourLeft = Screen::Right() - BUTTON_4_WIDTH - 2. * BUTTON_COL_PAD;
 	const double buttonThreeLeft = buttonFourLeft - (.5 * BUTTON_4_WIDTH + .5 * BUTTON_3_WIDTH) - BUTTON_COL_PAD;
 	const double buttonTwoLeft = buttonThreeLeft - (.5 * BUTTON_3_WIDTH + .5 * BUTTON_2_WIDTH) - BUTTON_COL_PAD;
@@ -2209,14 +1508,6 @@
 
 	if(rowOneTop < y && y <= rowOneTop + BUTTON_HEIGHT)
 	{
-<<<<<<< HEAD
-		if(buttonOneLeft <= x && x < buttonOneLeft + BUTTON_1_WIDTH)
-			return 'b'; // BUY
-		if(buttonTwoLeft <= x && x < buttonTwoLeft + BUTTON_2_WIDTH)
-			return 'i'; // INSTALL
-		if(buttonThreeLeft <= x && x < buttonThreeLeft + BUTTON_3_WIDTH)
-			return 'c'; // CARGO
-=======
 		// Check if it's the _Buy button.
 		if(buttonOneLeft <= x && x < buttonOneLeft + BUTTON_1_WIDTH)
 			return 'b';
@@ -2226,21 +1517,10 @@
 		// Check if it's the _Cargo button.
 		if(buttonThreeLeft <= x && x < buttonThreeLeft + BUTTON_3_WIDTH)
 			return 'c';
->>>>>>> f1a019c7
 	}
 
 	if(rowTwoTop < y && y <= rowTwoTop + BUTTON_HEIGHT)
 	{
-<<<<<<< HEAD
-		if(buttonOneLeft <= x && x < buttonOneLeft + BUTTON_1_WIDTH)
-			return 's'; // SELL
-		if(buttonTwoLeft <= x && x < buttonTwoLeft + BUTTON_2_WIDTH)
-			return 'u'; // UNINSTALL
-		if(buttonThreeLeft <= x && x < buttonThreeLeft + BUTTON_3_WIDTH)
-			return 'r'; // STORE
-		if(buttonFourLeft <= x && x < buttonFourLeft + BUTTON_4_WIDTH)
-			return 'l'; // LEAVE
-=======
 		// Check if it's the _Sell button:
 		if(buttonOneLeft <= x && x < buttonOneLeft + BUTTON_1_WIDTH)
 			return 's';
@@ -2253,7 +1533,6 @@
 		// Check if it's the _Leave button.
 		if(buttonFourLeft <= x && x < buttonFourLeft + BUTTON_4_WIDTH)
 			return 'l';
->>>>>>> f1a019c7
 	}
 
 	return ' ';
