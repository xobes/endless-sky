--- conflicted
+++ resolved
@@ -943,11 +943,7 @@
 	if(!ButtonActive(hoverButton, true))
 		return false;
 
-<<<<<<< HEAD
 	// If we're hovering above a button that can add outfits to a ship then highlight the ship.
-=======
-	// If we're hovering above a button that can modify add outfits to a ship then highlight the ship.
->>>>>>> 42163fec
 	if(hoverButton == 'b' || hoverButton == 'i')
 		return ShipCanAdd(ship, selectedOutfit);
 
@@ -1283,11 +1279,7 @@
 	// Clear the buttonZones, they will be populated again as buttons are drawn.
 	buttonZones.clear();
 
-<<<<<<< HEAD
-	// Row 1
-=======
 	// Row 1.
->>>>>>> 42163fec
 	DrawButton("_Buy", Rectangle(Point(buttonCenterX + buttonOffsetX * -1, rowBaseY + rowOffsetY * 0), buttonSize),
 		ButtonActive('b'), hoverButton == 'b', 'b');
 	DrawButton("_Install", Rectangle(Point(buttonCenterX + buttonOffsetX * 0, rowBaseY + rowOffsetY * 0), buttonSize),
