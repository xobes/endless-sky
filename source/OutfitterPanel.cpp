--- conflicted
+++ resolved
@@ -507,7 +507,6 @@
 	const Font &font = FontSet::Get(14);
 	const Color &bright = *GameData::Colors().Get("bright");
 	const Color &dim = *GameData::Colors().Get("medium");
-	const Color &back = *GameData::Colors().Get("panel background");
 
 	// Draw the row for credits display.
 	const Point creditsPoint(
@@ -525,38 +524,26 @@
 	string space = Format::Number(player.Cargo().Free()) + " / " + Format::Number(player.Cargo().Size());
 	font.Draw({space, {SIDEBAR_WIDTH - 20, Alignment::RIGHT}}, cargoPoint, bright);
 
-	// Define the button text colors.
-	const Font &bigFont = FontSet::Get(18);
-	const Color &hover = *GameData::Colors().Get("hover");
-	const Color &active = *GameData::Colors().Get("active");
-	const Color &inactive = *GameData::Colors().Get("inactive");
-
-	auto DrawButton = [&](const string &name, const Point &center, bool isActive, bool hovering)
-	{
-		// Draw the first row of buttons.
-		const Color *textColor = !isActive ? &inactive : hovering ? &hover : &active;
-		FillShader::Fill(center, buttonSize, back);
-		bigFont.Draw(name, center - .5 * Point(bigFont.Width(name),
-			bigFont.Height()), *textColor);
-	};
+	// Clear the buttonZones, they will be populated again as buttons are drawn.
+	buttonZones.clear();
 
 	// Row 1
-	DrawButton("_Buy", Point(buttonCenterX + buttonOffsetX * -1, rowBaseY + rowOffsetY * 0),
-		static_cast<bool>(CanDoBuyButton()), hoverButton == 'b');
-	DrawButton("_Install", Point(buttonCenterX + buttonOffsetX * 0, rowBaseY + rowOffsetY * 0),
-		static_cast<bool>(CanInstall()), hoverButton == 'i');
-	DrawButton("_Cargo", Point(buttonCenterX + buttonOffsetX * 1, rowBaseY + rowOffsetY * 0),
-		(CanMoveToCargoFromStorage() || CanBuyToCargo()), hoverButton == 'c');
+	ShopPanel::DrawButton("_Buy", Point(buttonCenterX + buttonOffsetX * -1, rowBaseY + rowOffsetY * 0), buttonSize,
+		static_cast<bool>(CanDoBuyButton()), hoverButton == 'b', 'b');
+	ShopPanel::DrawButton("_Install", Point(buttonCenterX + buttonOffsetX * 0, rowBaseY + rowOffsetY * 0), buttonSize,
+		static_cast<bool>(CanInstall()), hoverButton == 'i', 'i');
+	ShopPanel::DrawButton("_Cargo", Point(buttonCenterX + buttonOffsetX * 1, rowBaseY + rowOffsetY * 0), buttonSize,
+		(CanMoveToCargoFromStorage() || CanBuyToCargo()), hoverButton == 'c', 'c');
 	// Row 2
-	DrawButton("_Sell", Point(buttonCenterX + buttonOffsetX * -1, rowBaseY + rowOffsetY * 1),
-		static_cast<bool>(CanUninstall(UninstallAction::Sell)), hoverButton == 's');
-	DrawButton("_Uninstall", Point(buttonCenterX + buttonOffsetX * 0, rowBaseY + rowOffsetY * 1),
-		static_cast<bool>(CanUninstall(UninstallAction::Uninstall)), hoverButton == 'u');
-	DrawButton("Sto_re", Point(buttonCenterX + buttonOffsetX * 1, rowBaseY + rowOffsetY * 1),
-		static_cast<bool>(CanUninstall(UninstallAction::Store)), hoverButton == 'r');
+	ShopPanel::DrawButton("_Sell", Point(buttonCenterX + buttonOffsetX * -1, rowBaseY + rowOffsetY * 1), buttonSize,
+		static_cast<bool>(CanUninstall(ShopPanel::UninstallAction::Sell)), hoverButton == 's', 's');
+	ShopPanel::DrawButton("_Uninstall", Point(buttonCenterX + buttonOffsetX * 0, rowBaseY + rowOffsetY * 1), buttonSize,
+		static_cast<bool>(CanUninstall(ShopPanel::UninstallAction::Uninstall)), hoverButton == 'u', 'u');
+	ShopPanel::DrawButton("Sto_re", Point(buttonCenterX + buttonOffsetX * 1, rowBaseY + rowOffsetY * 1), buttonSize,
+		static_cast<bool>(CanUninstall(ShopPanel::UninstallAction::Store)), hoverButton == 'r', 'r');
 	// Row 3
-	DrawButton("_Leave", Point(buttonCenterX + buttonOffsetX * 1, rowBaseY + rowOffsetY * 2),
-		true, hoverButton == 'l');
+	ShopPanel::DrawButton("_Leave", Point(buttonCenterX + buttonOffsetX * 1, rowBaseY + rowOffsetY * 2), buttonSize,
+		true, hoverButton == 'l', 'l');
 
 	// Draw the Modifier hover text that appears below the buttons when a modifier
 	// is being applied.
@@ -574,8 +561,7 @@
 	}
 
 	// Draw tooltips for the button being hovered over:
-	string tooltip;
-	tooltip = GameData::Tooltip(string("outfitter: ") + hoverButton);
+	string tooltip = GameData::Tooltip(string("outfitter: ") + hoverButton);
 	if(!tooltip.empty())
 		// Note: there is an offset between the cursor and tooltips in this case so that other
 		// buttons can be seen as the mouse moves around.
@@ -1450,44 +1436,11 @@
 // Note: This will remove one outfit from each selected ship which has the outfit.
 void OutfitterPanel::Uninstall(bool sell) const
 {
-<<<<<<< HEAD
-	// There will be two rows of buttons:
-	//  [ Buy  ] [  Install  ] [  Cargo  ]
-	//  [ Sell ] [ Uninstall ] [ Storage ]
-	//                         [  Leave  ]
-	const double rowOffsetY = BUTTON_HEIGHT + BUTTON_ROW_PAD;
-	const double rowBaseY = Screen::BottomRight().Y() - 2.5 * rowOffsetY - BUTTON_ROW_START_PAD;
-	const double buttonOffsetX = BUTTON_WIDTH + BUTTON_COL_PAD;
-	const double buttonCenterX = Screen::Right() - SIDEBAR_WIDTH / 2;
-	const Point buttonSize{BUTTON_WIDTH, BUTTON_HEIGHT};
-
-	// Draw the button panel (shop side panel footer).
-	const Point buttonPanelSize(SIDEBAR_WIDTH, ButtonPanelHeight());
-	FillShader::Fill(Screen::BottomRight() - .5 * buttonPanelSize, buttonPanelSize,
-		*GameData::Colors().Get("shop side panel background"));
-	FillShader::Fill(
-		Point(Screen::Right() - SIDEBAR_WIDTH / 2, Screen::Bottom() - ButtonPanelHeight()),
-		Point(SIDEBAR_WIDTH, 1), *GameData::Colors().Get("shop side panel footer"));
-
-	// Set up font size and colors for the credits.
-	const Font &font = FontSet::Get(14);
-	const Color &bright = *GameData::Colors().Get("bright");
-	const Color &dim = *GameData::Colors().Get("medium");
-
-	// Draw the row for credits display.
-	const Point creditsPoint(
-		Screen::Right() - SIDEBAR_WIDTH + 10,
-		Screen::Bottom() - ButtonPanelHeight() + 5);
-	font.Draw("You have:", creditsPoint, dim);
-	const string &credits = Format::CreditString(player.Accounts().Credits());
-	font.Draw({credits, {SIDEBAR_WIDTH - 20, Alignment::RIGHT}}, creditsPoint, bright);
-=======
 	// Key:
 	//   's' - Sell
 	//		Uninstall and redeem credits, item goes to Stock if not usually available.
 	//   'u' - Uninstall
 	//		Uninstall from ship and keep the item in Storage.
->>>>>>> c7f6f7e7
 
 	// Get the ships that have the most of this outfit installed.
 	const vector<Ship *> shipsToOutfit = GetShipsToOutfit();
@@ -1501,28 +1454,6 @@
 			ship->AddCrew(-selectedOutfit->Get("required crew"));
 		ship->Recharge();
 
-<<<<<<< HEAD
-	// Clear the buttonZones, they will be populated again as buttons are drawn.
-	buttonZones.clear();
-
-	// Row 1
-	ShopPanel::DrawButton("_Buy", Point(buttonCenterX + buttonOffsetX * -1, rowBaseY + rowOffsetY * 0), buttonSize,
-		static_cast<bool>(CanDoBuyButton()), hoverButton == 'b', 'b');
-	ShopPanel::DrawButton("_Install", Point(buttonCenterX + buttonOffsetX * 0, rowBaseY + rowOffsetY * 0), buttonSize,
-		static_cast<bool>(CanInstall()), hoverButton == 'i', 'i');
-	ShopPanel::DrawButton("_Cargo", Point(buttonCenterX + buttonOffsetX * 1, rowBaseY + rowOffsetY * 0), buttonSize,
-		(CanMoveToCargoFromStorage() || CanBuyToCargo()), hoverButton == 'c', 'c');
-	// Row 2
-	ShopPanel::DrawButton("_Sell", Point(buttonCenterX + buttonOffsetX * -1, rowBaseY + rowOffsetY * 1), buttonSize,
-		static_cast<bool>(CanUninstall(ShopPanel::UninstallAction::Sell)), hoverButton == 's', 's');
-	ShopPanel::DrawButton("_Uninstall", Point(buttonCenterX + buttonOffsetX * 0, rowBaseY + rowOffsetY * 1), buttonSize,
-		static_cast<bool>(CanUninstall(ShopPanel::UninstallAction::Uninstall)), hoverButton == 'u', 'u');
-	ShopPanel::DrawButton("Sto_re", Point(buttonCenterX + buttonOffsetX * 1, rowBaseY + rowOffsetY * 1), buttonSize,
-		static_cast<bool>(CanUninstall(ShopPanel::UninstallAction::Store)), hoverButton == 'r', 'r');
-	// Row 3
-	ShopPanel::DrawButton("_Leave", Point(buttonCenterX + buttonOffsetX * 1, rowBaseY + rowOffsetY * 2), buttonSize,
-		true, hoverButton == 'l', 'l');
-=======
 		// If the context is sale:
 		if(sell)
 		{
@@ -1550,7 +1481,6 @@
 			if(mustUninstall)
 			{
 				ship->AddOutfit(ammo, -mustUninstall);
->>>>>>> c7f6f7e7
 
 				// If the context is sale:
 				if(sell)
@@ -1569,15 +1499,6 @@
 	}
 }
 
-<<<<<<< HEAD
-	// Draw tooltips for the button being hovered over:
-	string tooltip = GameData::Tooltip(string("outfitter: ") + hoverButton);
-	if(!tooltip.empty())
-		// Note: there is an offset between the cursor and tooltips in this case so that other
-		// buttons can be seen as the mouse moves around.
-		DrawTooltip(tooltip, hoverPoint + Point(-40, -60), dim, *GameData::Colors().Get("tooltip background"));
-=======
->>>>>>> c7f6f7e7
 
 
 void OutfitterPanel::ToggleForSale()
@@ -1589,9 +1510,6 @@
 }
 
 
-<<<<<<< HEAD
-int OutfitterPanel::FindItem(const string &text) const
-=======
 
 void OutfitterPanel::ToggleInstalled()
 {
@@ -1614,7 +1532,6 @@
 
 
 void OutfitterPanel::ToggleCargo()
->>>>>>> c7f6f7e7
 {
 	showCargo = !showCargo;
 
