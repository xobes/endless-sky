/* OutfitterPanel.cpp
Copyright (c) 2014 by Michael Zahniser

Endless Sky is free software: you can redistribute it and/or modify it under the
terms of the GNU General Public License as published by the Free Software
Foundation, either version 3 of the License, or (at your option) any later version.

Endless Sky is distributed in the hope that it will be useful, but WITHOUT ANY
WARRANTY; without even the implied warranty of MERCHANTABILITY or FITNESS FOR A
PARTICULAR PURPOSE. See the GNU General Public License for more details.

You should have received a copy of the GNU General Public License along with
this program. If not, see <https://www.gnu.org/licenses/>.
*/

#include "OutfitterPanel.h"

#include "text/alignment.hpp"
#include "comparators/BySeriesAndIndex.h"
#include "Color.h"
#include "Dialog.h"
#include "text/DisplayText.h"
#include "shader/FillShader.h"
#include "text/Font.h"
#include "text/FontSet.h"
#include "text/Format.h"
#include "GameData.h"
#include "Hardpoint.h"
#include "Mission.h"
#include "Outfit.h"
#include "Planet.h"
#include "PlayerInfo.h"
#include "Point.h"
#include "Screen.h"
#include "Ship.h"
#include "image/Sprite.h"
#include "image/SpriteSet.h"
#include "shader/SpriteShader.h"
#include "text/truncate.hpp"
#include "UI.h"

#include <algorithm>
#include <limits>
#include <memory>

using namespace std;

namespace {
	// Label for the description field of the detail pane.
	const string DESCRIPTION = "description";
	const string LICENSE = " License";

	constexpr int checkboxSpacing = 20;

	// Button size/placement info:
	constexpr double BUTTON_ROW_START_PAD = 4;
	constexpr double BUTTON_COL_START_PAD = 4;
	constexpr double BUTTON_ROW_PAD = 6.;
	constexpr double BUTTON_COL_PAD = 6.;
	// These button widths need to add up to 200 with the current right panel
	// width and column padding (above):
	constexpr double BUTTON_WIDTH = 56.;

	// Determine the refillable ammunition a particular ship consumes or stores.
	set<const Outfit *> GetRefillableAmmunition(const Ship &ship) noexcept
	{
		auto toRefill = set<const Outfit *>{};
		auto armed = set<const Outfit *>{};
		for(auto &&it : ship.Weapons())
			if(it.GetOutfit())
			{
				const Outfit *weapon = it.GetOutfit();
				armed.emplace(weapon);
				if(weapon->Ammo() && weapon->AmmoUsage() > 0)
					toRefill.emplace(weapon->Ammo());
			}

		// Carriers may be configured to supply ammunition for carried ships found
		// within the fleet. Since a particular ammunition outfit is not bound to
		// any particular weapon (i.e. one weapon may consume it, while another may
		// only require it be installed), we always want to restock these outfits.
		for(auto &&it : ship.Outfits())
		{
			const Outfit *outfit = it.first;
			if(outfit->Ammo() && !outfit->IsWeapon() && !armed.contains(outfit))
				toRefill.emplace(outfit->Ammo());
		}
		return toRefill;
	}



	bool IsLicense(const string &name)
	{
		if(name.length() < LICENSE.length())
			return false;
		if(name.compare(name.length() - LICENSE.length(), LICENSE.length(), LICENSE))
			return false;

		return true;
	}



	string LicenseRoot(const string &name)
	{
		return name.substr(0, name.length() - LICENSE.length());
	}



	string UninstallActionName(ShopPanel::UninstallAction action)
	{
		switch(action)
		{
		case ShopPanel::UninstallAction::Uninstall:
			return "uninstall";
		case ShopPanel::UninstallAction::Store:
			return "store";
		case ShopPanel::UninstallAction::Sell:
			return "sell";
		}

		throw "unreachable";
	}
}



OutfitterPanel::OutfitterPanel(PlayerInfo &player)
	: ShopPanel(player, true)
{
	for(const pair<const string, Outfit> &it : GameData::Outfits())
		catalog[it.second.Category()].push_back(it.first);

	for(pair<const string, vector<string>> &it : catalog)
		sort(it.second.begin(), it.second.end(), BySeriesAndIndex<Outfit>());

	if(player.GetPlanet())
		outfitter = player.GetPlanet()->Outfitter();

	for(auto &ship : player.Ships())
		if(ship->GetPlanet() == planet)
			++shipsHere;
}



void OutfitterPanel::Step()
{
	CheckRefill();
	ShopPanel::Step();
	ShopPanel::CheckForMissions(Mission::OUTFITTER);
	if(GetUI()->IsTop(this) && !checkedHelp)
		// Use short-circuiting to only display one of them at a time.
		// (The first valid condition encountered will make us skip the others.)
		if(DoHelp("outfitter") || DoHelp("cargo management") || DoHelp("uninstalling and storage")
				|| (shipsHere > 1 && DoHelp("outfitter with multiple ships")) || true)
			// Either a help message was freshly displayed, or all of them have already been seen.
			checkedHelp = true;
}



int OutfitterPanel::TileSize() const
{
	return OUTFIT_SIZE;
}



int OutfitterPanel::VisibilityCheckboxesSize() const
{
	// Each checkbox is 20px, 4 checkboxes in total is 80px.
	return 80;
}



bool OutfitterPanel::HasItem(const string &name) const
{
	const Outfit *outfit = GameData::Outfits().Get(name);
	if(showForSale && (outfitter.Has(outfit) || player.Stock(outfit) > 0))
		return true;

	if(showCargo && player.Cargo().Get(outfit))
		return true;

	if(showStorage && player.Storage().Get(outfit))
		return true;

	if(showInstalled)
		for(const Ship *ship : playerShips)
			if(ship->OutfitCount(outfit))
				return true;

	if(showForSale && HasLicense(name))
		return true;

	return false;
}



void OutfitterPanel::DrawItem(const string &name, const Point &point)
{
	const Outfit *outfit = GameData::Outfits().Get(name);
	zones.emplace_back(point, Point(OUTFIT_SIZE, OUTFIT_SIZE), outfit);
	if(point.Y() + OUTFIT_SIZE / 2 < Screen::Top() || point.Y() - OUTFIT_SIZE / 2 > Screen::Bottom())
		return;

	bool isSelected = (outfit == selectedOutfit);
	bool isOwned = playerShip && playerShip->OutfitCount(outfit);
	DrawOutfit(*outfit, point, isSelected, isOwned);

	// Check if this outfit is a "license".
	bool isLicense = IsLicense(name);
	int mapSize = outfit->Get("map");

	const Font &font = FontSet::Get(14);
	const Color &bright = *GameData::Colors().Get("bright");
	const Color &highlight = *GameData::Colors().Get("outfitter difference highlight");

	bool highlightDifferences = false;
	if(playerShip || isLicense || mapSize)
	{
		int minCount = numeric_limits<int>::max();
		int maxCount = 0;
		if(isLicense)
			minCount = maxCount = player.HasLicense(LicenseRoot(name));
		else if(mapSize)
		{
			bool mapMinables = outfit->Get("map minables");
			minCount = maxCount = player.HasMapped(mapSize, mapMinables);
		}
		else
		{
			highlightDifferences = true;
			string firstModelName;
			for(const Ship *ship : playerShips)
			{
				// Highlight differences in installed outfit counts only when all selected ships are of the same model.
				string modelName = ship->TrueModelName();
				if(firstModelName.empty())
					firstModelName = modelName;
				else
					highlightDifferences &= (modelName == firstModelName);
				int count = ship->OutfitCount(outfit);
				minCount = min(minCount, count);
				maxCount = max(maxCount, count);
			}
		}

		if(maxCount)
		{
			string label = "installed: " + to_string(minCount);
			Color color = bright;
			if(maxCount > minCount)
			{
				label += " - " + to_string(maxCount);
				if(highlightDifferences)
					color = highlight;
			}

			Point labelPos = point + Point(-OUTFIT_SIZE / 2 + 20, OUTFIT_SIZE / 2 - 38);
			font.Draw(label, labelPos, color);
		}
	}

	// Don't show the "in stock" amount if the outfit has an unlimited stock.
	int stock = 0;
	if(!outfitter.Has(outfit))
		stock = max(0, player.Stock(outfit));
	int cargo = player.Cargo().Get(outfit);
	int storage = player.Storage().Get(outfit);

	string message;
	if(cargo && storage && stock)
		message = "cargo+stored: " + to_string(cargo + storage) + ", in stock: " + to_string(stock);
	else if(cargo && storage)
		message = "in cargo: " + to_string(cargo) + ", in storage: " + to_string(storage);
	else if(cargo && stock)
		message = "in cargo: " + to_string(cargo) + ", in stock: " + to_string(stock);
	else if(storage && stock)
		message = "in storage: " + to_string(storage) + ", in stock: " + to_string(stock);
	else if(cargo)
		message = "in cargo: " + to_string(cargo);
	else if(storage)
		message = "in storage: " + to_string(storage);
	else if(stock)
		message = "in stock: " + to_string(stock);
	else if(!outfitter.Has(outfit))
		message = "(not sold here)";
	if(!message.empty())
	{
		Point pos = point + Point(
			OUTFIT_SIZE / 2 - 20 - font.Width(message),
			OUTFIT_SIZE / 2 - 24);
		font.Draw(message, pos, bright);
	}
}



double OutfitterPanel::ButtonPanelHeight() const
{
	// The 60 is for padding the credit and cargo space information lines.
	return 60. + BUTTON_HEIGHT * 2 + BUTTON_ROW_PAD;
}



double OutfitterPanel::DrawDetails(const Point &center)
{
	string selectedItem = "Nothing Selected";
	const Font &font = FontSet::Get(14);

	double heightOffset = 20.;

	if(selectedOutfit)
	{
		outfitInfo.Update(*selectedOutfit, player, static_cast<bool>(CanUninstall(ShopPanel::UninstallAction::Sell)),
			collapsed.contains(DESCRIPTION));
		selectedItem = selectedOutfit->DisplayName();

		const Sprite *thumbnail = selectedOutfit->Thumbnail();
		const float tileSize = thumbnail
			? max(thumbnail->Height(), static_cast<float>(TileSize()))
			: static_cast<float>(TileSize());
		const Point thumbnailCenter(center.X(), center.Y() + 20 + static_cast<int>(tileSize / 2));
		const Point startPoint(center.X() - INFOBAR_WIDTH / 2 + 20, center.Y() + 20 + tileSize);

		const Sprite *background = SpriteSet::Get("ui/outfitter unselected");
		SpriteShader::Draw(background, thumbnailCenter);
		if(thumbnail)
			SpriteShader::Draw(thumbnail, thumbnailCenter);

		const bool hasDescription = outfitInfo.DescriptionHeight();

		double descriptionOffset = hasDescription ? 40. : 0.;

		if(hasDescription)
		{
			if(!collapsed.contains(DESCRIPTION))
			{
				descriptionOffset = outfitInfo.DescriptionHeight();
				outfitInfo.DrawDescription(startPoint);
			}
			else
			{
				const Color &dim = *GameData::Colors().Get("medium");
				font.Draw(DESCRIPTION, startPoint + Point(35., 12.), dim);
				const Sprite *collapsedArrow = SpriteSet::Get("ui/collapsed");
				SpriteShader::Draw(collapsedArrow, startPoint + Point(20., 20.));
			}

			// Calculate the ClickZone for the description and add it.
			const Point descriptionDimensions(INFOBAR_WIDTH, descriptionOffset);
			const Point descriptionCenter(center.X(), startPoint.Y() + descriptionOffset / 2);
			ClickZone<string> collapseDescription = ClickZone<string>(
				descriptionCenter, descriptionDimensions, DESCRIPTION);
			categoryZones.emplace_back(collapseDescription);
		}

		const Point requirementsPoint(startPoint.X(), startPoint.Y() + descriptionOffset);
		const Point attributesPoint(startPoint.X(), requirementsPoint.Y() + outfitInfo.RequirementsHeight());
		outfitInfo.DrawRequirements(requirementsPoint);
		outfitInfo.DrawAttributes(attributesPoint);

		heightOffset = attributesPoint.Y() + outfitInfo.AttributesHeight();
	}

	// Draw this string representing the selected item (if any), centered in the details side panel.
	const Color &bright = *GameData::Colors().Get("bright");
	Point selectedPoint(center.X() - INFOBAR_WIDTH / 2, center.Y());
	font.Draw({selectedItem, {INFOBAR_WIDTH, Alignment::CENTER, Truncate::MIDDLE}},
		selectedPoint, bright);

	return heightOffset;
}



// Return true if the player is able to purchase the item from the outfitter or
// previously sold stock and can afford it and is properly licensed (availability,
// payment, licensing).
ShopPanel::TransactionResult OutfitterPanel::CanPurchase(bool checkSpecialItems) const
{
	if(!planet || !selectedOutfit)
		return "No outfit selected.";

	// If outfit is not available in the Outfitter, respond that it can't be bought here.
	if(!(outfitter.Has(selectedOutfit) || player.Stock(selectedOutfit) > 0))
	{
		// The store doesn't have it.
		return "You cannot buy this outfit here. "
			"It is being shown in the list because you have one, "
			"but this " + planet->Noun() + " does not sell them.";
	}

	// Check special unique outfits, if you already have them.
<<<<<<< HEAD
	// Skip this if told to for sake of speed
	if(checkSpecialItems)
	{
		int mapSize = selectedOutfit->Get("map");
		if(mapSize > 0 && player.HasMapped(mapSize))
			return "You have already mapped all the systems shown by this map, "
				"so there is no reason to buy another.";

		if(HasLicense(selectedOutfit->TrueName()))
			return "You already have one of these licenses, "
				"so there is no reason to buy another.";
	}
=======
	int mapSize = selectedOutfit->Get("map");
	bool mapMinables = selectedOutfit->Get("map minables");
	if(mapSize > 0 && player.HasMapped(mapSize, mapMinables))
		return "You have already mapped all the systems shown by this map, "
			"so there is no reason to buy another.";
>>>>>>> bed5d10b

	// Determine what you will have to pay to buy this outfit.
	int64_t cost = player.StockDepreciation().Value(selectedOutfit, day);
	int64_t credits = player.Accounts().Credits();
	if(cost > credits)
		return "You don't have enough money to buy this outfit. You need a further " +
			Format::CreditString(cost - credits);

	// Add the cost to buy the required license.
	int64_t licenseCost = LicenseCost(selectedOutfit, false);
	if(cost + licenseCost > credits)
		return "You don't have enough money to buy this outfit because you also need to buy a "
			"license for it. You need a further " +
			Format::CreditString(cost + licenseCost - credits);

	// Check that the player has any necessary licenses.
	if(licenseCost < 0)
		return "You cannot buy this outfit, because it requires a license that you don't have.";

	// The outfit is able to be purchased (available in the Outfitter, licensed and affordable).
	return true;
}



// Checking where it will go (can it fit in fleet cargo), not checking where it will
// be sourced from.
ShopPanel::TransactionResult OutfitterPanel::CanFitInCargo(bool returnReason) const
{
	// TODO: https://github.com/endless-sky/endless-sky/issues/10599

	// Check fleet cargo space vs mass.
	double mass = selectedOutfit->Mass();
	double freeCargo = player.Cargo().FreePrecise();
	if(!mass || freeCargo >= mass)
		return true;

	// Don't waste time making strings that won't get used. However, we do need
	// to make the string here while we have the values available.
	if(returnReason)
	{
		return "You cannot load this outfit into cargo, because it takes up "
			+ Format::CargoString(mass, "mass") + " and your fleet has "
			+ Format::CargoString(freeCargo, "cargo space") + " free.";
	}

	return false;
}



// Checking where it will go (whether it actually be installed into ANY selected ship),
// not checking where it will be sourced from.
ShopPanel::TransactionResult OutfitterPanel::CanBeInstalled() const
{
	if(!planet || !selectedOutfit)
		return "No outfit selected.";

	if(!playerShip)
		return "No ship selected.";

	// Collect relevant errors.
	vector<string> errors;

	// Find if any ship can install the outfit.
	for(const Ship *ship : playerShips)
		if(ShipCanAdd(ship, selectedOutfit))
			return true;

	// If no selected ship can install the outfit, report error based on playerShip.
	double outfitNeeded = -selectedOutfit->Get("outfit space");
	double outfitSpace = playerShip->Attributes().Get("outfit space");
	if(outfitNeeded > outfitSpace)
		errors.push_back("You cannot install this outfit, because it takes up "
			+ Format::CargoString(outfitNeeded, "outfit space") + ", and this ship has "
			+ Format::MassString(outfitSpace) + " free.");

	double weaponNeeded = -selectedOutfit->Get("weapon capacity");
	double weaponSpace = playerShip->Attributes().Get("weapon capacity");
	if(weaponNeeded > weaponSpace)
		errors.push_back("Only part of your ship's outfit capacity is usable for weapons. "
			"You cannot install this outfit, because it takes up "
			+ Format::CargoString(weaponNeeded, "weapon space") + ", and this ship has "
			+ Format::MassString(weaponSpace) + " free.");

	double engineNeeded = -selectedOutfit->Get("engine capacity");
	double engineSpace = playerShip->Attributes().Get("engine capacity");
	if(engineNeeded > engineSpace)
		errors.push_back("Only part of your ship's outfit capacity is usable for engines. "
			"You cannot install this outfit, because it takes up "
			+ Format::CargoString(engineNeeded, "engine space") + ", and this ship has "
			+ Format::MassString(engineSpace) + " free.");

	if(selectedOutfit->Category() == "Ammunition")
		errors.emplace_back(!playerShip->OutfitCount(selectedOutfit) ?
			"This outfit is ammunition for a weapon. "
			"You cannot install it without first installing the appropriate weapon."
			: "You already have the maximum amount of ammunition for this weapon. "
			"If you want to install more ammunition, you must first install another of these weapons.");

	int mountsNeeded = -selectedOutfit->Get("turret mounts");
	int mountsFree = playerShip->Attributes().Get("turret mounts");
	if(mountsNeeded && !mountsFree)
		errors.emplace_back("This weapon is designed to be installed on a turret mount, "
			"but your ship does not have any unused turret mounts available.");

	int gunsNeeded = -selectedOutfit->Get("gun ports");
	int gunsFree = playerShip->Attributes().Get("gun ports");
	if(gunsNeeded && !gunsFree)
		errors.emplace_back("This weapon is designed to be installed in a gun port, "
			"but your ship does not have any unused gun ports available.");

	if(selectedOutfit->Get("installable") < 0.)
		errors.emplace_back("This item is not an outfit that can be installed in a ship.");

	// For unhandled outfit requirements, show a catch-all error message.
	if(errors.empty())
		errors.emplace_back("You cannot install this outfit in your ship, "
			"because it would reduce one of your ship's attributes to a negative amount.");

	// Return the errors in the appropriate format.
	if(errors.empty())
		return true;

	if(errors.size() == 1)
		return errors[0];

	string errorMessage = "There are several reasons why you cannot buy this outfit:\n";
	for(const string &error : errors)
		errorMessage += "- " + error + "\n";

	return errorMessage;
}



// Used in the "sell", "uninstall", and "store" to storage contexts. Are we able to remove Outfits from
// the selected ships ("sell"/"uninstall") or from cargo ("store") to storage?
// If not, return the reasons why not.
ShopPanel::TransactionResult OutfitterPanel::CanUninstall(ShopPanel::UninstallAction action) const
{
	if(!planet || !selectedOutfit)
		return "No outfit selected.";

	if(!playerShip)
		return "No ship selected.";

	if(action == ShopPanel::UninstallAction::Sell)
	{
		// Can sell things in Cargo.
		if(player.Cargo().Get(selectedOutfit))
			return true;

		// Can sell things in Storage.
		if(player.Storage().Get(selectedOutfit))
			return true;
	}
	else if(action == ShopPanel::UninstallAction::Store)
	{
		// If we have one in cargo, we'll move that one.
		if(player.Cargo().Get(selectedOutfit))
			return true;
	}

	if(selectedOutfit->Get("map"))
		return "You cannot " + UninstallActionName(action) + " maps. Once you buy one, it is yours permanently.";

	if(HasLicense(selectedOutfit->TrueName()))
		return "You cannot " + UninstallActionName(action) + " licenses. Once you obtain one, it is yours permanently.";

	for(const Ship *ship : playerShips)
		if(ShipCanRemove(ship, selectedOutfit))
			return true;

	// None of the selected ships have any of this outfit in a state where it could be sold.
	// Either none of the ships even have the outfit:
	bool hasOutfit = false;
	for(const Ship *ship : playerShips)
		if(ship->OutfitCount(selectedOutfit))
		{
			hasOutfit = true;
			break;
		}

	if(!hasOutfit)
		return "You don't have any of these outfits to " + UninstallActionName(action) + ".";

	// At least one of the outfit is installed on at least one of the selected ships.
	// Create a complete summary of reasons why none of this outfit were able to be <verb>'d:
	// Looping over each ship which has the selected outfit, identify the reasons why it cannot be
	// <verb>'d. Make a list of ship to errors to assemble into a string later on:
	vector<pair<string, vector<string>>> dependentOutfitErrors;
	for(const Ship *ship : playerShips)
		if(ship->OutfitCount(selectedOutfit))
		{
			vector<string> errorDetails = {};
			for(const pair<const char *, double> &it : selectedOutfit->Attributes())
				if(ship->Attributes().Get(it.first) < it.second)
				{
					for(const auto &sit : ship->Outfits())
					{
						if(sit.first->Get(it.first) < 0.)
							errorDetails.emplace_back(string("the \"") + sit.first->DisplayName() + "\" "
								"depends on this outfit and must be uninstalled first");
					}
					if(errorDetails.empty())
						errorDetails.emplace_back(
							string("\"") + it.first + "\" value would be reduced to less than zero");
				}
			if(!errorDetails.empty())
				dependentOutfitErrors.emplace_back(pair<string, vector<string>>{ship->Name(), errorDetails});
		}

	// Return the errors in the appropriate format.
	if(dependentOutfitErrors.empty())
		return true;

	string errorMessage = "You cannot " + UninstallActionName(action) + " this from " +
		((playerShips.size() > 1) ? "any of the selected ships" : "your ship") + " because:\n";
	int i = 1;
	for(const auto &[shipName, errors] : dependentOutfitErrors)
	{
		if(playerShips.size() > 1)
		{
			errorMessage += to_string(i++) + ". You cannot " + UninstallActionName(action) + " this outfit from \"";
			errorMessage += shipName + "\" because:\n";
		}
		for(const string &error : errors)
			errorMessage += "- " + error + "\n";
	}
	return errorMessage;
}



// Uninstall outfits from selected ships, redeem credits if it was a sale.
// This also handles ammo dependencies.
// Note: This will remove one outfit from each selected ship which has the outfit.
void OutfitterPanel::Uninstall(bool sell) const
{
	// Key:
	//   's' - Sell
	//		Uninstall and redeem credits, item goes to Stock if not usually available.
	//   'u' - Uninstall
	//		Uninstall from ship and keep the item in Storage.

	// Get the ships that have the most of this outfit installed.
	const vector<Ship *> shipsToOutfit = GetShipsToOutfit();
	if(!shipsToOutfit.empty())
	{
		// Note: to get here, we have already confirmed that every ship in the selection
		// has the outfit and it is able to be uninstalled in the first place.
		for(Ship *ship : shipsToOutfit)
		{
			// Uninstall the outfit.
			ship->AddOutfit(selectedOutfit, -1);
			if(selectedOutfit->Get("required crew"))
				ship->AddCrew(-selectedOutfit->Get("required crew"));
			ship->Recharge();

			// If the context is sale:
			if(sell)
			{
				// Do the sale.
				int64_t price = player.FleetDepreciation().Value(selectedOutfit, day);
				player.Accounts().AddCredits(price);
				player.AddStock(selectedOutfit, 1);
			}
			// If the context is uninstall, move the outfit into Storage
			else
				// Move to storage.
				player.Storage().Add(selectedOutfit, 1);

			// Since some outfits have ammo, remove any ammo that must be sold because there
			// aren't enough supporting slots for said ammo once this outfit is removed.
			const Outfit *ammo = selectedOutfit->Ammo();
			if(ammo && ship->OutfitCount(ammo))
			{
				// Determine how many of this ammo we must uninstall to also uninstall the launcher.
				int mustUninstall = 0;
				for(const pair<const char *, double> &it : ship->Attributes().Attributes())
					if(it.second < 0.)
						mustUninstall = max<int>(mustUninstall, it.second / ammo->Get(it.first));

				if(mustUninstall)
				{
					ship->AddOutfit(ammo, -mustUninstall);

					// If the context is sale:
					if(sell)
					{
						// Do the sale.
						int64_t price = player.FleetDepreciation().Value(ammo, day, mustUninstall);
						player.Accounts().AddCredits(price);
						player.AddStock(ammo, mustUninstall);
					}
					// If the context is uninstall, move the outfit's ammo to storage
					else
						// Move to storage.
						player.Storage().Add(ammo, mustUninstall);
				}
			}
		}
	}
}



// Check if the outfit can be purchased (availability, payment, licensing) and
// if it can be installed on any of the selected ships.
// If not, return the reasons why not.
ShopPanel::TransactionResult OutfitterPanel::CanDoBuyButton() const
{
	TransactionResult result = CanPurchase();
	return result ? CanBeInstalled() : result;
}



// Buy and install the <modifier> outfits into each selected ship.
// By definition Buy is from Outfitter (only).
void OutfitterPanel::BuyFromShopAndInstall() const
{
	// Buy the required license.
	int64_t licenseCost = LicenseCost(selectedOutfit, false);
	if(licenseCost)
	{
		player.Accounts().AddCredits(-licenseCost);
		for(const string &licenseName : selectedOutfit->Licenses())
			if(!player.HasLicense(licenseName))
				player.AddLicense(licenseName);
	}

	// Special case: maps.
	int mapSize = selectedOutfit->Get("map");
	if(mapSize)
	{
		bool mapMinables = selectedOutfit->Get("map minables");
		player.Map(mapSize, mapMinables);
		player.Accounts().AddCredits(-selectedOutfit->Cost());
		return;
	}

	// Special case: licenses.
	if(IsLicense(selectedOutfit->TrueName()))
	{
		player.AddLicense(LicenseRoot(selectedOutfit->TrueName()));
		player.Accounts().AddCredits(-selectedOutfit->Cost());
		return;
	}

	int modifier = Modifier();
	for(int i = 0; i < modifier && CanDoBuyButton(); ++i)
	{
		// Find the ships with the fewest number of these outfits.
		const vector<Ship *> shipsToOutfit = GetShipsToOutfit(true);
		for(Ship *ship : shipsToOutfit)
		{
			if(!CanDoBuyButton())
				return;

			// Pay for it and remove it from available stock.
			int64_t price = player.StockDepreciation().Value(selectedOutfit, day);
			player.Accounts().AddCredits(-price);
			player.AddStock(selectedOutfit, -1);

			// Install it on this ship.
			ship->AddOutfit(selectedOutfit, 1);
			int required = selectedOutfit->Get("required crew");
			if(required && ship->Crew() + required <= static_cast<int>(ship->Attributes().Get("bunks")))
				ship->AddCrew(required);
			ship->Recharge();
		}
	}
}



// Buy and install up to <modifier> outfits for each selected ship.
void OutfitterPanel::DoBuyButton()
{
	BuyFromShopAndInstall();
}



// Return true if the player is able to purchase the item from the outfitter or
// previously sold stock and can afford it and the player is properly licensed,
// that is: availability, payment, and licensing, along with wheter the outfit
// will fit in cargo.
ShopPanel::TransactionResult OutfitterPanel::CanBuyToCargo() const
{
	if(!planet || !selectedOutfit)
		return "No outfit selected.";

	// Special case: maps, cannot place in Cargo.
	if(selectedOutfit->Get("map"))
		return "You place maps in to cargo.";

	if(HasLicense(selectedOutfit->TrueName()))
		return "You cannot place licenses into cargo.";

	TransactionResult canPurchase = CanPurchase(false);
	if(!canPurchase)
		return canPurchase;
	return CanFitInCargo(true);
}



// Buy up to <modifier> of the selected outfit and place them in fleet Cargo.
void OutfitterPanel::BuyIntoCargo()
{
	// Buy the required license.
	int64_t licenseCost = LicenseCost(selectedOutfit, false);
	if(licenseCost)
	{
		player.Accounts().AddCredits(-licenseCost);
		for(const string &licenseName : selectedOutfit->Licenses())
			if(!player.HasLicense(licenseName))
				player.AddLicense(licenseName);
	}

	int howManyToBuy = Modifier();
	double mass = selectedOutfit->Mass();
	if(mass)
		howManyToBuy = min(howManyToBuy, static_cast<int>(player.Cargo().FreePrecise() / mass));

	// How much will it cost to buy all that we can fit?
	int64_t price = player.StockDepreciation().Value(selectedOutfit, day, howManyToBuy);

	// Adjust the number to buy to stay within the player's available credits.
	while(price > player.Accounts().Credits() && howManyToBuy)
	{
		howManyToBuy--;
		price = player.StockDepreciation().Value(selectedOutfit, day, howManyToBuy);
	}

	// Buy as many as can be paid for and will fit.
	player.Accounts().AddCredits(-price);
	player.AddStock(selectedOutfit, -howManyToBuy);
	player.Cargo().Add(selectedOutfit, howManyToBuy);
}



// Sell <modifier> outfits, sourcing from cargo (first) or storage (second) or else the
// selected ships.
// Note: When selling from cargo or storage, up to <modifier> outfit will be sold in total,
// but when selling from the selected ships, up to <modifier> outfit will be sold from each ship.
// Note: sellOutfits is not used in the OutfitterPanel context.
void OutfitterPanel::Sell(bool /* storeOutfits */)
{
	int modifier = Modifier();
	// Now figure out where to sell it from:
	// Sell from Cargo if we have any there:
	if(player.Cargo().Get(selectedOutfit))
		for(int i = 0; i < modifier && player.Cargo().Get(selectedOutfit); ++i)
		{
			// Do the sale from cargo.
			player.Cargo().Remove(selectedOutfit);
			int64_t price = player.FleetDepreciation().Value(selectedOutfit, day);
			player.Accounts().AddCredits(price);
			player.AddStock(selectedOutfit, 1);
		}
	// Otherwise, sell from Storage if there are any available.
	else if(player.Storage().Get(selectedOutfit))
		for(int i = 0; i < modifier && player.Storage().Get(selectedOutfit); ++i)
		{
			// Do the sale from storage.
			player.Storage().Remove(selectedOutfit);
			int64_t price = player.FleetDepreciation().Value(selectedOutfit, day);
			player.Accounts().AddCredits(price);
			player.AddStock(selectedOutfit, 1);
		}
	// And lastly, sell from the selected Ships, if any.
	// Get the ships that have the most of this outfit installed.
	else if(!GetShipsToOutfit().empty())
		for(int i = 0; i < modifier && CanUninstall(ShopPanel::UninstallAction::Sell); ++i)
			Uninstall(true);
}



// Check if the outfit is available to install (from already owned stores) as well as
// if it can actually be installed on any of the selected ships.
// If not, return the reasons why not.
ShopPanel::TransactionResult OutfitterPanel::CanInstall() const
{
	if(!planet || !selectedOutfit)
		return "No outfit selected.";

	if(!player.Storage().Get(selectedOutfit) && !player.Cargo().Get(selectedOutfit))
		return "You don't have any of this outfit to install, use \"B\" to buy (and install) it.";

	// Then check if installation requirements are met by at least one selected ship.
	return CanBeInstalled();
}



// Install from already owned stores: cargo or storage.
// Note: Up to <modifier> for each selected ship will be installed.
void OutfitterPanel::Install()
{
	int modifier = Modifier();
	for(int i = 0; i < modifier && CanBeInstalled(); ++i)
	{
		// Find the ships with the fewest number of these outfits.
		const vector<Ship *> shipsToOutfit = GetShipsToOutfit(true);
		for(Ship *ship : shipsToOutfit)
		{
			if(!CanBeInstalled())
				return;

			// Use cargo first:
			if(player.Cargo().Get(selectedOutfit))
				player.Cargo().Remove(selectedOutfit);

			// Use storage second:
			else if(player.Storage().Get(selectedOutfit))
				player.Storage().Remove(selectedOutfit);

			// None were found in Cargo or Storage, bail out.
			else
				return;

			// Install the selected outfit to this ship.
			ship->AddOutfit(selectedOutfit, 1);
			int required = selectedOutfit->Get("required crew");
			if(required && ship->Crew() + required <= static_cast<int>(ship->Attributes().Get("bunks")))
				ship->AddCrew(required);
			ship->Recharge();
		}
	}
}



// Uninstall up to <modifier> outfits from each of the selected ships and move them to storage,
// or, if none are installed, move up to <modifier> of the selected outfit from fleet cargo to
// storage.
void OutfitterPanel::Uninstall()
{
	int modifier = Modifier();
	// If installed on ship
	if(CanUninstall(ShopPanel::UninstallAction::Uninstall))
		for(int i = 0; i < modifier && CanUninstall(ShopPanel::UninstallAction::Uninstall); ++i)
			Uninstall(false);
	// Otherwise, move up to <modifier> of the selected outfit from fleet cargo to storage.
	else
	{
		int cargoCount = player.Cargo().Get(selectedOutfit);
		if(cargoCount)
		{
			// Transfer <cargoCount> outfits from Cargo to Storage.
			int howManyToMove = min(cargoCount, modifier);
			player.Cargo().Remove(selectedOutfit, howManyToMove);
			player.Storage().Add(selectedOutfit, howManyToMove);
		}
	}
}



// Check if the outfit is able to be moved to Cargo from Storage.
// If not, return the reasons why not.
bool OutfitterPanel::CanMoveToCargoFromStorage() const
{
	if(!planet || !selectedOutfit)
		// No outfit selected.
		return false;

	if(selectedOutfit->Get("map"))
		// You cannot move maps around. Once you buy one, it is yours permanently.
		return false;

	if(HasLicense(selectedOutfit->TrueName()))
		// You cannot move licenses around. Once you obtain one, it is yours permanently.
		return false;

	if(!player.Storage().Get(selectedOutfit))
		// You don't have any of these outfits in storage to move to your cargo hold.
		return false;

	// The return value must be a bool.
	return static_cast<bool>(CanFitInCargo());
}



// Move up to <modifier> of selected outfit to Cargo from Storage.
void OutfitterPanel::MoveToCargoFromStorage()
{
	int modifier = Modifier();
	for(int i = 0; i < modifier && player.Storage().Get(selectedOutfit) && CanFitInCargo(); ++i)
	{
		player.Cargo().Add(selectedOutfit);
		player.Storage().Remove(selectedOutfit);
	}
}



// Move up to <modifier> of the selected outfit from fleet cargo to storage, or,
// if none are available in cargo, uninstall up to <modifier> outfits from each of the
// selected ships and move them to storage.
void OutfitterPanel::RetainInStorage()
{
	int modifier = Modifier();
	// If possible, move up to <modifier> of the selected outfit from fleet cargo to Storage.
	int cargoCount = player.Cargo().Get(selectedOutfit);
	if(cargoCount)
	{
		// Transfer <cargoCount> outfits from Cargo to Storage.
		int howManyToMove = min(cargoCount, modifier);
		player.Cargo().Remove(selectedOutfit, howManyToMove);
		player.Storage().Add(selectedOutfit, howManyToMove);
	}
	// Otherwise, uninstall and move up to <modifier> selected outfits to storage from each
	// selected ship:
	else
		for(int i = 0; i < modifier && CanUninstall(ShopPanel::UninstallAction::Store); ++i)
			Uninstall(false);
}



bool OutfitterPanel::ShouldHighlight(const Ship *ship)
{
	if(!selectedOutfit)
		return false;

	// If we're hovering above a button that can modify ship outfits, highlight
	// the ship.
	if(hoverButton == 'b')
		return CanDoBuyButton() && ShipCanAdd(ship, selectedOutfit);
	if(hoverButton == 'i')
		return CanInstall() && ShipCanAdd(ship, selectedOutfit);
	if(hoverButton == 's')
		return CanUninstall(ShopPanel::UninstallAction::Sell) && ShipCanRemove(ship, selectedOutfit);
	if(hoverButton == 'u')
		return CanUninstall(ShopPanel::UninstallAction::Uninstall) && ShipCanRemove(ship, selectedOutfit);

	return false;
}



// Draw the display filter selection checkboxes in the lower left of the outfit panel.
void OutfitterPanel::DrawKey()
{
	const Sprite *back = SpriteSet::Get("ui/outfitter key");
	SpriteShader::Draw(back, Screen::BottomLeft() + .5 * Point(back->Width(), -back->Height()));

	const Font &font = FontSet::Get(14);
	Color color[2] = {*GameData::Colors().Get("medium"), *GameData::Colors().Get("bright")};
	const Sprite *box[2] = {SpriteSet::Get("ui/unchecked"), SpriteSet::Get("ui/checked")};

	Point pos = Screen::BottomLeft() + Point(10., -VisibilityCheckboxesSize() + checkboxSpacing / 2.);
	const Point off{10., -.5 * font.Height()};
	const Point checkboxSize{180., checkboxSpacing};
	const Point checkboxOffset{80., 0.};

	SpriteShader::Draw(box[showForSale], pos);
	font.Draw("Show outfits for sale", pos + off, color[showForSale]);
	AddZone(Rectangle(pos + checkboxOffset, checkboxSize), [this](){ ToggleForSale(); });

	pos.Y() += checkboxSpacing;
	SpriteShader::Draw(box[showInstalled], pos);
	// The text color will be "medium" when no ships are selected, regardless of checkmark state,
	// indicating that the selection is invalid (invalid context).
	font.Draw("Show outfits installed", pos + off, color[showInstalled && playerShip]);
	AddZone(Rectangle(pos + checkboxOffset, checkboxSize), [this]() { ToggleInstalled(); });

	pos.Y() += checkboxSpacing;
	SpriteShader::Draw(box[showCargo], pos);
	font.Draw("Show outfits in cargo", pos + off, color[showCargo]);
	AddZone(Rectangle(pos + checkboxOffset, checkboxSize), [this](){ ToggleCargo(); });

	pos.Y() += checkboxSpacing;
	SpriteShader::Draw(box[showStorage], pos);
	font.Draw("Show outfits in storage", pos + off, color[showStorage]);
	AddZone(Rectangle(pos + checkboxOffset, checkboxSize), [this](){ ToggleStorage(); });
}



void OutfitterPanel::ToggleForSale()
{
	showForSale = !showForSale;

	CheckSelection();
	delayedAutoScroll = true;
}



void OutfitterPanel::ToggleInstalled()
{
	showInstalled = !showInstalled;

	CheckSelection();
	delayedAutoScroll = true;
}



void OutfitterPanel::ToggleStorage()
{
	showStorage = !showStorage;

	CheckSelection();
	delayedAutoScroll = true;
}



void OutfitterPanel::ToggleCargo()
{
	showCargo = !showCargo;

	CheckSelection();
	delayedAutoScroll = true;
}



// Returns true if this ship can install the selected outfit.
bool OutfitterPanel::ShipCanAdd(const Ship *ship, const Outfit *outfit)
{
	return (ship->Attributes().CanAdd(*outfit, 1) > 0);
}



// Returns true if this ship can uninstall the selected outfit.
bool OutfitterPanel::ShipCanRemove(const Ship *ship, const Outfit *outfit)
{
	if(!ship->OutfitCount(outfit))
		return false;

	// If this outfit requires ammo, check if we could sell it if we sold all
	// the ammo for it first.
	const Outfit *ammo = outfit->Ammo();
	if(ammo && ship->OutfitCount(ammo))
	{
		Outfit attributes = ship->Attributes();
		attributes.Add(*ammo, -ship->OutfitCount(ammo));
		return attributes.CanAdd(*outfit, -1);
	}

	// Ammo is not a factor, check whether this ship can uninstall this outfit.
	return ship->Attributes().CanAdd(*outfit, -1);
}



void OutfitterPanel::DrawOutfit(const Outfit &outfit, const Point &center, bool isSelected, bool isOwned)
{
	const Sprite *thumbnail = outfit.Thumbnail();
	const Sprite *back = SpriteSet::Get(
		isSelected ? "ui/outfitter selected" : "ui/outfitter unselected");
	SpriteShader::Draw(back, center);
	SpriteShader::Draw(thumbnail, center);

	// Draw the outfit name.
	const string &name = outfit.DisplayName();
	const Font &font = FontSet::Get(14);
	Point offset(-.5 * OUTFIT_SIZE, -.5 * OUTFIT_SIZE + 10.);
	font.Draw({name, {OUTFIT_SIZE, Alignment::CENTER, Truncate::MIDDLE}},
		center + offset, Color((isSelected | isOwned) ? .8 : .5, 0.));
}



bool OutfitterPanel::HasLicense(const string &name) const
{
	return (IsLicense(name) && player.HasLicense(LicenseRoot(name)));
}



void OutfitterPanel::CheckRefill()
{
	if(checkedRefill)
		return;
	checkedRefill = true;

	int count = 0;
	map<const Outfit *, int> needed;
	for(const shared_ptr<Ship> &ship : player.Ships())
	{
		// Skip ships in other systems and those that were unable to land in-system.
		if(ship->GetSystem() != player.GetSystem() || ship->IsDisabled())
			continue;

		++count;
		auto toRefill = GetRefillableAmmunition(*ship);
		for(const Outfit *outfit : toRefill)
		{
			int amount = ship->Attributes().CanAdd(*outfit, numeric_limits<int>::max());
			if(amount > 0)
			{
				bool available = outfitter.Has(outfit) || player.Stock(outfit) > 0;
				available = available || player.Cargo().Get(outfit) || player.Storage().Get(outfit);
				if(available)
					needed[outfit] += amount;
			}
		}
	}

	int64_t cost = 0;
	for(auto &it : needed)
	{
		// Don't count cost of anything installed from cargo or storage.
		it.second = max(0, it.second - player.Cargo().Get(it.first) - player.Storage().Get(it.first));
		if(!outfitter.Has(it.first))
			it.second = min(it.second, max(0, player.Stock(it.first)));
		cost += player.StockDepreciation().Value(it.first, day, it.second);
	}
	if(!needed.empty() && cost < player.Accounts().Credits())
	{
		string message = "Do you want to reload all the ammunition for your ship";
		message += (count == 1) ? "?" : "s?";
		if(cost)
			message += " It will cost " + Format::CreditString(cost) + ".";
		GetUI()->Push(new Dialog(this, &OutfitterPanel::Refill, message));
	}
}



void OutfitterPanel::Refill()
{
	for(const shared_ptr<Ship> &ship : player.Ships())
	{
		// Skip ships in other systems and those that were unable to land in-system.
		if(ship->GetSystem() != player.GetSystem() || ship->IsDisabled())
			continue;

		auto toRefill = GetRefillableAmmunition(*ship);
		for(const Outfit *outfit : toRefill)
		{
			int neededAmmo = ship->Attributes().CanAdd(*outfit, numeric_limits<int>::max());
			if(neededAmmo > 0)
			{
				// Fill first from any stockpiles in storage.
				const int fromStorage = player.Storage().Remove(outfit, neededAmmo);
				neededAmmo -= fromStorage;
				// Then from cargo.
				const int fromCargo = player.Cargo().Remove(outfit, neededAmmo);
				neededAmmo -= fromCargo;
				// Then, buy at reduced (or full) price.
				int available = outfitter.Has(outfit) ? neededAmmo : min<int>(neededAmmo, max<int>(0, player.Stock(outfit)));
				if(neededAmmo && available > 0)
				{
					int64_t price = player.StockDepreciation().Value(outfit, day, available);
					player.Accounts().AddCredits(-price);
					player.AddStock(outfit, -available);
				}
				ship->AddOutfit(outfit, available + fromStorage + fromCargo);
			}
		}
	}
}



// Determine which ships of the selected ships should be referenced in this
// iteration of Buy / Sell.
vector<Ship *> OutfitterPanel::GetShipsToOutfit(bool isBuy) const
{
	vector<Ship *> shipsToOutfit;
	int compareValue = isBuy ? numeric_limits<int>::max() : 0;
	int compareMod = 2 * isBuy - 1;
	for(Ship *ship : playerShips)
	{
		if((isBuy && !ShipCanAdd(ship, selectedOutfit))
				|| (!isBuy && !ShipCanRemove(ship, selectedOutfit)))
			continue;

		int count = ship->OutfitCount(selectedOutfit);
		if(compareMod * count < compareMod * compareValue)
		{
			shipsToOutfit.clear();
			compareValue = count;
		}
		if(count == compareValue)
			shipsToOutfit.push_back(ship);
	}

	return shipsToOutfit;
}



void OutfitterPanel::DrawButtons()
{
	// There will be two rows of buttons:
	//  [ Buy  ] [  Install  ] [ Cargo ]
	//  [ Sell ] [ Uninstall ] [ Keep  ] [ Leave ]
	const double rowOffsetY = BUTTON_HEIGHT + BUTTON_ROW_PAD;
	const double rowBaseY = Screen::BottomRight().Y() - 1.5 * rowOffsetY - BUTTON_ROW_START_PAD;
	const double buttonOffsetX = BUTTON_WIDTH + BUTTON_COL_PAD;
	const double buttonBaseX = Screen::BottomRight().X() - buttonOffsetX * 3.5 - BUTTON_COL_START_PAD;
	const Point buttonSize = Point(BUTTON_WIDTH, BUTTON_HEIGHT);

	// Draw the button panel (shop side panel footer).
	const Point buttonPanelSize(SIDEBAR_WIDTH, ButtonPanelHeight());
	FillShader::Fill(Screen::BottomRight() - .5 * buttonPanelSize, buttonPanelSize,
		*GameData::Colors().Get("shop side panel background"));
	FillShader::Fill(
		Point(Screen::Right() - SIDEBAR_WIDTH / 2, Screen::Bottom() - ButtonPanelHeight()),
		Point(SIDEBAR_WIDTH, 1), *GameData::Colors().Get("shop side panel footer"));

	// Set up font size and colors for the credits.
	const Font &font = FontSet::Get(14);
	const Color &bright = *GameData::Colors().Get("bright");
	const Color &dim = *GameData::Colors().Get("medium");
	const Color &back = *GameData::Colors().Get("panel background");

	// Draw the row for credits display.
	const Point creditsPoint(
		Screen::Right() - SIDEBAR_WIDTH + 10,
		Screen::Bottom() - ButtonPanelHeight() + 5);
	font.Draw("You have:", creditsPoint, dim);
	const auto credits = Format::CreditString(player.Accounts().Credits());
	font.Draw({ credits, {SIDEBAR_WIDTH - 20, Alignment::RIGHT} }, creditsPoint, bright);

	// Draw the row for Fleet Cargo Space free.
	const Point cargoPoint(
		Screen::Right() - SIDEBAR_WIDTH + 10,
		Screen::Bottom() - ButtonPanelHeight() + 25);
	font.Draw("Cargo Free:", cargoPoint, dim);
	string space = Format::Number(player.Cargo().Free()) + " / " + Format::Number(player.Cargo().Size());
	font.Draw({ space, {SIDEBAR_WIDTH - 20, Alignment::RIGHT} }, cargoPoint, bright);

	// Define the button text colors.
	const Font &bigFont = FontSet::Get(18);
	const Color &hover = *GameData::Colors().Get("hover");
	const Color &active = *GameData::Colors().Get("active");
	const Color &inactive = *GameData::Colors().Get("inactive");

	auto DrawButton = [&](const string &name, const Point &center, bool isactive, bool hovering)
	{
		// Draw the first row of buttons.
		const Color *textColor = !isactive ? &inactive : hovering ? &hover : &active;
		FillShader::Fill(center, buttonSize, back);
		bigFont.Draw(name, center - .5 * Point(bigFont.Width(name),
			bigFont.Height()), *textColor);
	};

	DrawButton("_Buy", Point(buttonBaseX + buttonOffsetX * 0, rowBaseY + rowOffsetY * 0),
		static_cast<bool>(CanDoBuyButton()), hoverButton == 'b');
	DrawButton("_Install", Point(buttonBaseX + buttonOffsetX * 1, rowBaseY + rowOffsetY * 0),
		static_cast<bool>(CanInstall()), hoverButton == 'i');
	DrawButton("_Cargo", Point(buttonBaseX + buttonOffsetX * 2, rowBaseY + rowOffsetY * 0),
		(CanMoveToCargoFromStorage() || CanBuyToCargo()), hoverButton == 'c');
	DrawButton("_Sell", Point(buttonBaseX + buttonOffsetX * 0, rowBaseY + rowOffsetY * 1),
		static_cast<bool>(CanUninstall(ShopPanel::UninstallAction::Sell)), hoverButton == 's');
	DrawButton("_Uninst", Point(buttonBaseX + buttonOffsetX * 1, rowBaseY + rowOffsetY * 1),
		static_cast<bool>(CanUninstall(ShopPanel::UninstallAction::Uninstall)), hoverButton == 'u');
	// CanSellOrUninstall("store") is here intentionally to support U moving items from Cargo to Storage.
	// CanSellOrUninstall("store") is wholly inclusive of CanSellOrUninstall("uninstall"), no need to check both here,
	// otherwise this would check if we can "store" or "uninstall".
	DrawButton("Sto_re", Point(buttonBaseX + buttonOffsetX * 2, rowBaseY + rowOffsetY * 1),
		static_cast<bool>(CanUninstall(ShopPanel::UninstallAction::Store)), hoverButton == 'r');
	DrawButton("_Leave", Point(buttonBaseX + buttonOffsetX * 3, rowBaseY + rowOffsetY * 1),
		true, hoverButton == 'l');

	// Draw the Find button.
	const Point findCenter = Screen::BottomRight() - Point(580, 20);
	const Sprite *findIcon =
		hoverButton == 'f' ? SpriteSet::Get("ui/find selected") : SpriteSet::Get("ui/find unselected");
	SpriteShader::Draw(findIcon, findCenter);
	static const string FIND = "_Find";

	// Draw the Modifier hover text that appears below the buttons when a modifier
	// is being applied.
	int modifier = Modifier();
	if(modifier > 1)
	{
		string mod = "x " + to_string(modifier);
		int modWidth = font.Width(mod);
		for(int i = 0; i < 3; i++)
			font.Draw(mod, Point(buttonBaseX + buttonOffsetX * i, rowBaseY + rowOffsetY * 0) + Point(-.5 * modWidth, 10.), dim);
		for(int i = 0; i < 4; i++)
			font.Draw(mod, Point(buttonBaseX + buttonOffsetX * i, rowBaseY + rowOffsetY * 1) + Point(-.5 * modWidth, 10.), dim);
	}

	// Draw tooltips for the button being hovered over:
	string tooltip;
	tooltip = GameData::Tooltip(string("outfitter: ") + hoverButton);
	if(!tooltip.empty())
		// Note: there is an offset between the cursor and tooltips in this case so that other
		// buttons can be seen as the mouse moves around.
		DrawTooltip(tooltip, hoverPoint + Point(-40, -60), dim, *GameData::Colors().Get("tooltip background"));

	// Draw the tooltip for your full number of credits and free cargo space
	const Rectangle creditsBox = Rectangle::FromCorner(creditsPoint, Point(SIDEBAR_WIDTH - 20, 30));
	if(creditsBox.Contains(hoverPoint))
		ShopPanel::hoverCount += ShopPanel::hoverCount < ShopPanel::HOVER_TIME;
	else if(ShopPanel::hoverCount)
		--ShopPanel::hoverCount;

	if(ShopPanel::hoverCount == ShopPanel::HOVER_TIME)
	{
		tooltip = Format::Number(player.Accounts().Credits()) + " credits" + "\n" +
			Format::Number(player.Cargo().Free()) + " tons free out of " +
			Format::Number(player.Cargo().Size()) + " tons total capacity";
		DrawTooltip(tooltip, hoverPoint, dim, *GameData::Colors().Get("tooltip background"));
	}
}



// Check if the given point is within the button zone, and if so return the
// letter of the button (or ' ' if it's not on a button).
char OutfitterPanel::CheckButton(int x, int y)
{
	const double rowOffsetY = BUTTON_HEIGHT + BUTTON_ROW_PAD;
	const double rowBaseY = Screen::BottomRight().Y() - 2. * rowOffsetY - BUTTON_ROW_START_PAD;
	const double buttonOffsetX = BUTTON_WIDTH + BUTTON_COL_PAD;
	const double buttonBaseX = Screen::BottomRight().X() - buttonOffsetX * 4. - BUTTON_COL_START_PAD;

	// Check the Find button.
	if(x > Screen::Right() - SIDEBAR_WIDTH - 342 && x < Screen::Right() - SIDEBAR_WIDTH - 316 &&
		y > Screen::Bottom() - 31 && y < Screen::Bottom() - 4)
		return 'f';

	if(x < Screen::Right() - SIDEBAR_WIDTH || y < Screen::Bottom() - ButtonPanelHeight())
		return '\0';

	if(rowBaseY < y && y <= rowBaseY + BUTTON_HEIGHT)
	{
		// Check if it's the _Buy button.
		if(buttonBaseX + buttonOffsetX * 0 <= x && x < buttonBaseX + buttonOffsetX * 1)
			return 'b';
		// Check if it's the _Install button.
		if(buttonBaseX + buttonOffsetX * 1 <= x && x < buttonBaseX + buttonOffsetX * 2)
			return 'i';
		// Check if it's the _Cargo button.
		if(buttonBaseX + buttonOffsetX * 2 <= x && x < buttonBaseX + buttonOffsetX * 3)
			return 'c';
	}

	if(rowBaseY + rowOffsetY < y && y <= rowBaseY + rowOffsetY + BUTTON_HEIGHT)
	{
		// Check if it's the _Sell button:
		if(buttonBaseX + buttonOffsetX * 0 <= x && x < buttonBaseX + buttonOffsetX * 1)
			return 's';
		// Check if it's the _Uninstall button.
		if(buttonBaseX + buttonOffsetX * 1 <= x && x < buttonBaseX + buttonOffsetX * 2)
			return 'u';
		// Check if it's the Sto_re button.
		if(buttonBaseX + buttonOffsetX * 2 <= x && x < buttonBaseX + buttonOffsetX * 3)
			return 'r';
		// Check if it's the _Leave button.
		if(buttonBaseX + buttonOffsetX * 3 <= x && x < buttonBaseX + buttonOffsetX * 4)
			return 'l';
	}

	return ' ';
}



int OutfitterPanel::FindItem(const string &text) const
{
	int bestIndex = 9999;
	int bestItem = -1;
	auto it = zones.begin();
	for(unsigned int i = 0; i < zones.size(); ++i, ++it)
	{
		const Outfit *outfit = it->GetOutfit();
		int index = Format::Search(outfit->DisplayName(), text);
		if(index >= 0 && index < bestIndex)
		{
			bestIndex = index;
			bestItem = i;
			if(!index)
				return i;
		}
	}
	return bestItem;
}<|MERGE_RESOLUTION|>--- conflicted
+++ resolved
@@ -399,12 +399,12 @@
 	}
 
 	// Check special unique outfits, if you already have them.
-<<<<<<< HEAD
 	// Skip this if told to for sake of speed
 	if(checkSpecialItems)
 	{
 		int mapSize = selectedOutfit->Get("map");
-		if(mapSize > 0 && player.HasMapped(mapSize))
+	  bool mapMinables = selectedOutfit->Get("map minables");
+		if(mapSize > 0 && player.HasMapped(mapSize, mapMinables))
 			return "You have already mapped all the systems shown by this map, "
 				"so there is no reason to buy another.";
 
@@ -412,13 +412,6 @@
 			return "You already have one of these licenses, "
 				"so there is no reason to buy another.";
 	}
-=======
-	int mapSize = selectedOutfit->Get("map");
-	bool mapMinables = selectedOutfit->Get("map minables");
-	if(mapSize > 0 && player.HasMapped(mapSize, mapMinables))
-		return "You have already mapped all the systems shown by this map, "
-			"so there is no reason to buy another.";
->>>>>>> bed5d10b
 
 	// Determine what you will have to pay to buy this outfit.
 	int64_t cost = player.StockDepreciation().Value(selectedOutfit, day);
