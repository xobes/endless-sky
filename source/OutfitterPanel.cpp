--- conflicted
+++ resolved
@@ -1296,31 +1296,14 @@
 void OutfitterPanel::DrawButtonPanel()
 {
 	// There will be two rows of buttons:
-<<<<<<< HEAD
-	//  [ Buy  ] [  Install  ] [ Cargo ]
-	//  [ Sell ] [ Uninstall ] [ Store  ] [ Leave ]
-	// Calculate row locations from bottom to top:
-	const double rowTwoY = Screen::BottomRight().Y() - .5 * BUTTON_HEIGHT - BUTTON_ROW_PAD;
-	const double rowOneY = rowTwoY - BUTTON_HEIGHT - BUTTON_ROW_PAD;
-	// Calculate button positions from right to left:
-	const double buttonFourX = Screen::BottomRight().X() - .5 * BUTTON_4_WIDTH - BUTTON_COL_PAD;
-	const double buttonThreeX = buttonFourX - (.5 * BUTTON_4_WIDTH + .5 * BUTTON_3_WIDTH) - BUTTON_COL_PAD;
-	const double buttonTwoX = buttonThreeX - (.5 * BUTTON_3_WIDTH + .5 * BUTTON_2_WIDTH) - BUTTON_COL_PAD;
-	const double buttonOneX = buttonTwoX - (.5 * BUTTON_2_WIDTH + .5 * BUTTON_1_WIDTH) - BUTTON_COL_PAD;
-	const Point buttonOneSize = Point(BUTTON_1_WIDTH, BUTTON_HEIGHT);
-	const Point buttonTwoSize = Point(BUTTON_2_WIDTH, BUTTON_HEIGHT);
-	const Point buttonThreeSize = Point(BUTTON_3_WIDTH, BUTTON_HEIGHT);
-	const Point buttonFourSize = Point(BUTTON_4_WIDTH, BUTTON_HEIGHT);
-=======
 	//  [ Buy  ] [  Install  ] [  Cargo  ]
 	//  [ Sell ] [ Uninstall ] [ Storage ]
-	//  		   [ Leave ]
+	//                         [  Leave  ]
 	const double rowOffsetY = BUTTON_HEIGHT + BUTTON_ROW_PAD;
 	const double rowBaseY = Screen::BottomRight().Y() - 2.5 * rowOffsetY - BUTTON_ROW_START_PAD;
 	const double buttonOffsetX = BUTTON_WIDTH + BUTTON_COL_PAD;
 	const double buttonCenterX = Screen::Right() - SIDEBAR_WIDTH / 2;
 	const Point buttonSize{BUTTON_WIDTH, BUTTON_HEIGHT};
->>>>>>> 26ebb71a
 
 	// Draw the button panel (shop side panel footer).
 	const Point buttonPanelSize(SIDEBAR_WIDTH, ButtonPanelHeight());
@@ -1351,71 +1334,26 @@
 	string space = Format::Number(player.Cargo().Free()) + " / " + Format::Number(player.Cargo().Size());
 	font.Draw({space, {SIDEBAR_WIDTH - 20, Alignment::RIGHT}}, cargoPoint, bright);
 
-	// Define the button text colors.
-	const Font &bigFont = FontSet::Get(18);
-	const Color &hover = *GameData::Colors().Get("hover");
-	const Color &active = *GameData::Colors().Get("active");
-	const Color &inactive = *GameData::Colors().Get("inactive");
-
-<<<<<<< HEAD
 	// Clear the buttonZones, they will be populated again as buttons are drawn.
 	buttonZones.clear();
 
-	// Draw the first row of buttons.
-	DrawButton(Point(buttonOneX, rowOneY), buttonOneSize, bigFont,
-		!CanDoBuyButton() ? inactive : hoverButton == 'b' ? hover : active, "_Buy", 'b');
-	DrawButton(Point(buttonTwoX, rowOneY), buttonTwoSize, bigFont,
-		!CanInstall() ? inactive : (hoverButton == 'i') ? hover : active, "_Install", 'i');
-	DrawButton(Point(buttonThreeX, rowOneY), buttonThreeSize, bigFont,
-		!(CanMoveToCargoFromStorage() || CanBuyToCargo()) ? inactive : (hoverButton == 'c') ? hover : active,
-		"_Cargo", 'c');
-
-	// Draw the second row of buttons.
-	DrawButton(Point(buttonOneX, rowTwoY), buttonOneSize, bigFont,
-		!CanSellOrUninstall("sell") ? inactive : hoverButton == 's' ? hover : active, "_Sell", 's');
-	// CanSellOrUninstall("store") is here intentionally to support U moving items from Cargo to Storage.
-	// CanSellOrUninstall("store") is wholly inclusive of CanSellOrUninstall("uninstall"), no need to check both here,
-	// otherwise this would check if we can "store" or "uninstall".
-	DrawButton(Point(buttonTwoX, rowTwoY), buttonTwoSize, bigFont,
-		!CanSellOrUninstall("store") ? inactive : (hoverButton == 'u') ? hover : active, "_Uninstall", 'u');
-	DrawButton(Point(buttonThreeX, rowTwoY), buttonThreeSize, bigFont,
-		!CanSellOrUninstall("store") ? inactive : (hoverButton == 'r') ? hover : active, "Sto_re", 'r');
-	DrawButton(Point(buttonFourX, rowTwoY), buttonFourSize, bigFont,
-		hoverButton == 'l' ? hover : active, "_Leave", 'l');
-
-	// Draw the Find button.
-	const Point findCenter = Screen::BottomRight() - Point(580, 20);
-	const Sprite *findIcon =
-		hoverButton == 'f' ? SpriteSet::Get("ui/find selected") : SpriteSet::Get("ui/find unselected");
-	SpriteShader::Draw(findIcon, findCenter);
-=======
-	auto DrawButton = [&](const string &name, const Point &center, bool isActive, bool hovering)
-	{
-		// Draw the first row of buttons.
-		const Color *textColor = !isActive ? &inactive : hovering ? &hover : &active;
-		FillShader::Fill(center, buttonSize, back);
-		bigFont.Draw(name, center - .5 * Point(bigFont.Width(name),
-			bigFont.Height()), *textColor);
-	};
-
 	// Row 1
-	DrawButton("_Buy", Point(buttonCenterX + buttonOffsetX * -1, rowBaseY + rowOffsetY * 0),
-		static_cast<bool>(CanDoBuyButton()), hoverButton == 'b');
-	DrawButton("_Install", Point(buttonCenterX + buttonOffsetX * 0, rowBaseY + rowOffsetY * 0),
-		static_cast<bool>(CanInstall()), hoverButton == 'i');
-	DrawButton("_Cargo", Point(buttonCenterX + buttonOffsetX * 1, rowBaseY + rowOffsetY * 0),
-		(CanMoveToCargoFromStorage() || CanBuyToCargo()), hoverButton == 'c');
+	ShopPanel::DrawButton("_Buy", Point(buttonCenterX + buttonOffsetX * -1, rowBaseY + rowOffsetY * 0), buttonSize,
+		static_cast<bool>(CanDoBuyButton()), hoverButton == 'b', 'b');
+	ShopPanel::DrawButton("_Install", Point(buttonCenterX + buttonOffsetX * 0, rowBaseY + rowOffsetY * 0), buttonSize,
+		static_cast<bool>(CanInstall()), hoverButton == 'i', 'i');
+	ShopPanel::DrawButton("_Cargo", Point(buttonCenterX + buttonOffsetX * 1, rowBaseY + rowOffsetY * 0), buttonSize,
+		(CanMoveToCargoFromStorage() || CanBuyToCargo()), hoverButton == 'c', 'c');
 	// Row 2
-	DrawButton("_Sell", Point(buttonCenterX + buttonOffsetX * -1, rowBaseY + rowOffsetY * 1),
-		static_cast<bool>(CanUninstall(ShopPanel::UninstallAction::Sell)), hoverButton == 's');
-	DrawButton("_Uninstall", Point(buttonCenterX + buttonOffsetX * 0, rowBaseY + rowOffsetY * 1),
-		static_cast<bool>(CanUninstall(ShopPanel::UninstallAction::Uninstall)), hoverButton == 'u');
-	DrawButton("Sto_re", Point(buttonCenterX + buttonOffsetX * 1, rowBaseY + rowOffsetY * 1),
-		static_cast<bool>(CanUninstall(ShopPanel::UninstallAction::Store)), hoverButton == 'r');
+	ShopPanel::DrawButton("_Sell", Point(buttonCenterX + buttonOffsetX * -1, rowBaseY + rowOffsetY * 1), buttonSize,
+		static_cast<bool>(CanUninstall(ShopPanel::UninstallAction::Sell)), hoverButton == 's', 's');
+	ShopPanel::DrawButton("_Uninstall", Point(buttonCenterX + buttonOffsetX * 0, rowBaseY + rowOffsetY * 1), buttonSize,
+		static_cast<bool>(CanUninstall(ShopPanel::UninstallAction::Uninstall)), hoverButton == 'u', 'u');
+	ShopPanel::DrawButton("Sto_re", Point(buttonCenterX + buttonOffsetX * 1, rowBaseY + rowOffsetY * 1), buttonSize,
+		static_cast<bool>(CanUninstall(ShopPanel::UninstallAction::Store)), hoverButton == 'r', 'r');
 	// Row 3
-	DrawButton("_Leave", Point(buttonCenterX + buttonOffsetX * 1, rowBaseY + rowOffsetY * 2),
-		true, hoverButton == 'l');
->>>>>>> 26ebb71a
+	ShopPanel::DrawButton("_Leave", Point(buttonCenterX + buttonOffsetX * 1, rowBaseY + rowOffsetY * 2), buttonSize,
+		true, hoverButton == 'l', 'l');
 
 	// Draw the Modifier hover text that appears below the buttons when a modifier
 	// is being applied.
@@ -1424,21 +1362,12 @@
 	{
 		string mod = "x " + to_string(modifier);
 		int modWidth = font.Width(mod);
-<<<<<<< HEAD
-		font.Draw(mod, Point(buttonOneX, rowOneY) + Point(-.5 * modWidth, 10.), dim);
-		font.Draw(mod, Point(buttonTwoX, rowOneY) + Point(-.5 * modWidth, 10.), dim);
-		font.Draw(mod, Point(buttonThreeX, rowOneY) + Point(-.5 * modWidth, 10.), dim);
-		font.Draw(mod, Point(buttonOneX, rowTwoY) + Point(-.5 * modWidth, 10.), dim);
-		font.Draw(mod, Point(buttonTwoX, rowTwoY) + Point(-.5 * modWidth, 10.), dim);
-		font.Draw(mod, Point(buttonThreeX, rowTwoY) + Point(-.5 * modWidth, 10.), dim);
-=======
 		for(int i = -1; i < 2; i++)
 			font.Draw(mod, Point(buttonCenterX + buttonOffsetX * i, rowBaseY + rowOffsetY * 0)
 			+ Point(-.5 * modWidth, 10.), dim);
 		for(int i = -1; i < 2; i++)
 			font.Draw(mod, Point(buttonCenterX + buttonOffsetX * i, rowBaseY + rowOffsetY * 1)
 			+ Point(-.5 * modWidth, 10.), dim);
->>>>>>> 26ebb71a
 	}
 
 	// Draw tooltips for the button being hovered over:
@@ -1465,69 +1394,6 @@
 }
 
 
-
-<<<<<<< HEAD
-=======
-// Check if the given point is within the button zone, and if so return the
-// letter of the button (or ' ' if it's not on a button).
-char OutfitterPanel::CheckButton(int x, int y)
-{
-	const double rowOffsetY = BUTTON_HEIGHT + BUTTON_ROW_PAD;
-	const double rowBaseY = Screen::BottomRight().Y() - 3. * rowOffsetY - BUTTON_ROW_START_PAD;
-	const double buttonOffsetX = BUTTON_WIDTH + BUTTON_COL_PAD;
-	const double w = BUTTON_WIDTH / 2;
-	const double buttonCenterX = Screen::Right() - SIDEBAR_WIDTH / 2;
-
-	// Check the Find button.
-	if(x > Screen::Right() - SIDEBAR_WIDTH - 342 && x < Screen::Right() - SIDEBAR_WIDTH - 316 &&
-		y > Screen::Bottom() - 31 && y < Screen::Bottom() - 4)
-		return 'f';
-
-	if(x < Screen::Right() - SIDEBAR_WIDTH || y < Screen::Bottom() - ButtonPanelHeight())
-		return '\0';
-
-	// Row 1
-	if(rowBaseY < y && y <= rowBaseY + BUTTON_HEIGHT)
-	{
-		// Check if it's the _Buy button.
-		if(buttonCenterX + buttonOffsetX * -1 - w <= x && x < buttonCenterX + buttonOffsetX * -1 + w)
-			return 'b';
-		// Check if it's the _Install button.
-		if(buttonCenterX + buttonOffsetX * 0 - w <= x && x < buttonCenterX + buttonOffsetX * 0 + w)
-			return 'i';
-		// Check if it's the _Cargo button.
-		if(buttonCenterX + buttonOffsetX * 1 - w <= x && x < buttonCenterX + buttonOffsetX * 1 + w)
-			return 'c';
-	}
-
-	// Row 2
-	if(rowBaseY + rowOffsetY < y && y <= rowBaseY + rowOffsetY + BUTTON_HEIGHT)
-	{
-		// Check if it's the _Sell button:
-		if(buttonCenterX + buttonOffsetX * -1 - w <= x && x < buttonCenterX + buttonOffsetX * -1 + w)
-			return 's';
-		// Check if it's the _Uninstall button.
-		if(buttonCenterX + buttonOffsetX * 0 - w <= x && x < buttonCenterX + buttonOffsetX * 0 + w)
-			return 'u';
-		// Check if it's the Sto_re button.
-		if(buttonCenterX + buttonOffsetX * 1 - w <= x && x < buttonCenterX + buttonOffsetX * 1 + w)
-			return 'r';
-	}
-
-	// Row 3
-	if(rowBaseY + rowOffsetY * 2 < y && y <= rowBaseY + rowOffsetY * 2 + BUTTON_HEIGHT)
-	{
-		// Check if it's the _Leave button.
-		if(buttonCenterX + buttonOffsetX * 1 - w <= x && x < buttonCenterX + buttonOffsetX * 1 + w)
-			return 'l';
-	}
-
-	return ' ';
-}
-
-
-
->>>>>>> 26ebb71a
 int OutfitterPanel::FindItem(const string &text) const
 {
 	int bestIndex = 9999;
