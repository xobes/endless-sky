/* ShopPanel.h
Copyright (c) 2014 by Michael Zahniser

Endless Sky is free software: you can redistribute it and/or modify it under the
terms of the GNU General Public License as published by the Free Software
Foundation, either version 3 of the License, or (at your option) any later version.

Endless Sky is distributed in the hope that it will be useful, but WITHOUT ANY
WARRANTY; without even the implied warranty of MERCHANTABILITY or FITNESS FOR A
PARTICULAR PURPOSE. See the GNU General Public License for more details.

You should have received a copy of the GNU General Public License along with
this program. If not, see <https://www.gnu.org/licenses/>.
*/

#pragma once

#include "Panel.h"

#include "ClickZone.h"
#include "Mission.h"
#include "OutfitInfoDisplay.h"
#include "Point.h"
#include "Rectangle.h"
#include "ScrollBar.h"
#include "ScrollVar.h"
#include "ShipInfoDisplay.h"

#include <map>
#include <set>
#include <string>
#include <vector>

class CategoryList;
class Outfit;
class Planet;
class PlayerInfo;
class Ship;



// Class representing the common elements of both the shipyard panel and the
// outfitter panel (e.g. the sidebar with the ships you own).
class ShopPanel : public Panel {
public:
	explicit ShopPanel(PlayerInfo &player, bool isOutfitter);

	virtual void Step() override;
	virtual void Draw() override;


protected:
	// TransactionResult holds the result of an attempt to do a transaction.
	// It is implicitly created from a string or boolean in code. Any string
	// indicates failure. True indicates success, of course, while false
	// (without a string) indicates failure, but no need to pop up a message
	// about it.
	class TransactionResult {
	public:
		TransactionResult(const char *error) : success(false), message(error) {}
		TransactionResult(std::string error) : success(false), message(std::move(error)) {}
		TransactionResult(bool result) : success(result), message() {}

		explicit operator bool() const noexcept { return success; }

		bool HasMessage() const noexcept { return !message.empty(); }
		const std::string &Message() const noexcept { return message; }


	private:
		bool success = true;
		std::string message;
	};


protected:
	void DrawShip(const Ship &ship, const Point &center, bool isSelected);

	static void DrawTooltip(const std::string &text, const Point &hoverPoint, const Color &textColor,
		const Color &backColor);

	void CheckForMissions(Mission::Location location) const;

	// These are for the individual shop panels to override.
	virtual int TileSize() const = 0;
	virtual int VisibilityCheckboxesSize() const;
	virtual bool HasItem(const std::string &name) const = 0;
	virtual void DrawItem(const std::string &name, const Point &point) = 0;
	virtual double ButtonPanelHeight() const = 0;
	virtual double DrawDetails(const Point &center) = 0;
	virtual void DrawButtons() = 0;
<<<<<<< HEAD
=======
	virtual char CheckButton(int x, int y) = 0;
>>>>>>> 11752b54
	virtual TransactionResult HandleShortcuts(char key) = 0;

	virtual bool ShouldHighlight(const Ship *ship);
	virtual void DrawKey() {};

	// Only override the ones you need; the default action is to return false.
	bool KeyDown(SDL_Keycode key, Uint16 mod, const Command &command, bool isNewPress) override;
	bool Click(int x, int y, int clicks) override;
	bool Hover(int x, int y) override;
	bool Drag(double dx, double dy) override;
	bool Release(int x, int y) override;
	bool Scroll(double dx, double dy) override;

	void DoFind(const std::string &text);
	virtual int FindItem(const std::string &text) const = 0;

	int64_t LicenseCost(const Outfit *outfit, bool onlyOwned = false) const;

	void DrawButton(const std::string &name, const Rectangle, bool isActive, bool hovering, char keyCode);
	void CheckSelection();

	class Zone : public ClickZone<const Ship *> {
	public:
		explicit Zone(Point center, Point size, const Ship *ship);
		explicit Zone(Point center, Point size, const Outfit *outfit);

		const Ship *GetShip() const;
		const Outfit *GetOutfit() const;

	private:
		const Outfit *outfit = nullptr;
	};

	enum class ShopPane : int {
		Main,
		Sidebar,
		Info
	};

	static constexpr int SIDEBAR_PADDING = 5;
	static constexpr int SIDEBAR_CONTENT = 250;
	static constexpr int SIDEBAR_WIDTH = SIDEBAR_CONTENT + SIDEBAR_PADDING;
	static constexpr int INFOBAR_WIDTH = 300;
	static constexpr int SIDE_WIDTH = SIDEBAR_WIDTH + INFOBAR_WIDTH;
	static constexpr int BUTTON_HEIGHT = 30;
	static constexpr int SHIP_SIZE = 250;
	static constexpr int OUTFIT_SIZE = 183;
	static constexpr int HOVER_TIME = 60;
	// Button size/placement info:
<<<<<<< HEAD
	static constexpr double BUTTON_ROW_START_PAD = 4.;
	static constexpr double BUTTON_ROW_PAD = 6.;
	static constexpr double BUTTON_COL_PAD = 6.;
=======
	static constexpr double BUTTON_ROW_START_PAD = 10.;
	static constexpr double BUTTON_ROW_PAD = 5.;
	static constexpr double BUTTON_COL_PAD = 5.;
>>>>>>> 11752b54
	static constexpr double BUTTON_WIDTH = 75.;

	PlayerInfo &player;
	// Remember the current day, for calculating depreciation.
	int day;
	const Planet *planet = nullptr;
	const bool isOutfitter;

	// The player-owned ship that was first selected in the sidebar (or most recently purchased).
	Ship *playerShip = nullptr;
	// The player-owned ship being reordered.
	Ship *dragShip = nullptr;
	bool isDraggingShip = false;
	Point dragPoint;
	// The group of all selected, player-owned ships.
	std::set<Ship *> playerShips;

	// The currently selected Ship, for the ShipyardPanel.
	const Ship *selectedShip = nullptr;
	// The currently selected Outfit, for the OutfitterPanel.
	const Outfit *selectedOutfit = nullptr;
	// (It may be worth moving the above pointers into the derived classes in the future.)

	ScrollVar<double> mainScroll;
	ScrollVar<double> sidebarScroll;
	ScrollVar<double> infobarScroll;
	ShopPane activePane = ShopPane::Main;
	char hoverButton = '\0';

	ScrollBar mainScrollbar;
	ScrollBar sidebarScrollbar;
	ScrollBar infobarScrollbar;

	double previousX = 0.;

	std::vector<Zone> zones;
	std::vector<ClickZone<char>> buttonZones;
	std::vector<ClickZone<const Ship *>> shipZones;
	std::vector<ClickZone<std::string>> categoryZones;

	std::map<std::string, std::vector<std::string>> catalog;
	const CategoryList &categories;
	std::set<std::string> &collapsed;

	ShipInfoDisplay shipInfo;
	OutfitInfoDisplay outfitInfo;

	bool delayedAutoScroll = false;
	Point hoverPoint;
	int hoverCount = 0;


private:
	void DrawShipsSidebar();
	void DrawDetailsSidebar();
	void DrawMain();

	int DrawPlayerShipInfo(const Point &point);

	bool DoScroll(double dy, int steps = 5);
	bool SetScrollToTop();
	bool SetScrollToBottom();
	void SideSelect(int count);
	void SideSelect(Ship *ship, int clicks = 1);
	void MainAutoScroll(const std::vector<Zone>::const_iterator &selected);
	void MainLeft();
	void MainRight();
	void MainUp();
	void MainDown();
	void CategoryAdvance(const std::string &category);
	std::vector<Zone>::const_iterator Selected() const;


private:
	std::string shipName;
	std::string warningType;
<<<<<<< HEAD

	// Define the colors used by DrawButton, implemented at the class level to avoid repeat lookups from GameData
	const Color &hover;
	const Color &active;
	const Color &inactive;
	const Color &back;
=======
>>>>>>> 11752b54

	bool checkedHelp = false;
};<|MERGE_RESOLUTION|>--- conflicted
+++ resolved
@@ -89,22 +89,18 @@
 	virtual double ButtonPanelHeight() const = 0;
 	virtual double DrawDetails(const Point &center) = 0;
 	virtual void DrawButtons() = 0;
-<<<<<<< HEAD
-=======
-	virtual char CheckButton(int x, int y) = 0;
->>>>>>> 11752b54
 	virtual TransactionResult HandleShortcuts(char key) = 0;
 
 	virtual bool ShouldHighlight(const Ship *ship);
 	virtual void DrawKey() {};
 
 	// Only override the ones you need; the default action is to return false.
-	bool KeyDown(SDL_Keycode key, Uint16 mod, const Command &command, bool isNewPress) override;
-	bool Click(int x, int y, int clicks) override;
-	bool Hover(int x, int y) override;
-	bool Drag(double dx, double dy) override;
-	bool Release(int x, int y) override;
-	bool Scroll(double dx, double dy) override;
+	virtual bool KeyDown(SDL_Keycode key, Uint16 mod, const Command &command, bool isNewPress) override;
+	virtual bool Click(int x, int y, int clicks) override;
+	virtual bool Hover(int x, int y) override;
+	virtual bool Drag(double dx, double dy) override;
+	virtual bool Release(int x, int y) override;
+	virtual bool Scroll(double dx, double dy) override;
 
 	void DoFind(const std::string &text);
 	virtual int FindItem(const std::string &text) const = 0;
@@ -142,15 +138,9 @@
 	static constexpr int OUTFIT_SIZE = 183;
 	static constexpr int HOVER_TIME = 60;
 	// Button size/placement info:
-<<<<<<< HEAD
-	static constexpr double BUTTON_ROW_START_PAD = 4.;
-	static constexpr double BUTTON_ROW_PAD = 6.;
-	static constexpr double BUTTON_COL_PAD = 6.;
-=======
 	static constexpr double BUTTON_ROW_START_PAD = 10.;
 	static constexpr double BUTTON_ROW_PAD = 5.;
 	static constexpr double BUTTON_COL_PAD = 5.;
->>>>>>> 11752b54
 	static constexpr double BUTTON_WIDTH = 75.;
 
 	PlayerInfo &player;
@@ -222,20 +212,20 @@
 	void MainDown();
 	void CategoryAdvance(const std::string &category);
 	std::vector<Zone>::const_iterator Selected() const;
+	// Check if the given point is within the button zone, and if so return the
+	// letter of the button (or ' ' if it's not on a button).
+	char CheckButton(int x, int y);
 
 
 private:
 	std::string shipName;
 	std::string warningType;
-<<<<<<< HEAD
 
 	// Define the colors used by DrawButton, implemented at the class level to avoid repeat lookups from GameData
 	const Color &hover;
 	const Color &active;
 	const Color &inactive;
 	const Color &back;
-=======
->>>>>>> 11752b54
 
 	bool checkedHelp = false;
 };