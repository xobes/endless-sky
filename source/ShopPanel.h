--- conflicted
+++ resolved
@@ -107,13 +107,7 @@
 
 	int64_t LicenseCost(const Outfit *outfit, bool onlyOwned = false) const;
 
-<<<<<<< HEAD
-	void DrawButton(const std::string &name, const Point &center, const Point &buttonSize, bool isActive,
-		bool hovering, char keyCode);
-	char CheckButton(int x, int y);
-=======
 	void DrawButton(const std::string &name, const Rectangle, bool isActive, bool hovering, char keyCode);
->>>>>>> a593fc69
 	void CheckSelection();
 
 	class Zone : public ClickZone<const Ship *> {
