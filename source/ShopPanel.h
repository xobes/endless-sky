/* ShopPanel.h
Copyright (c) 2014 by Michael Zahniser

Endless Sky is free software: you can redistribute it and/or modify it under the
terms of the GNU General Public License as published by the Free Software
Foundation, either version 3 of the License, or (at your option) any later version.

Endless Sky is distributed in the hope that it will be useful, but WITHOUT ANY
WARRANTY; without even the implied warranty of MERCHANTABILITY or FITNESS FOR A
PARTICULAR PURPOSE. See the GNU General Public License for more details.

You should have received a copy of the GNU General Public License along with
this program. If not, see <https://www.gnu.org/licenses/>.
*/

#pragma once

#include "Panel.h"

#include "ClickZone.h"
#include "Mission.h"
#include "OutfitInfoDisplay.h"
#include "Point.h"
#include "Rectangle.h"
#include "ScrollBar.h"
#include "ScrollVar.h"
#include "ShipInfoDisplay.h"

#include <map>
#include <set>
#include <string>
#include <vector>

using namespace std;

class CategoryList;
class Outfit;
class Planet;
class PlayerInfo;
class Ship;

void DrawTooltip(const string &text, const Point &hoverPoint, const Color &textColor, const Color &backColor);

// Class representing the common elements of both the shipyard panel and the
// outfitter panel (e.g. the sidebar with the ships you own).
class ShopPanel : public Panel {
public:
	explicit ShopPanel(PlayerInfo &player, bool isOutfitter);

	virtual void Step() override;
	virtual void Draw() override;


protected:
<<<<<<< HEAD
	// TransactionResult holds the result of an attempt to do a transaction.
	// It is implicitly created from a string or boolean in code. Any string
	// indicates failure. True indicates success, of course, while false
	// (without a string) indicates failure, but no need to pop up a message
	// about it.
=======
	// TransactionResult holds the result of an attempt to do a transaction. It is implicitly
	// created from a string or boolean in code. Any string indicates failure.
	// True indicates success, of course, while false (without a string)
	// indicates failure, but no need to pop up a message about it.
>>>>>>> faa48eb4
	class TransactionResult {
	public:
		TransactionResult(const char *error) : success(false), message(error) {}
		TransactionResult(std::string error) : success(false), message(std::move(error)) {}
		TransactionResult(bool result) : success(result), message() {}

		explicit operator bool() const noexcept { return success; }

		bool HasMessage() const noexcept { return !message.empty(); }
		const std::string &Message() const noexcept { return message; }


	private:
		bool success = true;
		std::string message;
	};


protected:
	void DrawShip(const Ship &ship, const Point &center, bool isSelected);

<<<<<<< HEAD
	static void DrawTooltip(const std::string &text, const Point &hoverPoint, const Color &textColor,
		const Color &backColor);

=======
>>>>>>> faa48eb4
	void CheckForMissions(Mission::Location location) const;

	// These are for the individual shop panels to override.
	virtual int TileSize() const = 0;
	virtual int VisibilityCheckboxesSize() const;
	virtual bool HasItem(const std::string &name) const = 0;
	virtual void DrawItem(const std::string &name, const Point &point) = 0;
	virtual double ButtonPanelHeight() const = 0;
	virtual double DrawDetails(const Point &center) = 0;
	virtual void DrawButtons() = 0;
	virtual TransactionResult HandleShortcuts(char key) = 0;

	virtual bool ShouldHighlight(const Ship *ship);
	virtual void DrawKey() {};

	// Only override the ones you need; the default action is to return false.
	virtual bool KeyDown(SDL_Keycode key, Uint16 mod, const Command &command, bool isNewPress) override;
	virtual bool Click(int x, int y, MouseButton button, int clicks) override;
	virtual bool Hover(int x, int y) override;
	virtual bool Drag(double dx, double dy) override;
	virtual bool Release(int x, int y, MouseButton button) override;
	virtual bool Scroll(double dx, double dy) override;

	void DoFind(const std::string &text);
	virtual int FindItem(const std::string &text) const = 0;

	int64_t LicenseCost(const Outfit *outfit, bool onlyOwned = false) const;

	void DrawButton(const std::string &name, const Rectangle, bool isActive, bool hovering, char keyCode);
	void CheckSelection();

	class Zone : public ClickZone<const Ship *> {
	public:
		explicit Zone(Point center, Point size, const Ship *ship);
		explicit Zone(Point center, Point size, const Outfit *outfit);

		const Ship *GetShip() const;
		const Outfit *GetOutfit() const;

	private:
		const Outfit *outfit = nullptr;
	};

	enum class ShopPane : int {
		Main,
		Sidebar,
		Info
	};

	static constexpr int SIDEBAR_PADDING = 5;
	static constexpr int SIDEBAR_CONTENT = 250;
	static constexpr int SIDEBAR_WIDTH = SIDEBAR_CONTENT + SIDEBAR_PADDING;
	static constexpr int INFOBAR_WIDTH = 300;
	static constexpr int SIDE_WIDTH = SIDEBAR_WIDTH + INFOBAR_WIDTH;
	static constexpr int BUTTON_HEIGHT = 30;
	static constexpr int SHIP_SIZE = 250;
	static constexpr int OUTFIT_SIZE = 183;
	static constexpr int HOVER_TIME = 60;
	// Button size/placement info:
	static constexpr double BUTTON_ROW_START_PAD = 10.;
	static constexpr double BUTTON_ROW_PAD = 5.;
	static constexpr double BUTTON_COL_PAD = 5.;
	static constexpr double BUTTON_WIDTH = 75.;

	PlayerInfo &player;
	// Remember the current day, for calculating depreciation.
	int day;
	const Planet *planet = nullptr;
	const bool isOutfitter;

	// The player-owned ship that was first selected in the sidebar (or most recently purchased).
	Ship *playerShip = nullptr;
	// The player-owned ship being reordered.
	Ship *dragShip = nullptr;
	bool isDraggingShip = false;
	Point dragPoint;
	// The group of all selected, player-owned ships.
	std::set<Ship *> playerShips;

	// The currently selected Ship, for the ShipyardPanel.
	const Ship *selectedShip = nullptr;
	// The currently selected Outfit, for the OutfitterPanel.
	const Outfit *selectedOutfit = nullptr;
	// (It may be worth moving the above pointers into the derived classes in the future.)

	ScrollVar<double> mainScroll;
	ScrollVar<double> sidebarScroll;
	ScrollVar<double> infobarScroll;
	ShopPane activePane = ShopPane::Main;
	char hoverButton = '\0';

	ScrollBar mainScrollbar;
	ScrollBar sidebarScrollbar;
	ScrollBar infobarScrollbar;

	double previousX = 0.;

	std::vector<Zone> zones;
	std::vector<ClickZone<char>> buttonZones;
	std::vector<ClickZone<const Ship *>> shipZones;
	std::vector<ClickZone<std::string>> categoryZones;

	std::map<std::string, std::vector<std::string>> catalog;
	const CategoryList &categories;
	std::set<std::string> &collapsed;

	ShipInfoDisplay shipInfo;
	OutfitInfoDisplay outfitInfo;

	bool delayedAutoScroll = false;
	Point hoverPoint;
	int hoverCount = 0;


private:
	void DrawShipsSidebar();
	void DrawDetailsSidebar();
	void DrawMain();

	int DrawPlayerShipInfo(const Point &point);

	bool DoScroll(double dy, int steps = 5);
	bool SetScrollToTop();
	bool SetScrollToBottom();
	void SideSelect(int count);
	void SideSelect(Ship *ship, int clicks = 1);
	void MainAutoScroll(const std::vector<Zone>::const_iterator &selected);
	void MainLeft();
	void MainRight();
	void MainUp();
	void MainDown();
	void CategoryAdvance(const std::string &category);
	std::vector<Zone>::const_iterator Selected() const;
	// Check if the given point is within the button zone, and if so return the
	// letter of the button (or ' ' if it's not on a button).
	char CheckButton(int x, int y);


private:
	std::string shipName;
	std::string warningType;

	// Define the colors used by DrawButton, implemented at the class level to avoid repeat lookups from GameData
	const Color &hover;
	const Color &active;
	const Color &inactive;
	const Color &back;

	bool checkedHelp = false;
};<|MERGE_RESOLUTION|>--- conflicted
+++ resolved
@@ -52,18 +52,10 @@
 
 
 protected:
-<<<<<<< HEAD
-	// TransactionResult holds the result of an attempt to do a transaction.
-	// It is implicitly created from a string or boolean in code. Any string
-	// indicates failure. True indicates success, of course, while false
-	// (without a string) indicates failure, but no need to pop up a message
-	// about it.
-=======
 	// TransactionResult holds the result of an attempt to do a transaction. It is implicitly
 	// created from a string or boolean in code. Any string indicates failure.
 	// True indicates success, of course, while false (without a string)
 	// indicates failure, but no need to pop up a message about it.
->>>>>>> faa48eb4
 	class TransactionResult {
 	public:
 		TransactionResult(const char *error) : success(false), message(error) {}
@@ -85,12 +77,6 @@
 protected:
 	void DrawShip(const Ship &ship, const Point &center, bool isSelected);
 
-<<<<<<< HEAD
-	static void DrawTooltip(const std::string &text, const Point &hoverPoint, const Color &textColor,
-		const Color &backColor);
-
-=======
->>>>>>> faa48eb4
 	void CheckForMissions(Mission::Location location) const;
 
 	// These are for the individual shop panels to override.
@@ -122,6 +108,8 @@
 	void DrawButton(const std::string &name, const Rectangle, bool isActive, bool hovering, char keyCode);
 	void CheckSelection();
 
+
+protected:
 	class Zone : public ClickZone<const Ship *> {
 	public:
 		explicit Zone(Point center, Point size, const Ship *ship);
@@ -140,6 +128,8 @@
 		Info
 	};
 
+
+protected:
 	static constexpr int SIDEBAR_PADDING = 5;
 	static constexpr int SIDEBAR_CONTENT = 250;
 	static constexpr int SIDEBAR_WIDTH = SIDEBAR_CONTENT + SIDEBAR_PADDING;
@@ -155,6 +145,8 @@
 	static constexpr double BUTTON_COL_PAD = 5.;
 	static constexpr double BUTTON_WIDTH = 75.;
 
+
+protected:
 	PlayerInfo &player;
 	// Remember the current day, for calculating depreciation.
 	int day;
