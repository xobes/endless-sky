--- conflicted
+++ resolved
@@ -95,12 +95,12 @@
 	virtual void DrawKey() {};
 
 	// Only override the ones you need; the default action is to return false.
-	bool KeyDown(SDL_Keycode key, Uint16 mod, const Command &command, bool isNewPress) override;
-	bool Click(int x, int y, int clicks) override;
-	bool Hover(int x, int y) override;
-	bool Drag(double dx, double dy) override;
-	bool Release(int x, int y) override;
-	bool Scroll(double dx, double dy) override;
+	virtual bool KeyDown(SDL_Keycode key, Uint16 mod, const Command &command, bool isNewPress) override;
+	virtual bool Click(int x, int y, int clicks) override;
+	virtual bool Hover(int x, int y) override;
+	virtual bool Drag(double dx, double dy) override;
+	virtual bool Release(int x, int y) override;
+	virtual bool Scroll(double dx, double dy) override;
 
 	void DoFind(const std::string &text);
 	virtual int FindItem(const std::string &text) const = 0;
@@ -138,15 +138,9 @@
 	static constexpr int OUTFIT_SIZE = 183;
 	static constexpr int HOVER_TIME = 60;
 	// Button size/placement info:
-<<<<<<< HEAD
-	static constexpr double BUTTON_ROW_START_PAD = 4.;
-	static constexpr double BUTTON_ROW_PAD = 6.;
-	static constexpr double BUTTON_COL_PAD = 6.;
-=======
 	static constexpr double BUTTON_ROW_START_PAD = 10.;
 	static constexpr double BUTTON_ROW_PAD = 5.;
 	static constexpr double BUTTON_COL_PAD = 5.;
->>>>>>> 83c3cfdf
 	static constexpr double BUTTON_WIDTH = 75.;
 
 	PlayerInfo &player;
