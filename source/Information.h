/* Information.h
Copyright (c) 2014 by Michael Zahniser

Endless Sky is free software: you can redistribute it and/or modify it under the
terms of the GNU General Public License as published by the Free Software
Foundation, either version 3 of the License, or (at your option) any later version.

Endless Sky is distributed in the hope that it will be useful, but WITHOUT ANY
WARRANTY; without even the implied warranty of MERCHANTABILITY or FITNESS FOR A
PARTICULAR PURPOSE. See the GNU General Public License for more details.

You should have received a copy of the GNU General Public License along with
this program. If not, see <https://www.gnu.org/licenses/>.
*/

#pragma once

#include "Color.h"
#include "Point.h"
#include "Rectangle.h"
#include "Swizzle.h"

#include <map>
#include <set>
#include <string>

class Sprite;



// Class representing information to be displayed in a user interface, independent
// of how that information is laid out or shown.
class Information {
public:
	void SetRegion(const Rectangle &rect);
	const Rectangle &GetCustomRegion() const;
	bool HasCustomRegion() const;

	void SetSprite(const std::string &name, const Sprite *sprite, const Point &unit = Point(0., -1.), float frame = 0.f,
<<<<<<< HEAD
		int swizzle = 0);
	const Sprite *GetSprite(const std::string &name) const;
	const Point &GetSpriteUnit(const std::string &name) const;
	float GetSpriteFrame(const std::string &name) const;
	int GetSwizzle(const std::string &name) const;
=======
		const Swizzle *swizzle = Swizzle::None());
	const Sprite *GetSprite(const std::string &name) const;
	const Point &GetSpriteUnit(const std::string &name) const;
	float GetSpriteFrame(const std::string &name) const;
	const Swizzle *GetSwizzle(const std::string &name) const;
>>>>>>> 26ebb71a

	void SetString(const std::string &name, const std::string &value);
	const std::string &GetString(const std::string &name) const;

	void SetBar(const std::string &name, double value, double segments = 0.);
	double BarValue(const std::string &name) const;
	double BarSegments(const std::string &name) const;

	void SetCondition(const std::string &condition);
	bool HasCondition(const std::string &condition) const;

	void SetOutlineColor(const Color &color);
	const Color &GetOutlineColor() const;


private:
	Rectangle region;
	bool hasCustomRegion = false;

	std::map<std::string, const Sprite *> sprites;
	std::map<std::string, Point> spriteUnits;
	std::map<std::string, float> spriteFrames;
<<<<<<< HEAD
	std::map<std::string, int> spriteSwizzles;
=======
	std::map<std::string, const Swizzle *> spriteSwizzles;
>>>>>>> 26ebb71a
	std::map<std::string, std::string> strings;
	std::map<std::string, double> bars;
	std::map<std::string, double> barSegments;

	std::set<std::string> conditions;

	Color outlineColor;
};<|MERGE_RESOLUTION|>--- conflicted
+++ resolved
@@ -37,19 +37,11 @@
 	bool HasCustomRegion() const;
 
 	void SetSprite(const std::string &name, const Sprite *sprite, const Point &unit = Point(0., -1.), float frame = 0.f,
-<<<<<<< HEAD
-		int swizzle = 0);
-	const Sprite *GetSprite(const std::string &name) const;
-	const Point &GetSpriteUnit(const std::string &name) const;
-	float GetSpriteFrame(const std::string &name) const;
-	int GetSwizzle(const std::string &name) const;
-=======
 		const Swizzle *swizzle = Swizzle::None());
 	const Sprite *GetSprite(const std::string &name) const;
 	const Point &GetSpriteUnit(const std::string &name) const;
 	float GetSpriteFrame(const std::string &name) const;
 	const Swizzle *GetSwizzle(const std::string &name) const;
->>>>>>> 26ebb71a
 
 	void SetString(const std::string &name, const std::string &value);
 	const std::string &GetString(const std::string &name) const;
@@ -72,11 +64,7 @@
 	std::map<std::string, const Sprite *> sprites;
 	std::map<std::string, Point> spriteUnits;
 	std::map<std::string, float> spriteFrames;
-<<<<<<< HEAD
-	std::map<std::string, int> spriteSwizzles;
-=======
 	std::map<std::string, const Swizzle *> spriteSwizzles;
->>>>>>> 26ebb71a
 	std::map<std::string, std::string> strings;
 	std::map<std::string, double> bars;
 	std::map<std::string, double> barSegments;
