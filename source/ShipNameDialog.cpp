--- conflicted
+++ resolved
@@ -24,11 +24,8 @@
 
 bool ShipNameDialog::RandomName(const string &)
 {
-<<<<<<< HEAD
-=======
 	// TODO: This always chooses human names, even for alien ships. Add a method
 	// of setting the phrase based off of ship and/or purchase location.
->>>>>>> 076f9b81
 	input = GameData::Phrases().Get("civilian")->Get();
 	// False means to keep the dialog box open.
 	return false;
