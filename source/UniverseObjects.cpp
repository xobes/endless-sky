--- conflicted
+++ resolved
@@ -32,29 +32,20 @@
 #include <set>
 #include <utility>
 #include <vector>
-#include "Archive.h"
 
 using namespace std;
 
 
 
-<<<<<<< HEAD
-shared_future<void> UniverseObjects::Load(TaskQueue &queue, const vector<string> &sources, const vector<string> &zipSources,  bool debugMode)
-=======
 shared_future<void> UniverseObjects::Load(TaskQueue &queue, const vector<filesystem::path> &sources,
 	const PlayerInfo &player, const ConditionsStore *globalConditions, bool debugMode)
->>>>>>> 8464bdeb
 {
 	progress = 0.;
 
 	// We need to copy any variables used for loading to avoid a race condition.
 	// 'this' is not copied, so 'this' shouldn't be accessed after calling this
 	// function (except for calling GetProgress which is safe due to the atomic).
-<<<<<<< HEAD
-	return queue.Run([this, sources, zipSources, debugMode]() noexcept -> void
-=======
 	return queue.Run([this, &player, &sources, globalConditions, debugMode]() noexcept -> void
->>>>>>> 8464bdeb
 		{
 			vector<filesystem::path> files;
 			for(const auto &source : sources)
@@ -67,15 +58,6 @@
 				files.insert(files.end(),
 						make_move_iterator(list.begin()),
 						make_move_iterator(list.end()));
-			}
-
-			for(const string &source : zipSources)
-			{
-				vector<string> zipFiles = Archive::GetDataPaths(source);
-				files.reserve(files.size() + zipFiles.size());
-				files.insert(files.end(),
-						make_move_iterator(zipFiles.begin()),
-						make_move_iterator(zipFiles.end()));
 			}
 
 			const double step = 1. / (static_cast<int>(files.size()) + 1);
