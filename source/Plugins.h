/* Plugins.h
Copyright (c) 2022 by Sam Gleske (samrocketman on GitHub)

Endless Sky is free software: you can redistribute it and/or modify it under the
terms of the GNU General Public License as published by the Free Software
Foundation, either version 3 of the License, or (at your option) any later version.

Endless Sky is distributed in the hope that it will be useful, but WITHOUT ANY
WARRANTY; without even the implied warranty of MERCHANTABILITY or FITNESS FOR A
PARTICULAR PURPOSE. See the GNU General Public License for more details.

You should have received a copy of the GNU General Public License along with
this program. If not, see <https://www.gnu.org/licenses/>.
*/

#pragma once

#include "Set.h"

#include <future>
#include <set>
#include <string>



// Represents information about a single plugin.
struct Plugin {
	struct PluginDependencies {
		// Checks if there are any dependencies of any kind.
		bool IsEmpty() const;
		// Checks if there are any duplicate dependencies. E.g. the same dependency in both required and conflicted.
		bool IsValid() const;

		// The game version to match against.
		std::string gameVersion;
		// The plugins, if any, which are required by this plugin.
		std::set<std::string> required;
		// The plugins, if any, which are designed to work with this plugin but aren't required.
		std::set<std::string> optional;
		// The plugins, if any, which can't be run alongside this plugin.
		std::set<std::string> conflicted;
	};

	// Checks whether this plugin is valid, i.e. whether it exists.
	bool IsValid() const;
	// Constructs a description of the plugin from its name, tags, dependencies, etc.
	std::string CreateDescription() const;

	// The name that identifies this plugin.
	std::string name;
	// The path to the plugin's folder.
	std::string path;
	// The about text, if any, of this plugin.
	std::string aboutText;
	// The version of this plugin, important if it has been installed over ES.
	std::string version = "???";

	// The set of tags which are used to categorize the plugin.
	std::set<std::string> tags;
	// The set of people who have created the plugin.
	std::set<std::string> authors;

	// Other plugins which are required for, optional for, or conflict with this plugin.
	PluginDependencies dependencies;

	// Whether this plugin was enabled, i.e. if it was loaded by the game.
	bool enabled = true;
	// The current state of the plugin.
	bool currentState = true;
	// If this plugin has been deleted.
	bool removed = false;
};



// Tracks enabled and disabled plugins for loading plugin data or skipping it.
// This object is updated by toggling plugins in the Preferences UI.
class Plugins {
public:
	class InstallData {
	public:
		InstallData() = default;
		InstallData(std::string name, std::string url, std::string version,
				std::string aboutText, bool installed, bool outdated)
			: name(name), url(url), version(version), aboutText(aboutText),
				installed(installed), outdated(outdated) {}

		std::string name;
		std::string url;
		std::string version;
		std::string aboutText;
		bool installed = false;
		bool outdated = false;
	};


public:
	// Attempt to load a plugin at the given path.
	static const Plugin *Load(const std::string &path);

	static void LoadSettings();
	static void Save();

	// Whether the path points to a valid plugin.
	static bool IsPlugin(const std::string &path);
	// Returns true if any plugin enabled or disabled setting has changed since
	// launched via user preferences.
	static bool HasChanged();
	// Returns true if there is active install/update activity.
	static bool IsInBackground();

	// Returns the list of plugins that have been identified by the game.
	static const Set<Plugin> &Get();

	// Toggles enabling or disabling a plugin for the next game restart.
	static void TogglePlugin(const std::string &name);
<<<<<<< HEAD

	// Install, update or delete a plugin.
	static std::future<void> Install(InstallData *installData, bool update = false);
	static std::future<void> Update(InstallData *installData);
	static void DeletePlugin(const std::string &pluginName);

	static bool Download(const std::string &url, const std::string &location);
};



#endif
=======
};
>>>>>>> e4e73634
<|MERGE_RESOLUTION|>--- conflicted
+++ resolved
@@ -114,7 +114,6 @@
 
 	// Toggles enabling or disabling a plugin for the next game restart.
 	static void TogglePlugin(const std::string &name);
-<<<<<<< HEAD
 
 	// Install, update or delete a plugin.
 	static std::future<void> Install(InstallData *installData, bool update = false);
@@ -122,11 +121,4 @@
 	static void DeletePlugin(const std::string &pluginName);
 
 	static bool Download(const std::string &url, const std::string &location);
-};
-
-
-
-#endif
-=======
-};
->>>>>>> e4e73634
+};