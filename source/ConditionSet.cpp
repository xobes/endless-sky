--- conflicted
+++ resolved
@@ -316,30 +316,9 @@
 
 void ConditionSet::MakeNever()
 {
-<<<<<<< HEAD
-	// Each "unary" operator can be mapped to an equivalent binary expression.
-	if(firstToken == "not" && DataNode::IsConditionName(secondToken))
-		expressions.emplace_back(secondToken, "==", "0");
-	else if(firstToken == "has" && DataNode::IsConditionName(secondToken))
-		expressions.emplace_back(secondToken, "!=", "0");
-	else if(firstToken == "set" && DataNode::IsConditionName(secondToken))
-		expressions.emplace_back(secondToken, "=", "1");
-	else if(firstToken == "clear" && DataNode::IsConditionName(secondToken))
-		expressions.emplace_back(secondToken, "=", "0");
-	else if(secondToken == "++" && DataNode::IsConditionName(firstToken))
-		expressions.emplace_back(firstToken, "+=", "1");
-	else if(secondToken == "--" && DataNode::IsConditionName(firstToken))
-		expressions.emplace_back(firstToken, "-=", "1");
-	else
-		return false;
-
-	hasAssign |= !expressions.back().IsTestable();
-	return true;
-=======
 	children.clear();
 	expressionOperator = ExpressionOp::LIT;
 	literal = 0;
->>>>>>> 26ebb71a
 }
 
 
@@ -348,26 +327,11 @@
 // Invalid ConditionSets are also considered empty.
 bool ConditionSet::IsEmpty() const
 {
-<<<<<<< HEAD
-	// If the operator is recognized, map it to a binary function.
-	BinFun fun = Op(op);
-	// For assignments we only allow condition-names on the left side.
-	// For all others we allow numbers and condition-names on both sides.
-	if(!fun || (!DataNode::IsConditionName(name) && !DataNode::IsNumber(name)) ||
-			(DataNode::IsNumber(name) && IsAssignment(op)) ||
-			(!DataNode::IsConditionName(value) && !DataNode::IsNumber(value)))
-		return false;
-
-	hasAssign |= !IsComparison(op);
-	expressions.emplace_back(name, op, value);
-	return true;
-=======
 	// AND is the default toplevel operator for any condition, so whenever we encounter AND without any children
 	// then there was nothing under the toplevel to parse, thus the condition was empty.
 	return
 		(expressionOperator == ExpressionOp::AND && children.size() == 0) ||
 		(expressionOperator == ExpressionOp::INVALID);
->>>>>>> 26ebb71a
 }
 
 
