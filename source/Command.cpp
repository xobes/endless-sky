--- conflicted
+++ resolved
@@ -113,22 +113,7 @@
 	string replacement;
 	map<string, string> subs;
 	for(const auto &it : description)
-<<<<<<< HEAD
-	{
-		auto found = subs.find('<' + it.second + '>');
-		if(found != subs.end() && !found->second.empty())
-			continue;
-		key = keyName[it.first];
-		if(key.length() <= 2)
-			replacement = "<sprite:ui/help/keyboard_1:" + key + '>';
-		else if(key.length() <= 3)
-			replacement = "<sprite:ui/help/keyboard_2:" + key + '>';
-		else if(key.length() <= 4)
-			replacement = "<sprite:ui/help/keyboard_3:" + key + '>';
-		else
-			replacement = "<sprite:ui/help/keyboard_4:" + key + '>';
-		subs['<' + it.second + '>'] = replacement;
-	}
+		subs['<' + it.second + '>'] = '"' + keyName[inUse][it.first] + '"';
 
 	// This expands out any obvious keys that were also found:
 	size_t start = 0;
@@ -160,9 +145,6 @@
 		subs['<' + key + '>'] = replacement;
 		search = right + 1;
 	}
-=======
-		subs['<' + it.second + '>'] = '"' + keyName[inUse][it.first] + '"';
->>>>>>> 9d62b799
 
 #ifdef __APPLE__
 	subs["<Alt>"] = "<sprite:ui/help/keyboard_wide:Option>";
