--- conflicted
+++ resolved
@@ -21,12 +21,9 @@
 #include "Plugins.h"
 #include "Point.h"
 #include "ScrollVar.h"
-<<<<<<< HEAD
 #include "TaskQueue.h"
+#include "Tooltip.h"
 #include "text/WrappedText.h"
-=======
-#include "Tooltip.h"
->>>>>>> 8464bdeb
 
 #include <future>
 #include <nlohmann/json.hpp>
@@ -35,15 +32,11 @@
 #include <string>
 #include <vector>
 
-<<<<<<< HEAD
 class Command;
-=======
 class PlayerInfo;
 class RenderBuffer;
->>>>>>> 8464bdeb
 struct Plugin;
 class Sprite;
-class RenderBuffer;
 
 
 
