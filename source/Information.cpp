/* Information.cpp
Copyright (c) 2014 by Michael Zahniser

Endless Sky is free software: you can redistribute it and/or modify it under the
terms of the GNU General Public License as published by the Free Software
Foundation, either version 3 of the License, or (at your option) any later version.

Endless Sky is distributed in the hope that it will be useful, but WITHOUT ANY
WARRANTY; without even the implied warranty of MERCHANTABILITY or FITNESS FOR A
PARTICULAR PURPOSE. See the GNU General Public License for more details.

You should have received a copy of the GNU General Public License along with
this program. If not, see <https://www.gnu.org/licenses/>.
*/

#include "Information.h"

#include "image/Sprite.h"

using namespace std;



void Information::SetRegion(const Rectangle &rect)
{
	region = rect;
	hasCustomRegion = true;
}



const Rectangle &Information::GetCustomRegion() const
{
	return region;
}



bool Information::HasCustomRegion() const
{
	return hasCustomRegion;
}



<<<<<<< HEAD
void Information::SetSprite(const string &name, const Sprite *sprite, const Point &unit, float frame, int swizzle)
=======
void Information::SetSprite(const string &name, const Sprite *sprite, const Point &unit,
	float frame, const Swizzle *swizzle)
>>>>>>> 26ebb71a
{
	sprites[name] = sprite;
	spriteUnits[name] = unit;
	spriteFrames[name] = frame;
	spriteSwizzles[name] = swizzle;
}



const Sprite *Information::GetSprite(const string &name) const
{
	static const Sprite empty;

	auto it = sprites.find(name);
	return (it == sprites.end()) ? &empty : it->second;
}



const Point &Information::GetSpriteUnit(const string &name) const
{
	static const Point up(0., -1.);

	auto it = spriteUnits.find(name);
	return (it == spriteUnits.end()) ? up : it->second;
}



float Information::GetSpriteFrame(const string &name) const
{
	auto it = spriteFrames.find(name);
	return (it == spriteFrames.end()) ? 0.f : it->second;
}



<<<<<<< HEAD
int Information::GetSwizzle(const string &name) const
=======
const Swizzle *Information::GetSwizzle(const string &name) const
>>>>>>> 26ebb71a
{
	auto it = spriteSwizzles.find(name);
	return it == spriteSwizzles.end() ? 0 : it->second;
}



void Information::SetString(const string &name, const string &value)
{
	strings[name] = value;
}



const string &Information::GetString(const string &name) const
{
	static const string empty;

	auto it = strings.find(name);
	return (it == strings.end()) ? empty : it->second;
}



void Information::SetBar(const string &name, double value, double segments)
{
	bars[name] = value;
	barSegments[name] = segments;
}



double Information::BarValue(const string &name) const
{
	auto it = bars.find(name);

	return (it == bars.end()) ? 0. : it->second;
}



double Information::BarSegments(const string &name) const
{
	auto it = barSegments.find(name);

	return (it == barSegments.end()) ? 1. : it->second;
}



void Information::SetCondition(const string &condition)
{
	conditions.insert(condition);
}



bool Information::HasCondition(const string &condition) const
{
	if(condition.empty())
		return true;

	if(condition.front() == '!')
		return !HasCondition(condition.substr(1));

	return conditions.contains(condition);
}



void Information::SetOutlineColor(const Color &color)
{
	outlineColor = color;
}



const Color &Information::GetOutlineColor() const
{
	return outlineColor;
}<|MERGE_RESOLUTION|>--- conflicted
+++ resolved
@@ -43,12 +43,8 @@
 
 
 
-<<<<<<< HEAD
-void Information::SetSprite(const string &name, const Sprite *sprite, const Point &unit, float frame, int swizzle)
-=======
 void Information::SetSprite(const string &name, const Sprite *sprite, const Point &unit,
 	float frame, const Swizzle *swizzle)
->>>>>>> 26ebb71a
 {
 	sprites[name] = sprite;
 	spriteUnits[name] = unit;
@@ -86,11 +82,7 @@
 
 
 
-<<<<<<< HEAD
-int Information::GetSwizzle(const string &name) const
-=======
 const Swizzle *Information::GetSwizzle(const string &name) const
->>>>>>> 26ebb71a
 {
 	auto it = spriteSwizzles.find(name);
 	return it == spriteSwizzles.end() ? 0 : it->second;
