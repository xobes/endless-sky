--- conflicted
+++ resolved
@@ -29,12 +29,9 @@
 #include "image/ImageBuffer.h"
 #include "Information.h"
 #include "Interface.h"
-<<<<<<< HEAD
-#include "text/layout.hpp"
+#include "PlayerInfo.h"
+#include "text/Layout.h"
 #include "Logger.h"
-=======
-#include "PlayerInfo.h"
->>>>>>> 8464bdeb
 #include "Plugins.h"
 #include "shader/PointerShader.h"
 #include "Preferences.h"
@@ -115,7 +112,7 @@
 	const int SETTINGS_PAGE_COUNT = 3;
 #else
 	const int SETTINGS_PAGE_COUNT = 2;
-<<<<<<< HEAD
+#endif
 
 	// Hovering a preference for this many frames activates the tooltip.
 	const int HOVER_TIME = 60;
@@ -125,8 +122,6 @@
 		"https://raw.githubusercontent.com/endless-sky/endless-sky-plugins/master/generated/plugins.json";
 
 	const size_t MAX_PLUGIN_INSTALLS_PER_PAGE = 18;
-=======
-#endif
 
 	const map<string, SoundCategory> volumeBars = {
 		{"volume", SoundCategory::MASTER},
@@ -142,7 +137,6 @@
 		{"environment volume", SoundCategory::ENVIRONMENT},
 		{"alert volume", SoundCategory::ALERT}
 	};
->>>>>>> 8464bdeb
 }
 
 
@@ -237,13 +231,7 @@
 		info.SetCondition("next install plugin");
 
 	GameData::Interfaces().Get("menu background")->Draw(info, this);
-<<<<<<< HEAD
-	string pageName = page == 'c' ? "controls" :
-		(page == 's' ? "settings" :
-		(page == 'p' ? "plugins" : "install plugins"));
-=======
-	string pageName = (page == 'c' ? "controls" : page == 's' ? "settings" : page == 'p' ? "plugins" : "audio");
->>>>>>> 8464bdeb
+	string pageName = (page == 'c' ? "controls" : page == 's' ? "settings" : page == 'p' ? "plugins" : page == 'a' ? "audio" : "install plugins");
 	GameData::Interfaces().Get(pageName)->Draw(info, this);
 	GameData::Interfaces().Get("preferences")->Draw(info, this);
 
@@ -266,7 +254,10 @@
 	}
 	else if(page == 'p')
 		DrawPlugins();
-<<<<<<< HEAD
+	else if(page == 'a')
+	{
+		// The entire audio panel is defined in interfaces, so this is a dummy.
+	}
 	else if(page == 'i')
 		DrawPluginInstalls();
 }
@@ -276,11 +267,6 @@
 void PreferencesPanel::Step()
 {
 	queue.ProcessSyncTasks();
-=======
-	else if(page == 'a')
-	{
-		// The entire audio panel is defined in interfaces, so this is a dummy.
-	}
 }
 
 
@@ -288,7 +274,6 @@
 void PreferencesPanel::UpdateTooltipActivation()
 {
 	tooltip.UpdateActivationCount();
->>>>>>> 8464bdeb
 }
 
 
@@ -1770,14 +1755,14 @@
 {
 	installFeedbacks.emplace_back(async(launch::async, [&]() noexcept -> void {
 		GetUI()->Push(new Dialog("Downloading plugin index, please wait."));
-		if(!Plugins::Download(PLUGIN_LIST_URL, Files::Config() + "plugins.json"))
+		if(!Plugins::Download(PLUGIN_LIST_URL, Files::Config() / "plugins.json"))
 		{
 			GetUI()->Pop(GetUI()->Top().get());
 			GetUI()->Push(new Dialog(this, &PreferencesPanel::ProcessPluginIndex,
 				"The plugin index failed to download. Would you like to try again?"));
 			return;
 		}
-		ifstream pluginlistFile(Files::Config() + "plugins.json");
+		ifstream pluginlistFile(Files::Config() / "plugins.json");
 		nlohmann::json pluginInstallList = nlohmann::json::parse(pluginlistFile);
 		pluginInstallPages = ceil(static_cast<float>(pluginInstallList.size())
 			/ static_cast<float>(MAX_PLUGIN_INSTALLS_PER_PAGE));
@@ -1796,8 +1781,8 @@
 				isInstalled && installedVersion->version != pluginVersion
 			);
 
-			Files::CreateFolder(Files::Config() + "icons/");
-			string iconPath = Files::Config() + "icons/" + pluginName + ".png";
+			Files::CreateFolder(Files::Config() / "icons/");
+			string iconPath = Files::Config() / "icons/" / pluginName / ".png";
 			if(!Files::Exists(iconPath) && pluginInstall.contains("iconUrl"))
 				Plugins::Download(pluginInstall["iconUrl"], iconPath);
 			if(Files::Exists(iconPath))
