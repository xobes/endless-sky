--- conflicted
+++ resolved
@@ -1292,11 +1292,7 @@
 	WrappedText wrap(font);
 	wrap.SetWrapWidth(box.Width());
 	static const string EMPTY = "(No description given.)";
-<<<<<<< HEAD
-	wrap.Wrap(description.empty() ? EMPTY : description);
-=======
 	wrap.Wrap(plugin.aboutText.empty() ? EMPTY : plugin.CreateDescription());
->>>>>>> ca588f4c
 
 	descriptionHeight += wrap.Height();
 
