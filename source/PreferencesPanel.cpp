/* PreferencesPanel.cpp
Copyright (c) 2014 by Michael Zahniser

Endless Sky is free software: you can redistribute it and/or modify it under the
terms of the GNU General Public License as published by the Free Software
Foundation, either version 3 of the License, or (at your option) any later version.

Endless Sky is distributed in the hope that it will be useful, but WITHOUT ANY
WARRANTY; without even the implied warranty of MERCHANTABILITY or FITNESS FOR A
PARTICULAR PURPOSE. See the GNU General Public License for more details.

You should have received a copy of the GNU General Public License along with
this program. If not, see <https://www.gnu.org/licenses/>.
*/

#include "PreferencesPanel.h"

#include "text/alignment.hpp"
#include "Audio.h"
#include "Color.h"
#include "Dialog.h"
#include "Files.h"
#include "FillShader.h"
#include "text/Font.h"
#include "text/FontSet.h"
#include "GameData.h"
#include "Information.h"
#include "Interface.h"
#include "text/layout.hpp"
#include "Plugins.h"
#include "Preferences.h"
#include "Screen.h"
#include "Sprite.h"
#include "SpriteSet.h"
#include "SpriteShader.h"
#include "StarField.h"
#include "text/Table.h"
#include "text/truncate.hpp"
#include "UI.h"
#include "text/WrappedText.h"

#include "opengl.h"
#include <SDL2/SDL.h>

#include <algorithm>

using namespace std;

namespace {
	// Settings that require special handling.
	const string ZOOM_FACTOR = "Main zoom factor";
	const int ZOOM_FACTOR_MIN = 100;
	const int ZOOM_FACTOR_MAX = 200;
	const int ZOOM_FACTOR_INCREMENT = 10;
	const string VIEW_ZOOM_FACTOR = "View zoom factor";
	const string AUTO_AIM_SETTING = "Automatic aiming";
	const string AUTO_FIRE_SETTING = "Automatic firing";
	const string SCREEN_MODE_SETTING = "Screen mode";
	const string VSYNC_SETTING = "VSync";
	const string STATUS_OVERLAYS_ALL = "Show status overlays";
	const string STATUS_OVERLAYS_FLAGSHIP = "   Show flagship overlay";
	const string STATUS_OVERLAYS_ESCORT = "   Show escort overlays";
	const string STATUS_OVERLAYS_ENEMY = "   Show enemy overlays";
	const string STATUS_OVERLAYS_NEUTRAL = "   Show neutral overlays";
	const string EXPEND_AMMO = "Escorts expend ammo";
	const string FLOTSAM_SETTING = "Flotsam collection";
	const string TURRET_TRACKING = "Turret tracking";
	const string FOCUS_PREFERENCE = "Turrets focus fire";
	const string FRUGAL_ESCORTS = "Escorts use ammo frugally";
	const string REACTIVATE_HELP = "Reactivate first-time help";
	const string SCROLL_SPEED = "Scroll speed";
	const string FIGHTER_REPAIR = "Repair fighters in";
	const string SHIP_OUTLINES = "Ship outlines in shops";
	const string BOARDING_PRIORITY = "Boarding target priority";
	const string TARGET_ASTEROIDS_BASED_ON = "Target asteroid based on";
	const string BACKGROUND_PARALLAX = "Parallax background";
	const string ALERT_INDICATOR = "Alert indicator";

	// How many pages of settings there are.
	const int SETTINGS_PAGE_COUNT = 2;
	// Hovering a preference for this many frames activates the tooltip.
	const int HOVER_TIME = 60;
}



PreferencesPanel::PreferencesPanel()
	: editing(-1), selected(0), hover(-1)
{
	// Select the first valid plugin.
	for(const auto &plugin : Plugins::Get())
		if(plugin.second.IsValid())
		{
			selectedPlugin = plugin.first;
			break;
		}

	SetIsFullScreen(true);

	// Initialize a centered tooltip.
	hoverText.SetFont(FontSet::Get(14));
	hoverText.SetWrapWidth(150);
	hoverText.SetAlignment(Alignment::LEFT);
}



// Draw this panel.
void PreferencesPanel::Draw()
{
	glClear(GL_COLOR_BUFFER_BIT);
	GameData::Background().Draw(Point(), Point());

	Information info;
	info.SetBar("volume", Audio::Volume());
	if(Plugins::HasChanged())
		info.SetCondition("show plugins changed");
	if(SETTINGS_PAGE_COUNT > 1)
		info.SetCondition("multiple pages");
	if(currentSettingsPage > 0)
		info.SetCondition("show previous");
	if(currentSettingsPage + 1 < SETTINGS_PAGE_COUNT)
		info.SetCondition("show next");
	GameData::Interfaces().Get("menu background")->Draw(info, this);
	string pageName = (page == 'c' ? "controls" : page == 's' ? "settings" : "plugins");
	GameData::Interfaces().Get(pageName)->Draw(info, this);
	GameData::Interfaces().Get("preferences")->Draw(info, this);

	zones.clear();
	prefZones.clear();
	pluginZones.clear();
	if(page == 'c')
	{
		DrawControls();
		DrawTooltips();
	}
	else if(page == 's')
	{
		DrawSettings();
		DrawTooltips();
	}
	else if(page == 'p')
		DrawPlugins();
}



bool PreferencesPanel::KeyDown(SDL_Keycode key, Uint16 mod, const Command &command, bool isNewPress)
{
	if(static_cast<unsigned>(editing) < zones.size())
	{
		Command::SetKey(zones[editing].Value(), key);
		EndEditing();
		return true;
	}

	if(key == SDLK_DOWN && static_cast<unsigned>(selected + 1) < zones.size())
		++selected;
	else if(key == SDLK_UP && selected > 0)
		--selected;
	else if(key == SDLK_RETURN)
		editing = selected;
	else if(key == 'b' || command.Has(Command::MENU) || (key == 'w' && (mod & (KMOD_CTRL | KMOD_GUI))))
		Exit();
	else if(key == 'c' || key == 's' || key == 'p')
	{
		page = key;
		hoverItem.clear();
	}
	else if(key == 'o' && page == 'p')
		Files::OpenUserPluginFolder();
	else if((key == 'n' || key == SDLK_PAGEUP) && currentSettingsPage < SETTINGS_PAGE_COUNT - 1)
		++currentSettingsPage;
	else if((key == 'r' || key == SDLK_PAGEDOWN) && currentSettingsPage > 0)
		--currentSettingsPage;
	else if((key == 'x' || key == SDLK_DELETE) && (page == 'c'))
	{
		if(zones[latest].Value().KeyName() != Command::MENU.KeyName())
			Command::SetKey(zones[latest].Value(), 0);
	}
	else
		return false;

	return true;
}



bool PreferencesPanel::Click(int x, int y, int clicks)
{
	EndEditing();

	if(x >= 265 && x < 295 && y >= -220 && y < 70)
	{
		Audio::SetVolume((20 - y) / 200.);
		Audio::Play(Audio::Get("warder"));
		return true;
	}

	Point point(x, y);
	for(unsigned index = 0; index < zones.size(); ++index)
		if(zones[index].Contains(point))
			editing = selected = index;

	for(const auto &zone : prefZones)
		if(zone.Contains(point))
		{
			// For some settings, clicking the option does more than just toggle a
			// boolean state keyed by the option's name.
			if(zone.Value() == ZOOM_FACTOR)
			{
				int newZoom = Screen::UserZoom() + ZOOM_FACTOR_INCREMENT;
				Screen::SetZoom(newZoom);
				if(newZoom > ZOOM_FACTOR_MAX || Screen::Zoom() != newZoom)
				{
					// Notify the user why setting the zoom any higher isn't permitted.
					// Only show this if it's not possible to zoom the view at all, as
					// otherwise the dialog will show every time, which is annoying.
					if(newZoom == ZOOM_FACTOR_MIN + ZOOM_FACTOR_INCREMENT)
						GetUI()->Push(new Dialog(
							"Your screen resolution is too low to support a zoom level above 100%."));
					Screen::SetZoom(ZOOM_FACTOR_MIN);
				}
				// Convert to raw window coordinates, at the new zoom level.
				point *= Screen::Zoom() / 100.;
				point += .5 * Point(Screen::RawWidth(), Screen::RawHeight());
				SDL_WarpMouseInWindow(nullptr, point.X(), point.Y());
			}
			else if(zone.Value() == BOARDING_PRIORITY)
				Preferences::ToggleBoarding();
			else if(zone.Value() == BACKGROUND_PARALLAX)
				Preferences::ToggleParallax();
			else if(zone.Value() == VIEW_ZOOM_FACTOR)
			{
				// Increase the zoom factor unless it is at the maximum. In that
				// case, cycle around to the lowest zoom factor.
				if(!Preferences::ZoomViewIn())
					while(Preferences::ZoomViewOut()) {}
			}
			else if(zone.Value() == SCREEN_MODE_SETTING)
				Preferences::ToggleScreenMode();
			else if(zone.Value() == VSYNC_SETTING)
			{
				if(!Preferences::ToggleVSync())
					GetUI()->Push(new Dialog(
						"Unable to change VSync state. (Your system's graphics settings may be controlling it instead.)"));
			}
			else if(zone.Value() == STATUS_OVERLAYS_ALL)
				Preferences::CycleStatusOverlays(Preferences::OverlayType::ALL);
			else if(zone.Value() == STATUS_OVERLAYS_FLAGSHIP)
				Preferences::CycleStatusOverlays(Preferences::OverlayType::FLAGSHIP);
			else if(zone.Value() == STATUS_OVERLAYS_ESCORT)
				Preferences::CycleStatusOverlays(Preferences::OverlayType::ESCORT);
			else if(zone.Value() == STATUS_OVERLAYS_ENEMY)
				Preferences::CycleStatusOverlays(Preferences::OverlayType::ENEMY);
			else if(zone.Value() == STATUS_OVERLAYS_NEUTRAL)
				Preferences::CycleStatusOverlays(Preferences::OverlayType::NEUTRAL);
			else if(zone.Value() == AUTO_AIM_SETTING)
				Preferences::ToggleAutoAim();
			else if(zone.Value() == AUTO_FIRE_SETTING)
				Preferences::ToggleAutoFire();
			else if(zone.Value() == EXPEND_AMMO)
				Preferences::ToggleAmmoUsage();
			else if(zone.Value() == FLOTSAM_SETTING)
				Preferences::ToggleFlotsam();
			else if(zone.Value() == TURRET_TRACKING)
				Preferences::Set(FOCUS_PREFERENCE, !Preferences::Has(FOCUS_PREFERENCE));
			else if(zone.Value() == REACTIVATE_HELP)
			{
				for(const auto &it : GameData::HelpTemplates())
					Preferences::Set("help: " + it.first, false);
			}
			else if(zone.Value() == SCROLL_SPEED)
			{
				// Toggle between three different speeds.
				int speed = Preferences::ScrollSpeed() + 20;
				if(speed > 60)
					speed = 20;
				Preferences::SetScrollSpeed(speed);
			}
			else if(zone.Value() == ALERT_INDICATOR)
				Preferences::ToggleAlert();
			// All other options are handled by just toggling the boolean state.
			else
				Preferences::Set(zone.Value(), !Preferences::Has(zone.Value()));
			break;
		}

	for(const auto &zone : pluginZones)
		if(zone.Contains(point))
		{
			selectedPlugin = zone.Value();
			break;
		}

	return true;
}



bool PreferencesPanel::Hover(int x, int y)
{
	hoverPoint = Point(x, y);

	hoverItem.clear();
	tooltip.clear();

	hover = -1;
	for(unsigned index = 0; index < zones.size(); ++index)
		if(zones[index].Contains(hoverPoint))
			hover = index;

	for(const auto &zone : prefZones)
		if(zone.Contains(hoverPoint))
			hoverItem = zone.Value();

	for(const auto &zone : pluginZones)
		if(zone.Contains(hoverPoint))
			hoverItem = zone.Value();

	return true;
}



// Change the value being hovered over in the direction of the scroll.
bool PreferencesPanel::Scroll(double dx, double dy)
{
	if(!dy || page != 's' || hoverItem.empty())
		return false;

	if(hoverItem == ZOOM_FACTOR)
	{
		int zoom = Screen::UserZoom();
		if(dy < 0. && zoom > ZOOM_FACTOR_MIN)
			zoom -= ZOOM_FACTOR_INCREMENT;
		if(dy > 0. && zoom < ZOOM_FACTOR_MAX)
			zoom += ZOOM_FACTOR_INCREMENT;

		Screen::SetZoom(zoom);
		if(Screen::Zoom() != zoom)
			Screen::SetZoom(Screen::Zoom());

		// Convert to raw window coordinates, at the new zoom level.
		Point point = hoverPoint * (Screen::Zoom() / 100.);
		point += .5 * Point(Screen::RawWidth(), Screen::RawHeight());
		SDL_WarpMouseInWindow(nullptr, point.X(), point.Y());
	}
	else if(hoverItem == VIEW_ZOOM_FACTOR)
	{
		if(dy < 0.)
			Preferences::ZoomViewOut();
		else
			Preferences::ZoomViewIn();
	}
	else if(hoverItem == SCROLL_SPEED)
	{
		int speed = Preferences::ScrollSpeed();
		if(dy < 0.)
			speed = max(20, speed - 20);
		else
			speed = min(60, speed + 20);
		Preferences::SetScrollSpeed(speed);
	}
	return true;
}



void PreferencesPanel::EndEditing()
{
	editing = -1;
}



void PreferencesPanel::DrawControls()
{
	const Color &back = *GameData::Colors().Get("faint");
	const Color &dim = *GameData::Colors().Get("dim");
	const Color &medium = *GameData::Colors().Get("medium");
	const Color &bright = *GameData::Colors().Get("bright");

	// Colors for highlighting.
	const Color &warning = *GameData::Colors().Get("warning conflict");
	const Color &noCommand = *GameData::Colors().Get("warning no command");

	if(selected != oldSelected)
		latest = selected;
	if(hover != oldHover)
		latest = hover;

	oldSelected = selected;
	oldHover = hover;

	Table table;
	table.AddColumn(-115, {230, Alignment::LEFT});
	table.AddColumn(115, {230, Alignment::RIGHT});
	table.SetUnderline(-120, 120);

	int firstY = -248;
	table.DrawAt(Point(-130, firstY));

	static const string CATEGORIES[] = {
		"Keyboard Navigation",
		"Interface",
		"Targeting",
		"Weapons",
		"Interface",
		"Fleet"
	};
	const string *category = CATEGORIES;
	static const Command COMMANDS[] = {
		Command::NONE,
		Command::FORWARD,
		Command::LEFT,
		Command::RIGHT,
		Command::BACK,
		Command::AFTERBURNER,
		Command::AUTOSTEER,
		Command::LAND,
		Command::JUMP,
		Command::NONE,
		Command::MAP,
		Command::INFO,
		Command::NONE,
		Command::NEAREST,
		Command::TARGET,
		Command::HAIL,
		Command::BOARD,
		Command::NEAREST_ASTEROID,
		Command::SCAN,
		Command::NONE,
		Command::PRIMARY,
		Command::SELECT,
		Command::SECONDARY,
		Command::CLOAK,
		Command::MOUSE_TURNING_HOLD,
		Command::NONE,
		Command::MENU,
		Command::FULLSCREEN,
		Command::FASTFORWARD,
		Command::NONE,
		Command::DEPLOY,
		Command::FIGHT,
		Command::GATHER,
		Command::HOLD,
		Command::AMMO,
		Command::HARVEST
	};
	static const Command *BREAK = &COMMANDS[19];
	for(const Command &command : COMMANDS)
	{
		// The "BREAK" line is where to go to the next column.
		if(&command == BREAK)
			table.DrawAt(Point(130, firstY));

		if(!command)
		{
			table.DrawGap(10);
			table.DrawUnderline(medium);
			if(category != end(CATEGORIES))
				table.Draw(*category++, bright);
			else
				table.Advance();
			table.Draw("Key", bright);
			table.DrawGap(5);
		}
		else
		{
			int index = zones.size();
			// Mark conflicts.
			bool isConflicted = command.HasConflict();
			bool isEmpty = !command.HasBinding();
			bool isEditing = (index == editing);
			if(isConflicted || isEditing || isEmpty)
			{
				table.SetHighlight(56, 120);
				table.DrawHighlight(isEditing ? dim : isEmpty ? noCommand : warning);
			}

			// Mark the selected row.
			bool isHovering = (index == hover && !isEditing);
			if(!isHovering && index == selected)
			{
				table.SetHighlight(-120, 54);
				table.DrawHighlight(back);
			}

			// Highlight whichever row the mouse hovers over.
			table.SetHighlight(-120, 120);
			if(isHovering)
			{
				table.DrawHighlight(back);
				hoverItem = command.Description();
			}

			zones.emplace_back(table.GetCenterPoint(), table.GetRowSize(), command);

			table.Draw(command.Description(), medium);
			table.Draw(command.KeyName(), isEditing ? bright : medium);
		}
	}

	Table shiftTable;
	shiftTable.AddColumn(125, {150, Alignment::RIGHT});
	shiftTable.SetUnderline(0, 130);
	shiftTable.DrawAt(Point(-400, 32));

	shiftTable.DrawUnderline(medium);
	shiftTable.Draw("With <shift> key", bright);
	shiftTable.DrawGap(5);
	shiftTable.Draw("Select nearest ship", medium);
	shiftTable.Draw("Select next escort", medium);
	shiftTable.Draw("Talk to planet", medium);
	shiftTable.Draw("Board disabled escort", medium);
}



void PreferencesPanel::DrawSettings()
{
	const Color &back = *GameData::Colors().Get("faint");
	const Color &dim = *GameData::Colors().Get("dim");
	const Color &medium = *GameData::Colors().Get("medium");
	const Color &bright = *GameData::Colors().Get("bright");

	Table table;
	table.AddColumn(-115, {230, Alignment::LEFT});
	table.AddColumn(115, {230, Alignment::RIGHT});
	table.SetUnderline(-120, 120);

	int firstY = -248;
	table.DrawAt(Point(-130, firstY));

	// About SETTINGS pagination
	// * An empty string indicates that a category has ended.
	// * A '\t' character indicates that the first column on this page has
	//   ended, and the next line should be drawn at the start of the next
	//   column.
	// * A '\n' character indicates that this page is complete, no further lines
	//   should be drawn on this page.
	// * In all three cases, the first non-special string will be considered the
	//   category heading and will be drawn differently to normal setting
	//   entries.
	// * The namespace variable SETTINGS_PAGE_COUNT should be updated to the max
	//   page count (count of '\n' characters plus one).
	static const string SETTINGS[] = {
		"Display",
		ZOOM_FACTOR,
		VIEW_ZOOM_FACTOR,
		SCREEN_MODE_SETTING,
		VSYNC_SETTING,
		"",
		"Performance",
		"Show CPU / GPU load",
		"Render motion blur",
		"Reduce large graphics",
		"Draw background haze",
		"Draw starfield",
		BACKGROUND_PARALLAX,
		"Show hyperspace flash",
		"Extended jump effects",
		SHIP_OUTLINES,
		"\t",
		"HUD",
		STATUS_OVERLAYS_ALL,
		STATUS_OVERLAYS_FLAGSHIP,
		STATUS_OVERLAYS_ESCORT,
		STATUS_OVERLAYS_ENEMY,
		STATUS_OVERLAYS_NEUTRAL,
		"Show missile overlays",
		"Show asteroid scanner overlay",
		"Highlight player's flagship",
		"Rotate flagship in HUD",
		"Show planet labels",
		"Show mini-map",
		"Clickable radar display",
		ALERT_INDICATOR,
		"Extra fleet status messages",
		"\n",
		"Gameplay",
		"Control ship with mouse",
		AUTO_AIM_SETTING,
		AUTO_FIRE_SETTING,
		TURRET_TRACKING,
		TARGET_ASTEROIDS_BASED_ON,
		BOARDING_PRIORITY,
		EXPEND_AMMO,
		FLOTSAM_SETTING,
		FIGHTER_REPAIR,
		"Fighters transfer cargo",
		"Rehire extra crew when lost",
		"",
		"Map",
		"Deadline blink by distance",
		"Hide unexplored map regions",
		"Show escort systems on map",
		"Show stored outfits on map",
		"System map sends move orders",
		"\t",
		"Other",
		"Always underline shortcuts",
		REACTIVATE_HELP,
		"Interrupt fast-forward",
<<<<<<< HEAD
		SCROLL_SPEED,
		"'Sell Outfits' without outfitter",
		"Confirm 'Sell Outfits' button",
		"Confirm 'Sell Specials' button"
=======
		"Landing zoom",
		SCROLL_SPEED
>>>>>>> e37732d4
	};

	bool isCategory = true;
	int page = 0;
	for(const string &setting : SETTINGS)
	{
		// Check if this is a page break.
		if(setting == "\n")
		{
			++page;
			continue;
		}
		// Check if this setting is on the page being displayed.
		// If this setting isn't on the page being displayed, check if it is on an earlier page.
		// If it is, continue to the next setting.
		// Otherwise, this setting is on a later page,
		// do not continue as no further settings are to be displayed.
		if(page < currentSettingsPage)
			continue;
		else if(page > currentSettingsPage)
			break;
		// Check if this is a category break or column break.
		if(setting.empty() || setting == "\t")
		{
			isCategory = true;
			if(!setting.empty())
				table.DrawAt(Point(130, firstY));
			continue;
		}

		if(isCategory)
		{
			isCategory = false;
			table.DrawGap(10);
			table.DrawUnderline(medium);
			table.Draw(setting, bright);
			table.Advance();
			table.DrawGap(5);
			continue;
		}

		// Record where this setting is displayed, so the user can click on it.
		prefZones.emplace_back(table.GetCenterPoint(), table.GetRowSize(), setting);

		// Get the "on / off" text for this setting. Setting "isOn"
		// draws the setting "bright" (i.e. the setting is active).
		bool isOn = Preferences::Has(setting);
		string text;
		if(setting == ZOOM_FACTOR)
		{
			isOn = Screen::UserZoom() == Screen::Zoom();
			text = to_string(Screen::UserZoom());
		}
		else if(setting == VIEW_ZOOM_FACTOR)
		{
			isOn = true;
			text = to_string(static_cast<int>(100. * Preferences::ViewZoom()));
		}
		else if(setting == SCREEN_MODE_SETTING)
		{
			isOn = true;
			text = Preferences::ScreenModeSetting();
		}
		else if(setting == VSYNC_SETTING)
		{
			text = Preferences::VSyncSetting();
			isOn = text != "off";
		}
		else if(setting == STATUS_OVERLAYS_ALL)
		{
			text = Preferences::StatusOverlaysSetting(Preferences::OverlayType::ALL);
			isOn = text != "off";
		}
		else if(setting == STATUS_OVERLAYS_FLAGSHIP)
		{
			text = Preferences::StatusOverlaysSetting(Preferences::OverlayType::FLAGSHIP);
			isOn = text != "off" && text != "--";
		}
		else if(setting == STATUS_OVERLAYS_ESCORT)
		{
			text = Preferences::StatusOverlaysSetting(Preferences::OverlayType::ESCORT);
			isOn = text != "off" && text != "--";
		}
		else if(setting == STATUS_OVERLAYS_ENEMY)
		{
			text = Preferences::StatusOverlaysSetting(Preferences::OverlayType::ENEMY);
			isOn = text != "off" && text != "--";
		}
		else if(setting == STATUS_OVERLAYS_NEUTRAL)
		{
			text = Preferences::StatusOverlaysSetting(Preferences::OverlayType::NEUTRAL);
			isOn = text != "off" && text != "--";
		}
		else if(setting == AUTO_AIM_SETTING)
		{
			text = Preferences::AutoAimSetting();
			isOn = text != "off";
		}
		else if(setting == AUTO_FIRE_SETTING)
		{
			text = Preferences::AutoFireSetting();
			isOn = text != "off";
		}
		else if(setting == EXPEND_AMMO)
			text = Preferences::AmmoUsage();
		else if(setting == FLOTSAM_SETTING)
		{
			text = Preferences::FlotsamSetting();
			isOn = text != "off";
		}
		else if(setting == TURRET_TRACKING)
		{
			isOn = true;
			text = Preferences::Has(FOCUS_PREFERENCE) ? "focused" : "opportunistic";
		}
		else if(setting == FIGHTER_REPAIR)
		{
			isOn = true;
			text = Preferences::Has(FIGHTER_REPAIR) ? "parallel" : "series";
		}
		else if(setting == SHIP_OUTLINES)
		{
			isOn = true;
			text = Preferences::Has(SHIP_OUTLINES) ? "fancy" : "fast";
		}
		else if(setting == BOARDING_PRIORITY)
		{
			isOn = true;
			text = Preferences::BoardingSetting();
		}
		else if(setting == TARGET_ASTEROIDS_BASED_ON)
		{
			isOn = true;
			text = Preferences::Has(TARGET_ASTEROIDS_BASED_ON) ? "proximity" : "value";
		}
		else if(setting == BACKGROUND_PARALLAX)
		{
			text = Preferences::ParallaxSetting();
			isOn = text != "off";
		}
		else if(setting == REACTIVATE_HELP)
		{
			// Check how many help messages have been displayed.
			const map<string, string> &help = GameData::HelpTemplates();
			int shown = 0;
			int total = 0;
			for(const auto &it : help)
			{
				// Don't count certain special help messages that are always
				// active for new players.
				bool special = false;
				const string SPECIAL_HELP[] = {"basics", "lost"};
				for(const string &str : SPECIAL_HELP)
					if(it.first.find(str) == 0)
						special = true;

				if(!special)
				{
					++total;
					shown += Preferences::Has("help: " + it.first);
				}
			}

			if(shown)
				text = to_string(shown) + " / " + to_string(total);
			else
			{
				isOn = true;
				text = "done";
			}
		}
		else if(setting == SCROLL_SPEED)
		{
			isOn = true;
			text = to_string(Preferences::ScrollSpeed());
		}
		else if(setting == ALERT_INDICATOR)
		{
			isOn = Preferences::GetAlertIndicator() != Preferences::AlertIndicator::NONE;
			text = Preferences::AlertSetting();
		}
		else
			text = isOn ? "on" : "off";

		if(setting == hoverItem)
			table.DrawHighlight(back);
		table.Draw(setting, isOn ? medium : dim);
		table.Draw(text, isOn ? bright : medium);
	}
}



void PreferencesPanel::DrawPlugins()
{
	const Color &back = *GameData::Colors().Get("faint");
	const Color &dim = *GameData::Colors().Get("dim");
	const Color &medium = *GameData::Colors().Get("medium");
	const Color &bright = *GameData::Colors().Get("bright");

	const Sprite *box[2] = { SpriteSet::Get("ui/unchecked"), SpriteSet::Get("ui/checked") };

	const int MAX_TEXT_WIDTH = 230;
	Table table;
	table.AddColumn(-115, {MAX_TEXT_WIDTH, Truncate::MIDDLE});
	table.SetUnderline(-120, 100);

	int firstY = -238;
	// Table is at -110 while checkbox is at -130
	table.DrawAt(Point(-110, firstY));
	table.DrawUnderline(medium);
	table.DrawGap(25);

	const Font &font = FontSet::Get(14);

	for(const auto &it : Plugins::Get())
	{
		const auto &plugin = it.second;
		if(!plugin.IsValid())
			continue;

		pluginZones.emplace_back(table.GetCenterPoint(), table.GetRowSize(), plugin.name);

		bool isSelected = (plugin.name == selectedPlugin);
		if(isSelected || plugin.name == hoverItem)
			table.DrawHighlight(back);

		const Sprite *sprite = box[plugin.currentState];
		Point topLeft = table.GetRowBounds().TopLeft() - Point(sprite->Width(), 0.);
		Rectangle spriteBounds = Rectangle::FromCorner(topLeft, Point(sprite->Width(), sprite->Height()));
		SpriteShader::Draw(sprite, spriteBounds.Center());

		topLeft.X() += 6.;
		topLeft.Y() += 7.;
		Rectangle zoneBounds = Rectangle::FromCorner(topLeft, Point(sprite->Width() - 8., sprite->Height() - 8.));

		AddZone(zoneBounds, [&]() { Plugins::TogglePlugin(plugin.name); });
		if(isSelected)
			table.Draw(plugin.name, bright);
		else
			table.Draw(plugin.name, plugin.enabled ? medium : dim);

		if(isSelected)
		{
			const Sprite *sprite = SpriteSet::Get(plugin.name);
			Point top(15., firstY);
			if(sprite)
			{
				Point center(130., top.Y() + .5 * sprite->Height());
				SpriteShader::Draw(sprite, center);
				top.Y() += sprite->Height() + 10.;
			}

			WrappedText wrap(font);
			wrap.SetWrapWidth(MAX_TEXT_WIDTH);
			static const string EMPTY = "(No description given.)";
			wrap.Wrap(plugin.aboutText.empty() ? EMPTY : plugin.aboutText);
			wrap.Draw(top, medium);
		}
	}
}



void PreferencesPanel::DrawTooltips()
{
	if(hoverItem.empty())
	{
		// Step the tooltip timer back.
		hoverCount -= hoverCount ? 1 : 0;
		return;
	}

	// Step the tooltip timer forward [0-60].
	hoverCount += hoverCount < HOVER_TIME;

	if(hoverCount < HOVER_TIME)
		return;

	// Create the tooltip text.
	if(tooltip.empty())
	{
		tooltip = GameData::Tooltip(hoverItem);
		// No tooltip for this item.
		if(tooltip.empty())
			return;
		hoverText.Wrap(tooltip);
	}

	Point size(hoverText.WrapWidth(), hoverText.Height() - hoverText.ParagraphBreak());
	size += Point(20., 20.);
	Point topLeft = hoverPoint;
	// Do not overflow the screen dimensions.
	if(topLeft.X() + size.X() > Screen::Right())
		topLeft.X() -= size.X();
	if(topLeft.Y() + size.Y() > Screen::Bottom())
		topLeft.Y() -= size.Y();
	// Draw the background fill and the tooltip text.
	FillShader::Fill(topLeft + .5 * size, size, *GameData::Colors().Get("tooltip background"));
	hoverText.Draw(topLeft + Point(10., 10.), *GameData::Colors().Get("medium"));
}



void PreferencesPanel::Exit()
{
	Command::SaveSettings(Files::Config() + "keys.txt");

	GetUI()->Pop(this);
}<|MERGE_RESOLUTION|>--- conflicted
+++ resolved
@@ -603,15 +603,11 @@
 		"Always underline shortcuts",
 		REACTIVATE_HELP,
 		"Interrupt fast-forward",
-<<<<<<< HEAD
-		SCROLL_SPEED,
 		"'Sell Outfits' without outfitter",
 		"Confirm 'Sell Outfits' button",
 		"Confirm 'Sell Specials' button"
-=======
 		"Landing zoom",
 		SCROLL_SPEED
->>>>>>> e37732d4
 	};
 
 	bool isCategory = true;
