/* ImageBuffer.cpp
Copyright (c) 2014 by Michael Zahniser

Endless Sky is free software: you can redistribute it and/or modify it under the
terms of the GNU General Public License as published by the Free Software
Foundation, either version 3 of the License, or (at your option) any later version.

Endless Sky is distributed in the hope that it will be useful, but WITHOUT ANY
WARRANTY; without even the implied warranty of MERCHANTABILITY or FITNESS FOR A
PARTICULAR PURPOSE. See the GNU General Public License for more details.

You should have received a copy of the GNU General Public License along with
this program. If not, see <https://www.gnu.org/licenses/>.
*/

#include "ImageBuffer.h"

#include "../Files.h"
#include "ImageFileData.h"
#include "../Logger.h"

#include <avif/avif.h>
#include <jpeglib.h>
#include <png.h>

#include <cmath>
#include <memory>
#include <set>
#include <stdexcept>
#include <vector>
#include "../Archive.h"

using namespace std;

namespace {
	const set<string> PNG_EXTENSIONS{".png"};
	const set<string> JPG_EXTENSIONS{".jpg", ".jpeg", ".jpe"};
	const set<string> AVIF_EXTENSIONS{".avif", ".avifs"};
	const set<string> IMAGE_EXTENSIONS = []()
	{
		set<string> extensions(PNG_EXTENSIONS);
		extensions.insert(JPG_EXTENSIONS.begin(), JPG_EXTENSIONS.end());
		extensions.insert(AVIF_EXTENSIONS.begin(), AVIF_EXTENSIONS.end());
		return extensions;
	}();
	const set<string> IMAGE_SEQUENCE_EXTENSIONS = AVIF_EXTENSIONS;

	bool ReadPNG(const filesystem::path &path, ImageBuffer &buffer, int frame);
	bool ReadJPG(const filesystem::path &path, ImageBuffer &buffer, int frame);
	int ReadAVIF(const filesystem::path &path, ImageBuffer &buffer, int frame, bool alphaPreMultiplied);
	void Premultiply(ImageBuffer &buffer, int frame, BlendingMode additive);
}



const set<string> &ImageBuffer::ImageExtensions()
{
	return IMAGE_EXTENSIONS;
}



const set<string> &ImageBuffer::ImageSequenceExtensions()
{
	return IMAGE_SEQUENCE_EXTENSIONS;
}



ImageBuffer::ImageBuffer(int frames)
	: width(0), height(0), frames(frames), pixels(nullptr)
{
}



ImageBuffer::~ImageBuffer()
{
	Clear();
}



// Set the number of frames. This must be called before allocating.
void ImageBuffer::Clear(int frames)
{
	delete [] pixels;
	pixels = nullptr;
	this->frames = frames;
}



// Allocate the internal buffer. This must only be called once for each
// image buffer; subsequent calls will be ignored.
void ImageBuffer::Allocate(int width, int height)
{
	// Do nothing if the buffer is already allocated or if any of the dimensions
	// is set to zero.
	if(pixels || !width || !height || !frames)
		return;

	pixels = new uint32_t[width * height * frames];
	this->width = width;
	this->height = height;
}



int ImageBuffer::Width() const
{
	return width;
}



int ImageBuffer::Height() const
{
	return height;
}



int ImageBuffer::Frames() const
{
	return frames;
}



const uint32_t *ImageBuffer::Pixels() const
{
	return pixels;
}



uint32_t *ImageBuffer::Pixels()
{
	return pixels;
}



const uint32_t *ImageBuffer::Begin(int y, int frame) const
{
	return pixels + width * (y + height * frame);
}



uint32_t *ImageBuffer::Begin(int y, int frame)
{
	return pixels + width * (y + height * frame);
}



void ImageBuffer::ShrinkToHalfSize()
{
	ImageBuffer result(frames);
	result.Allocate(width / 2, height / 2);

	unsigned char *begin = reinterpret_cast<unsigned char *>(pixels);
	unsigned char *out = reinterpret_cast<unsigned char *>(result.pixels);
	// Loop through every line of every frame of the buffer.
	for(int y = 0; y < result.height * frames; ++y)
	{
		unsigned char *aIt = begin + (4 * width) * (2 * y);
		unsigned char *aEnd = aIt + 4 * 2 * result.width;
		unsigned char *bIt = begin + (4 * width) * (2 * y + 1);
		for( ; aIt != aEnd; aIt += 4, bIt += 4)
		{
			for(int channel = 0; channel < 4; ++channel, ++aIt, ++bIt, ++out)
				*out = (static_cast<unsigned>(aIt[0]) + static_cast<unsigned>(bIt[0])
					+ static_cast<unsigned>(aIt[4]) + static_cast<unsigned>(bIt[4]) + 2) / 4;
		}
	}
	swap(width, result.width);
	swap(height, result.height);
	swap(pixels, result.pixels);
}



int ImageBuffer::Read(const ImageFileData &data, int frame)
{
	// First, make sure this is a supported file.
	bool isPNG = PNG_EXTENSIONS.contains(data.extension);
	bool isJPG = JPG_EXTENSIONS.contains(data.extension);
	bool isAVIF = AVIF_EXTENSIONS.contains(data.extension);

	if(!isPNG && !isJPG && !isAVIF)
		return false;

	int loaded;
	if(isPNG)
		loaded = ReadPNG(data.path, *this, frame);
	else if(isJPG)
		loaded = ReadJPG(data.path, *this, frame);
	else
		loaded = ReadAVIF(data.path, *this, frame, data.blendingMode == BlendingMode::PREMULTIPLIED_ALPHA);

	if(loaded <= 0)
		return 0;

	if(data.blendingMode != BlendingMode::PREMULTIPLIED_ALPHA)
	{
		if(isPNG || (isJPG && data.blendingMode == BlendingMode::ADDITIVE))
			Premultiply(*this, frame, data.blendingMode);
	}
	return loaded;
}



namespace {
	void ReadPNGInput(png_structp pngStruct, png_bytep outBytes, png_size_t byteCountToRead)
	{
		static_cast<iostream *>(png_get_io_ptr(pngStruct))->read(reinterpret_cast<char *>(outBytes), byteCountToRead);
	}

	bool ReadPNG(const filesystem::path &path, ImageBuffer &buffer, int frame)
	{
		size_t resource = 0;

		// Open the file, and make sure it really is a PNG.
		shared_ptr<iostream> file = Files::Open(path.string());
		if(!file)
		{
			auto archiveReturn = Archive::GetArchiveFile(path.string());
			resource = archiveReturn.second;
			if(!resource)
				return false;

			file = std::move(archiveReturn.first);
			if(!file)
				return false;
		}

		// Set up libpng.
		png_struct *png = png_create_read_struct(PNG_LIBPNG_VER_STRING, nullptr, nullptr, nullptr);
		if(!png)
			return false;

		png_info *info = png_create_info_struct(png);
		if(!info)
		{
			png_destroy_read_struct(&png, nullptr, nullptr);
			return false;
		}

		if(setjmp(png_jmpbuf(png)))
		{
			png_destroy_read_struct(&png, &info, nullptr);
			return false;
		}

		png_set_read_fn(png, file.get(), ReadPNGInput);
		png_set_sig_bytes(png, 0);

		png_read_info(png, info);
		int width = png_get_image_width(png, info);
		int height = png_get_image_height(png, info);
		// If the buffer is not yet allocated, allocate it.
		try {
			buffer.Allocate(width, height);
		}
		catch(const bad_alloc &)
		{
			png_destroy_read_struct(&png, &info, nullptr);
			const string message = "Failed to allocate contiguous memory for \"" + path.string() + "\"";
			Logger::Log(message, Logger::Level::ERROR);
			throw runtime_error(message);
		}
		// Make sure this frame's dimensions are valid.
		if(!width || !height || width != buffer.Width() || height != buffer.Height())
		{
			png_destroy_read_struct(&png, &info, nullptr);
			string message = "Skipped processing \"" + path.string() + "\":\n\tAll image frames must have equal ";
			if(width && width != buffer.Width())
				Logger::Log(message + "width: expected " + to_string(buffer.Width())
					+ " but was " + to_string(width), Logger::Level::WARNING);
			if(height && height != buffer.Height())
				Logger::Log(message + "height: expected " + to_string(buffer.Height())
					+ " but was " + to_string(height), Logger::Level::WARNING);
			return false;
		}

		// Adjust settings to make sure the result will be an RGBA file.
		int colorType = png_get_color_type(png, info);
		int bitDepth = png_get_bit_depth(png, info);

		if(colorType == PNG_COLOR_TYPE_PALETTE)
			png_set_palette_to_rgb(png);
		if(png_get_valid(png, info, PNG_INFO_tRNS))
			png_set_tRNS_to_alpha(png);
		if(colorType == PNG_COLOR_TYPE_GRAY && bitDepth < 8)
			png_set_expand_gray_1_2_4_to_8(png);
		if(bitDepth == 16)
		{
#if PNG_LIBPNG_VER >= 10504
			png_set_scale_16(png);
#else
			png_set_strip_16(png);
#endif
		}
		if(bitDepth < 8)
			png_set_packing(png);
		if(colorType == PNG_COLOR_TYPE_PALETTE || colorType == PNG_COLOR_TYPE_RGB
				|| colorType == PNG_COLOR_TYPE_GRAY)
			png_set_add_alpha(png, 0xFFFF, PNG_FILLER_AFTER);
		if(colorType == PNG_COLOR_TYPE_GRAY || colorType == PNG_COLOR_TYPE_GRAY_ALPHA)
			png_set_gray_to_rgb(png);
		// Let libpng handle any interlaced image decoding.
		png_set_interlace_handling(png);
		png_read_update_info(png, info);

		// Read the file.
		vector<png_byte *> rows(height, nullptr);
		for(int y = 0; y < height; ++y)
			rows[y] = reinterpret_cast<png_byte *>(buffer.Begin(y, frame));

		png_read_image(png, &rows.front());

		// Clean up. The file will be closed automatically.
		png_destroy_read_struct(&png, &info, nullptr);

		return true;
	}



	bool ReadJPG(const filesystem::path &path, ImageBuffer &buffer, int frame)
	{
<<<<<<< HEAD
		size_t resource = 0;

		// Open the file, and make sure it really is a PNG.
		File file(path.string());
		if(!file)
		{
			auto archiveReturn = Archive::GetArchiveFile(path.string());
			resource = archiveReturn.second;
			if(!resource)
				return false;

			file = std::move(archiveReturn.first);
			if(!file)
				return false;
		}
=======
		string data = Files::Read(path);
		if(data.empty())
			return false;
>>>>>>> 8464bdeb

		jpeg_decompress_struct cinfo;
		struct jpeg_error_mgr jerr;
		cinfo.err = jpeg_std_error(&jerr);
#pragma GCC diagnostic push
#pragma GCC diagnostic ignored "-Wold-style-cast"
		jpeg_create_decompress(&cinfo);
#pragma GCC diagnostic pop

		jpeg_mem_src(&cinfo, reinterpret_cast<const unsigned char *>(data.data()), data.size());
		jpeg_read_header(&cinfo, true);
		cinfo.out_color_space = JCS_EXT_RGBA;

		// MAYBE: Reading in lots of images in a 32-bit process gets really hairy using the standard approach due to
		// contiguous memory layout requirements. Investigate using an iterative loading scheme for large images.
		jpeg_start_decompress(&cinfo);
		int width = cinfo.image_width;
		int height = cinfo.image_height;
		// If the buffer is not yet allocated, allocate it.
		try {
			buffer.Allocate(width, height);
		}
		catch(const bad_alloc &)
		{
			jpeg_destroy_decompress(&cinfo);
			const string message = "Failed to allocate contiguous memory for \"" + path.string() + "\"";
			Logger::Log(message, Logger::Level::ERROR);
			throw runtime_error(message);
		}
		// Make sure this frame's dimensions are valid.
		if(!width || !height || width != buffer.Width() || height != buffer.Height())
		{
			jpeg_destroy_decompress(&cinfo);
			string message = "Skipped processing \"" + path.string() + "\":\t\tAll image frames must have equal ";
			if(width && width != buffer.Width())
				Logger::Log(message + "width: expected " + to_string(buffer.Width())
					+ " but was " + to_string(width), Logger::Level::WARNING);
			if(height && height != buffer.Height())
				Logger::Log(message + "height: expected " + to_string(buffer.Height())
					+ " but was " + to_string(height), Logger::Level::WARNING);
			return false;
		}

		// Read the file.
		vector<JSAMPLE *> rows(height, nullptr);
		for(int y = 0; y < height; ++y)
			rows[y] = reinterpret_cast<JSAMPLE *>(buffer.Begin(y, frame));

		while(height)
			height -= jpeg_read_scanlines(&cinfo, &rows.front() + cinfo.output_scanline, height);

		jpeg_finish_decompress(&cinfo);
		jpeg_destroy_decompress(&cinfo);

		return true;
	}



	// Read an AVIF file, and return the number of frames. This might be
	// greater than the number of frames in the file due to frame time corrections.
	// Since sprite animation properties are not visible here, we take the shortest frame
	// duration, and treat that as our time unit. Every other frame is repeated
	// based on how much longer its duration is compared to this unit.
	// TODO: If animation properties are exposed here, we can have custom presentation
	// logic that avoids duplicating the frames.
	int ReadAVIF(const filesystem::path &path, ImageBuffer &buffer, int frame, bool alphaPreMultiplied)
	{
		unique_ptr<avifDecoder, void(*)(avifDecoder *)> decoder(avifDecoderCreate(), avifDecoderDestroy);
		if(!decoder)
		{
			Logger::Log("Could not create avif decoder.", Logger::Level::WARNING);
			return 0;
		}
		// Maintenance note: this is where decoder defaults should be overwritten (codec, exif/xmp, etc.)

		string data = Files::Read(path);
		avifResult result = avifDecoderSetIOMemory(decoder.get(), reinterpret_cast<const uint8_t *>(data.c_str()),
			data.size());
		if(result != AVIF_RESULT_OK)
		{
			Logger::Log("Could not read file: " + path.generic_string(), Logger::Level::WARNING);
			return 0;
		}

		result = avifDecoderParse(decoder.get());
		if(result != AVIF_RESULT_OK)
		{
			Logger::Log(string("Failed to decode image: ") + avifResultToString(result), Logger::Level::WARNING);
			return 0;
		}
		// Generic image information is now available (width, height, depth, color profile, metadata, alpha, etc.),
		// as well as image count and frame timings.
		if(!decoder->imageCount)
			return 0;

		// Find the shortest frame duration.
		double frameTimeUnit = -1;
		avifImageTiming timing;
		for(int i = 0; i < decoder->imageCount; ++i)
		{
			result = avifDecoderNthImageTiming(decoder.get(), i, &timing);
			if(result != AVIF_RESULT_OK)
			{
				Logger::Log("Could not get image timing for '" + path.generic_string() + "': "
					+ avifResultToString(result), Logger::Level::WARNING);
				return 0;
			}
			if(frameTimeUnit < 0 || (frameTimeUnit > timing.duration && timing.duration))
				frameTimeUnit = timing.duration;
		}
		// Based on this unit, we can calculate how many times each frame is repeated.
		vector<size_t> repeats(decoder->imageCount);
		size_t bufferFrameCount = 0;
		for(size_t i = 0; i < static_cast<size_t>(decoder->imageCount); ++i)
		{
			result = avifDecoderNthImageTiming(decoder.get(), i, &timing);
			if(result != AVIF_RESULT_OK)
			{
				Logger::Log("Could not get image timing for \"" + path.generic_string() + "\": "
					+ avifResultToString(result), Logger::Level::WARNING);
				return 0;
			}
			repeats[i] = round(timing.duration / frameTimeUnit);
			bufferFrameCount += repeats[i];
		}

		// Now that we know the buffer's frame count, we can allocate the memory for it.
		// If this is an image sequence, the preconfigured frame count is wrong.
		try {
			if(bufferFrameCount > 1)
				buffer.Clear(bufferFrameCount);
			buffer.Allocate(decoder->image->width, decoder->image->height);
		}
		catch(const bad_alloc &)
		{
			const string message = "Failed to allocate contiguous memory for \"" + path.generic_string() + "\"";
			Logger::Log(message, Logger::Level::ERROR);
			throw runtime_error(message);
		}
		if(static_cast<unsigned>(buffer.Width()) != decoder->image->width
			|| static_cast<unsigned>(buffer.Height()) != decoder->image->height)
		{
			Logger::Log("Invalid dimensions for \"" + path.generic_string() + "\"", Logger::Level::WARNING);
			return 0;
		}

		// Load each image in the sequence.
		int avifFrameIndex = 0;
		size_t bufferFrame = 0;
		while(avifDecoderNextImage(decoder.get()) == AVIF_RESULT_OK)
		{
			// Ignore frames with insufficient duration.
			if(!repeats[avifFrameIndex])
				continue;

			avifRGBImage image;
			avifRGBImageSetDefaults(&image, decoder->image);
			image.depth = 8; // Force 8-bit color depth.
			image.alphaPremultiplied = alphaPreMultiplied;
			image.rowBytes = image.width * avifRGBImagePixelSize(&image);
			image.pixels = reinterpret_cast<uint8_t *>(buffer.Begin(0, frame + bufferFrame));

			result = avifImageYUVToRGB(decoder->image, &image);
			if(result != AVIF_RESULT_OK)
			{
				Logger::Log("Conversion from YUV failed for \"" + path.generic_string() + "\": "
					+ avifResultToString(result), Logger::Level::WARNING);
				return bufferFrame;
			}

			// Now copy the image in the buffer to match frame timings.
			for(size_t i = 1; i < repeats[avifFrameIndex]; ++i)
			{
				uint8_t *end = reinterpret_cast<uint8_t *>(buffer.Begin(0, frame + bufferFrame + 1));
				uint8_t *dest = reinterpret_cast<uint8_t *>(buffer.Begin(0, frame + bufferFrame + i));
				copy(image.pixels, end, dest);
			}
			bufferFrame += repeats[avifFrameIndex];

			++avifFrameIndex;
		}

		if(avifFrameIndex != decoder->imageCount || bufferFrame != bufferFrameCount)
			Logger::Log("Skipped corrupted frames for \"" + path.generic_string() + "\"", Logger::Level::WARNING);

		return bufferFrameCount;
	}



	void Premultiply(ImageBuffer &buffer, int frame, BlendingMode blend)
	{
		for(int y = 0; y < buffer.Height(); ++y)
		{
			uint32_t *it = buffer.Begin(y, frame);

			for(uint32_t *end = it + buffer.Width(); it != end; ++it)
			{
				uint64_t value = *it;
				uint64_t alpha = (value & 0xFF000000) >> 24;

				uint64_t red = (((value & 0xFF0000) * alpha) / 255) & 0xFF0000;
				uint64_t green = (((value & 0xFF00) * alpha) / 255) & 0xFF00;
				uint64_t blue = (((value & 0xFF) * alpha) / 255) & 0xFF;

				value = red | green | blue;
				if(blend == BlendingMode::HALF_ADDITIVE)
					alpha >>= 2;
				if(blend != BlendingMode::ADDITIVE)
					value |= (alpha << 24);

				*it = static_cast<uint32_t>(value);
			}
		}
	}
}<|MERGE_RESOLUTION|>--- conflicted
+++ resolved
@@ -28,7 +28,6 @@
 #include <set>
 #include <stdexcept>
 #include <vector>
-#include "../Archive.h"
 
 using namespace std;
 
@@ -222,21 +221,10 @@
 
 	bool ReadPNG(const filesystem::path &path, ImageBuffer &buffer, int frame)
 	{
-		size_t resource = 0;
-
 		// Open the file, and make sure it really is a PNG.
 		shared_ptr<iostream> file = Files::Open(path.string());
 		if(!file)
-		{
-			auto archiveReturn = Archive::GetArchiveFile(path.string());
-			resource = archiveReturn.second;
-			if(!resource)
-				return false;
-
-			file = std::move(archiveReturn.first);
-			if(!file)
-				return false;
-		}
+			return false;
 
 		// Set up libpng.
 		png_struct *png = png_create_read_struct(PNG_LIBPNG_VER_STRING, nullptr, nullptr, nullptr);
@@ -333,27 +321,9 @@
 
 	bool ReadJPG(const filesystem::path &path, ImageBuffer &buffer, int frame)
 	{
-<<<<<<< HEAD
-		size_t resource = 0;
-
-		// Open the file, and make sure it really is a PNG.
-		File file(path.string());
-		if(!file)
-		{
-			auto archiveReturn = Archive::GetArchiveFile(path.string());
-			resource = archiveReturn.second;
-			if(!resource)
-				return false;
-
-			file = std::move(archiveReturn.first);
-			if(!file)
-				return false;
-		}
-=======
 		string data = Files::Read(path);
 		if(data.empty())
 			return false;
->>>>>>> 8464bdeb
 
 		jpeg_decompress_struct cinfo;
 		struct jpeg_error_mgr jerr;
