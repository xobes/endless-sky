/* Plugins.cpp
Copyright (c) 2022 by Sam Gleske (samrocketman on GitHub)

Endless Sky is free software: you can redistribute it and/or modify it under the
terms of the GNU General Public License as published by the Free Software
Foundation, either version 3 of the License, or (at your option) any later version.

Endless Sky is distributed in the hope that it will be useful, but WITHOUT ANY
WARRANTY; without even the implied warranty of MERCHANTABILITY or FITNESS FOR A
PARTICULAR PURPOSE. See the GNU General Public License for more details.

You should have received a copy of the GNU General Public License along with
this program. If not, see <https://www.gnu.org/licenses/>.
*/

#include "Plugins.h"

#include "DataFile.h"
#include "DataNode.h"
#include "DataWriter.h"
#include "Files.h"
#include "Logger.h"
#include "PluginHelper.h"

#include <algorithm>
<<<<<<< HEAD
#include <atomic>
#include <cassert>
#include <future>
=======
>>>>>>> d0ab6f50
#include <map>
#include <mutex>
#include <set>
#include <string>
#include <vector>

using namespace std;

namespace {
	Set<Plugin> plugins;

	void LoadSettingsFromFile(const string &path)
	{
		DataFile prefs(path);
		for(const DataNode &node : prefs)
		{
			if(node.Token(0) != "state")
				continue;

			for(const DataNode &child : node)
				if(child.Size() == 2)
				{
					auto *plugin = plugins.Get(child.Token(0));
					plugin->enabled = child.Value(1);
					plugin->currentState = child.Value(1);
				}
		}
	}

	bool oldNetworkActivity = false;

	mutex activePluginsMutex;
	set<string> activePlugins;
}



// Checks whether this plugin is valid, i.e. whether it exists.
bool Plugin::IsValid() const
{
	return !name.empty();
}



// Attempt to load a plugin at the given path.
const Plugin *Plugins::Load(const string &path)
{
	// Get the name of the folder containing the plugin.
	size_t pos = path.rfind('/', path.length() - 2) + 1;
	string name = path.substr(pos, path.length() - 1 - pos);

	string pluginFile = path + "plugin.txt";
	string aboutText;

	// Load plugin metadata from plugin.txt.
	bool hasName = false;
	for(const DataNode &child : DataFile(pluginFile))
	{
		if(child.Token(0) == "name" && child.Size() >= 2)
		{
			name = child.Token(1);
			hasName = true;
		}
		else if(child.Token(0) == "about" && child.Size() >= 2)
			aboutText = child.Token(1);
		else
			child.PrintTrace("Skipping unrecognized attribute:");
	}

	// 'name' is a required field for plugins with a plugin description file.
	if(Files::Exists(pluginFile) && !hasName)
		Logger::LogError("Warning: Missing required \"name\" field inside plugin.txt");

	// Plugin names should be unique.
	auto *plugin = plugins.Get(name);
	if(plugin && plugin->IsValid())
	{
		Logger::LogError("Warning: Skipping plugin located at \"" + path
			+ "\" because another plugin with the same name has already been loaded from: \""
			+ plugin->path + "\".");
		return nullptr;
	}

	plugin->name = std::move(name);
	plugin->path = path;
	// Read the deprecated about.txt content if no about text was specified.
	plugin->aboutText = aboutText.empty() ? Files::Read(path + "about.txt") : std::move(aboutText);

	plugin->version = Files::Read(path + "version.txt");

	return plugin;
}



void Plugins::LoadSettings()
{
	// Global plugin settings
	LoadSettingsFromFile(Files::Resources() + "plugins.txt");
	// Local plugin settings
	LoadSettingsFromFile(Files::Config() + "plugins.txt");
}



void Plugins::Save()
{
	if(plugins.empty())
		return;
	DataWriter out(Files::Config() + "plugins.txt");

	out.Write("state");
	out.BeginChild();
	{
		for(const auto &it : plugins)
<<<<<<< HEAD
			if(!it.second.removed)
=======
			if(it.second.IsValid())
>>>>>>> d0ab6f50
				out.Write(it.first, it.second.currentState);
	}
	out.EndChild();
}



// Whether the path points to a valid plugin.
bool Plugins::IsPlugin(const string &path)
{
	// A folder is a valid plugin if it contains one (or more) of the assets folders.
	// (They can be empty too).
	return Files::Exists(path + "data") || Files::Exists(path + "images") || Files::Exists(path + "sounds");
}



// Returns true if any plugin enabled or disabled setting has changed since
// launched via user preferences.
bool Plugins::HasChanged()
{
	for(const auto &it : plugins)
		if(it.second.enabled != it.second.currentState)
			return true;
	return oldNetworkActivity;
}



bool Plugins::IsInBackground()
{
	lock_guard<mutex> guard(activePluginsMutex);
	return !activePlugins.empty();
}



// Returns the list of plugins that have been identified by the game.
const Set<Plugin> &Plugins::Get()
{
	return plugins;
}



// Toggles enabling or disabling a plugin for the next game restart.
void Plugins::TogglePlugin(const string &name)
{
	auto *plugin = plugins.Get(name);
	plugin->currentState = !plugin->currentState;
}



future<void> Plugins::Install(const InstallData &installData, bool guarded)
{
	oldNetworkActivity = true;
	if(!guarded)
	{
		lock_guard<mutex> guard(activePluginsMutex);
		if(!activePlugins.insert(installData.name).second)
			return future<void>();

		// Create a new entry for the plugin.
		Plugin *newPlugin = plugins.Get(installData.name);
		newPlugin->name = installData.name;
		newPlugin->aboutText = installData.aboutText;
		newPlugin->path = Files::Plugins() + installData.name + "/";
		newPlugin->version = installData.version;
		newPlugin->enabled = false;
		newPlugin->currentState = true;
	}
	return async(launch::async, [installData]() noexcept -> void
		{
			string zipLocation = Files::Plugins() + installData.name + ".zip";
			bool success = PluginHelper::Download(installData.url, zipLocation);
			if(success)
			{
				success = PluginHelper::ExtractZIP(
					zipLocation,
					Files::Plugins(), installData.name + "/");
				if(success)
					Files::Write(Files::Plugins() + installData.name + "/version.txt", installData.version);
				else
					Files::DeleteDir(Files::Plugins() + installData.name);
			}
			Files::Delete(zipLocation);
			{
				lock_guard<mutex> guard(activePluginsMutex);
				activePlugins.erase(installData.name);
			}
		});
}



future<void> Plugins::Update(const InstallData &installData)
{
	{
		lock_guard<mutex> guard(activePluginsMutex);
		if(!activePlugins.insert(installData.name).second)
			return future<void>();
	}

	plugins.Get(installData.name)->version = installData.version;

	Files::DeleteDir(Files::Plugins() + installData.name);
	return Install(installData, true);
}



void Plugins::DeletePlugin(const InstallData &installData)
{
	{
		lock_guard<mutex> guard(activePluginsMutex);
		if(activePlugins.count(installData.name))
			return;
	}


	plugins.Get(installData.name)->removed = true;

	Files::DeleteDir(Files::Plugins() + installData.name);
}<|MERGE_RESOLUTION|>--- conflicted
+++ resolved
@@ -23,12 +23,9 @@
 #include "PluginHelper.h"
 
 #include <algorithm>
-<<<<<<< HEAD
 #include <atomic>
 #include <cassert>
 #include <future>
-=======
->>>>>>> d0ab6f50
 #include <map>
 #include <mutex>
 #include <set>
@@ -145,11 +142,7 @@
 	out.BeginChild();
 	{
 		for(const auto &it : plugins)
-<<<<<<< HEAD
-			if(!it.second.removed)
-=======
-			if(it.second.IsValid())
->>>>>>> d0ab6f50
+			if(it.second.IsValid() && !it.second.removed)
 				out.Write(it.first, it.second.currentState);
 	}
 	out.EndChild();
