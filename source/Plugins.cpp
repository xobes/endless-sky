/* Plugins.cpp
Copyright (c) 2022 by Sam Gleske (samrocketman on GitHub)

Endless Sky is free software: you can redistribute it and/or modify it under the
terms of the GNU General Public License as published by the Free Software
Foundation, either version 3 of the License, or (at your option) any later version.

Endless Sky is distributed in the hope that it will be useful, but WITHOUT ANY
WARRANTY; without even the implied warranty of MERCHANTABILITY or FITNESS FOR A
PARTICULAR PURPOSE. See the GNU General Public License for more details.

You should have received a copy of the GNU General Public License along with
this program. If not, see <https://www.gnu.org/licenses/>.
*/

#include "Plugins.h"

#include "DataFile.h"
#include "DataNode.h"
#include "DataWriter.h"
#include "DownloadHelper.h"
#include "Files.h"
#include "Logger.h"

#include <algorithm>
#include <atomic>
#include <cassert>
#include <map>
#include <string>

using namespace std;

namespace {
	Set<Plugin> plugins;

	void LoadSettingsFromFile(const string &path)
	{
		DataFile prefs(path);
		for(const DataNode &node : prefs)
		{
			if(node.Token(0) != "state")
				continue;

			for(const DataNode &child : node)
				if(child.Size() == 2)
				{
					auto *plugin = plugins.Get(child.Token(0));
					plugin->enabled = child.Value(1);
					plugin->currentState = child.Value(1);
				}
		}
	}

	bool oldNetworkActivity = false;
	atomic<int> currentBackgroundActivity{0};
}



// Checks whether this plugin is valid, i.e. whether it exists.
bool Plugin::IsValid() const
{
	return !name.empty();
}



// Try to load a plugin at the given path. Returns true if loading succeeded.
const Plugin *Plugins::Load(const string &path)
{
	// Get the name of the folder containing the plugin.
	size_t pos = path.rfind('/', path.length() - 2) + 1;
	string name = path.substr(pos, path.length() - 1 - pos);

	auto *plugin = plugins.Get(name);

	string pluginFile = path + "plugin.txt";

	// Load plugin metadata from plugin.txt.
	DataFile file(pluginFile);
	for(const DataNode &child : file)
	{
		if(child.Token(0) == "name" && child.Size() >= 2)
			plugin->name = child.Token(1);
		else if(child.Token(0) == "about" && child.Size() >= 2)
			plugin->aboutText = child.Token(1);
	}

	// Set missing required values.
	if(plugin->name.empty())
	{
		plugin->name = std::move(name);
		if(Files::Exists(pluginFile))
		{
			Logger::LogError(
				"Failed to find name field in plugin.txt. Defaulting plugin name to folder name: \"" + plugin->name + "\"");
		}
	}
	// Set values from old about.txt files.
	if(plugin->aboutText.empty())
		plugin->aboutText = Files::Read(path + "about.txt");

	plugin->path = path;
<<<<<<< HEAD
	plugin->aboutText = Files::Read(path + "about.txt");
	plugin->version = Files::Read(path + "version.txt");
=======
>>>>>>> 738d99c2

	return plugin;
}



void Plugins::LoadSettings()
{
	// Global plugin settings
	LoadSettingsFromFile(Files::Resources() + "plugins.txt");
	// Local plugin settings
	LoadSettingsFromFile(Files::Config() + "plugins.txt");
}



void Plugins::Save()
{
	if(plugins.empty())
		return;
	DataWriter out(Files::Config() + "plugins.txt");

	out.Write("state");
	out.BeginChild();
	{
		for(const auto &it : plugins)
			out.Write(it.first, it.second.currentState);
	}
	out.EndChild();
}



// Whether the path points to a valid plugin.
bool Plugins::IsPlugin(const string &path)
{
	// A folder is a valid plugin if it contains one (or more) of the assets folders.
	// (They can be empty too).
	return Files::Exists(path + "data") || Files::Exists(path + "images") || Files::Exists(path + "sounds");
}



// Returns true if any plugin enabled or disabled setting has changed since
// launched via user preferences.
bool Plugins::HasChanged()
{
	for(const auto &it : plugins)
		if(it.second.enabled != it.second.currentState)
			return true;
	return false || oldNetworkActivity;
}



bool Plugins::IsInBackground()
{
	return currentBackgroundActivity;
}



// Returns the list of plugins that have been identified by the game.
const Set<Plugin> &Plugins::Get()
{
	return plugins;
}



// Toggles enabling or disabling a plugin for the next game restart.
void Plugins::TogglePlugin(const string &name)
{
	auto *plugin = plugins.Get(name);
	plugin->currentState = !plugin->currentState;
}



future<void> Plugins::Install(string url, string name, std::string version)
{
	oldNetworkActivity = true;
	return async(launch::async, [url, name, version]() noexcept -> void
		{
			currentBackgroundActivity.store(currentBackgroundActivity + 1);

			bool success = DownloadHelper::Download(url.c_str(),
				(Files::Plugins() + name + ".zip").c_str());
			if(success)
			{
				success = DownloadHelper::ExtractZIP(
					(Files::Plugins() + name + ".zip").c_str(),
					Files::Plugins().c_str(), name + "/");
			}
			Files::Write(Files::Plugins() + name + "/version.txt", version);
			Files::Delete(Files::Plugins() + name + ".zip");
			currentBackgroundActivity.store(currentBackgroundActivity - 1);
		});
}



future<void> Plugins::Update(string url, string name, std::string version)
{
	plugins.Get(name)->version = version;

	Files::DeleteDir((Files::Plugins() + name).c_str());
	return Install(url, name, version);
}<|MERGE_RESOLUTION|>--- conflicted
+++ resolved
@@ -101,11 +101,9 @@
 		plugin->aboutText = Files::Read(path + "about.txt");
 
 	plugin->path = path;
-<<<<<<< HEAD
-	plugin->aboutText = Files::Read(path + "about.txt");
+
+  plugin->aboutText = Files::Read(path + "about.txt");
 	plugin->version = Files::Read(path + "version.txt");
-=======
->>>>>>> 738d99c2
 
 	return plugin;
 }
