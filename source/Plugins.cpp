--- conflicted
+++ resolved
@@ -22,12 +22,6 @@
 #include "Logger.h"
 #include "Set.h"
 
-#ifdef _WIN32
-#define WIN32_LEAN_AND_MEAN
-#endif
-
-#include <archive.h>
-#include <archive_entry.h>
 #include <curl/curl.h>
 
 #include <algorithm>
@@ -85,123 +79,6 @@
 
 	// The maximum size of a plugin in bytes, this will be 1 GB.
 	const size_t MAX_DOWNLOAD_SIZE = 1000000000;
-
-	// Copy an entry from one archive to the other.
-	bool CopyData(struct archive *inputArchive, struct archive *outputArchive)
-	{
-		int retVal;
-		const void *buff;
-		size_t size;
-		int64_t offset;
-
-		while(true)
-		{
-			retVal = archive_read_data_block(inputArchive, &buff, &size, &offset);
-			if(retVal == ARCHIVE_EOF)
-				return true;
-			if(retVal != ARCHIVE_OK)
-				return false;
-			if(archive_write_data_block(outputArchive, buff, size, offset) != ARCHIVE_OK)
-				return false;
-		}
-		return true;
-	}
-
-	bool ExtractZIP(string &filename, const string &destination, const string &expectedName)
-	{
-		int flags = ARCHIVE_EXTRACT_TIME;
-		flags |= ARCHIVE_EXTRACT_PERM;
-		flags |= ARCHIVE_EXTRACT_ACL;
-		flags |= ARCHIVE_EXTRACT_FFLAGS;
-		// Safety first, no malicious links or paths.
-		flags |= ARCHIVE_EXTRACT_SECURE_NOABSOLUTEPATHS;
-		flags |= ARCHIVE_EXTRACT_SECURE_NODOTDOT;
-		flags |= ARCHIVE_EXTRACT_SECURE_SYMLINKS;
-
-		// Create the handles for reading/writing.
-		archive *read = archive_read_new();
-		archive *ext = archive_write_disk_new();
-		archive_write_disk_set_options(ext, flags);
-		archive_read_support_format_all(read);
-		if(!filename.empty() && filename.front() == '-')
-			filename.clear();
-		if(archive_read_open_filename(read, filename.c_str(), 10240))
-			return false;
-
-		// Check if this plugin has the right head folder name.
-		archive_entry *entry;
-		archive_read_next_header(read, &entry);
-		string firstEntry = archive_entry_pathname(entry);
-		firstEntry = firstEntry.substr(0, firstEntry.find("/")) + "/";
-		bool fitsExpected = firstEntry == expectedName;
-		archive_read_data_skip(read);
-
-		// Check if this plugin has a head folder, if not, create one in the destination.
-		archive_read_next_header(read, &entry);
-		string secondEntry = archive_entry_pathname(entry);
-		bool hasHeadFolder = secondEntry.find(firstEntry) != std::string::npos;
-		if(!hasHeadFolder)
-			Files::CreateFolder(destination + expectedName);
-
-		// Close the archive so we can start again from the beginning.
-		archive_read_close(read);
-		archive_read_free(read);
-
-		// Read another time, this time for writing.
-		read = archive_read_new();
-		archive_read_support_format_all(read);
-		archive_read_open_filename(read, filename.c_str(), 10240);
-
-		size_t size = 0;
-		while (true)
-		{
-			int retVal = archive_read_next_header(read, &entry);
-			if(retVal == ARCHIVE_EOF)
-				break;
-			if(retVal != ARCHIVE_OK)
-				return false;
-
-			size += archive_entry_size(entry);
-			// The extracted size may be 4 times the maximum download size.
-			if(size > MAX_DOWNLOAD_SIZE * 4)
-				return false;
-
-			// Adjust root folder name if neccessary.
-			if(!fitsExpected && hasHeadFolder)
-			{
-				string thisEntryName = archive_entry_pathname(entry);
-				size_t start_pos = thisEntryName.find(firstEntry);
-				if(start_pos != std::string::npos)
-					thisEntryName.replace(start_pos, firstEntry.length(), expectedName);
-
-				// Check for malicous path.
-				if(thisEntryName.find("..") != string::npos)
-					return false;
-
-				archive_entry_set_pathname(entry, thisEntryName.c_str());
-			}
-
-			// Add root folder to path if neccessary.
-			string dest_file = (destination + (hasHeadFolder ? "" : expectedName)) + archive_entry_pathname(entry);
-			archive_entry_set_pathname(entry, dest_file.c_str());
-
-			// Write files.
-			if(archive_write_header(ext, entry) == ARCHIVE_OK)
-			{
-				if(!CopyData(read, ext))
-					return false;
-				if(archive_write_finish_entry(ext) != ARCHIVE_OK)
-					return false;
-			}
-		}
-
-		// Free all data.
-		archive_read_close(read);
-		archive_read_free(read);
-		archive_write_close(ext);
-		archive_write_free(ext);
-		return true;
-	}
 }
 
 
@@ -465,12 +342,7 @@
 	lock_guard<mutex> guard(pluginsMutex);
 	if(plugins.empty())
 		return;
-<<<<<<< HEAD
-
-	DataWriter out(Files::Config() + "plugins.txt");
-=======
 	DataWriter out(Files::Config() / "plugins.txt");
->>>>>>> 8464bdeb
 
 	out.Write("state");
 	out.BeginChild();
@@ -546,31 +418,31 @@
 
 	return async(launch::async, [installData, update]() noexcept -> void
 		{
-			// Check for malicous path.
+			// Check for malicous paths and bail out if there is one.
 			if(installData->name.find("..") != string::npos)
 				return;
 
-			string zipLocation = Files::Plugins() + installData->name + ".zip";
+			string zipLocation = Files::PluginsCache() / installData->name / ".zip";
 			bool success = Download(installData->url, zipLocation);
 			if(success)
 			{
-				// We need to change pur working directory for the extraction to be able
-				// to check for symlinks or absolute paths without disallowing these things
-				// for the directory itself.
-				auto oldPath = std::filesystem::current_path();
-				std::filesystem::current_path(Files::Plugins());
-
-				success = ExtractZIP(
-					zipLocation,
-					"./", installData->name + "/");
-
-				std::filesystem::current_path(oldPath);
-
-				if(success)
-				{
+				// TODO: copy it over to the proper place.
+
+				// // We need to change our working directory for the extraction to be able
+				// // to check for symlinks or absolute paths without disallowing these things
+				// // for the directory itself.
+				// auto oldPath = std::filesystem::current_path();
+				// std::filesystem::current_path(Files::PluginsCache());
+				//
+				// success = ExtractZIP(zipLocation, "./", installData->name + "/");
+				// std::filesystem::current_path(oldPath);
+				//
+				// if(success)
+				// {
+
 					// Remove old version.
 					if(update)
-						filesystem::remove_all(Files::Plugins() + installData->name);
+						filesystem::remove_all(Files::PluginsCache() / installData->name);
 
 					// Create a new entry for the plugin.
 					Plugin *newPlugin;
@@ -580,16 +452,17 @@
 					}
 					newPlugin->name = installData->name;
 					newPlugin->aboutText = installData->aboutText;
-					newPlugin->path = Files::Plugins() + installData->name + "/";
+					newPlugin->path = Files::PluginsCache() / installData->name;
 					newPlugin->version = installData->version;
 					newPlugin->enabled = false;
 					newPlugin->currentState = true;
 
 					installData->installed = true;
 					installData->outdated = false;
-				}
-				else
-					filesystem::remove_all(Files::Plugins() + installData->name);
+
+				// }
+				// else
+				// 	filesystem::remove_all(Files::PluginsCache() / installData->name);
 			}
 			Files::Delete(zipLocation);
 			{
@@ -632,7 +505,7 @@
 		plugins.Get(pluginName)->removed = true;
 	}
 
-	filesystem::remove_all(Files::Plugins() + pluginName);
+	filesystem::remove_all(Files::PluginsCache() / pluginName);
 }
 
 
@@ -655,7 +528,7 @@
 	curl_easy_setopt(curl, CURLOPT_URL, url.c_str());
 	// Follow redirects.
 	curl_easy_setopt(curl, CURLOPT_FOLLOWLOCATION, 1l);
-	// How long we will wait.
+	// How long certificates are cached.
 	curl_easy_setopt(curl, CURLOPT_CA_CACHE_TIMEOUT, 604800L);
 	// What is the maximum filesize in bytes.
 	curl_easy_setopt(curl, CURLOPT_MAXFILESIZE, MAX_DOWNLOAD_SIZE);
@@ -665,7 +538,8 @@
 
 	CURLcode result = curl_easy_perform(curl);
 	if(result != CURLE_OK)
-		fprintf(stderr, "curl_easy_perform() failed: %s\n", curl_easy_strerror(result));
+		Logger::Log(string("curl_easy_perform() failed: ") + curl_easy_strerror(result),
+			Logger::Level::ERROR);
 
 	curl_easy_cleanup(curl);
 	fclose(out);
