/* ShopPanel.cpp
Copyright (c) 2014 by Michael Zahniser

Endless Sky is free software: you can redistribute it and/or modify it under the
terms of the GNU General Public License as published by the Free Software
Foundation, either version 3 of the License, or (at your option) any later version.

Endless Sky is distributed in the hope that it will be useful, but WITHOUT ANY
WARRANTY; without even the implied warranty of MERCHANTABILITY or FITNESS FOR A
PARTICULAR PURPOSE. See the GNU General Public License for more details.

You should have received a copy of the GNU General Public License along with
this program. If not, see <https://www.gnu.org/licenses/>.
*/

#include "ShopPanel.h"

#include "text/Alignment.h"
#include "CategoryList.h"
#include "CategoryType.h"
#include "Color.h"
#include "Dialog.h"
#include "text/DisplayText.h"
#include "shader/FillShader.h"
#include "text/Font.h"
#include "text/FontSet.h"
#include "text/Format.h"
#include "GameData.h"
#include "Government.h"
#include "MapOutfitterPanel.h"
#include "MapShipyardPanel.h"
#include "Mission.h"
#include "shader/OutlineShader.h"
#include "Planet.h"
#include "PlayerInfo.h"
#include "shader/PointerShader.h"
#include "Preferences.h"
#include "Sale.h"
#include "Screen.h"
#include "ScrollBar.h"
#include "ScrollVar.h"
#include "Ship.h"
#include "image/Sprite.h"
#include "image/SpriteSet.h"
#include "shader/SpriteShader.h"
#include "text/Truncate.h"
#include "UI.h"

#include "opengl.h"
#include <SDL2/SDL.h>

#include <algorithm>

using namespace std;

namespace {
	const string SHIP_OUTLINES = "Ship outlines in shops";

	constexpr int ICON_TILE = 62;
	constexpr int ICON_COLS = 4;
	constexpr float ICON_SIZE = ICON_TILE - 8;

	bool CanShowInSidebar(const Ship &ship, const Planet *here)
	{
		return ship.GetPlanet() == here;
	}

	constexpr auto ScrollbarMaybeUpdate = [](const auto &op, ScrollBar &scrollbar,
		ScrollVar<double> &scroll, bool animate)
	{
		if(!op(scrollbar))
			return false;
		scrollbar.SyncInto(scroll, animate ? 5 : 0);
		return true;
	};
}



ShopPanel::ShopPanel(PlayerInfo &player, bool isOutfitter)
	: player(player), day(player.GetDate().DaysSinceEpoch()),
	planet(player.GetPlanet()), isOutfitter(isOutfitter), playerShip(player.Flagship()),
	categories(GameData::GetCategory(isOutfitter ? CategoryType::OUTFIT : CategoryType::SHIP)),
	collapsed(player.Collapsed(isOutfitter ? "outfitter" : "shipyard")),
	shipsTooltip(250, Alignment::LEFT, Tooltip::Direction::DOWN_LEFT, Tooltip::Corner::TOP_LEFT,
		GameData::Colors().Get("tooltip background"), GameData::Colors().Get("medium")),
	creditsTooltip(250, Alignment::LEFT, Tooltip::Direction::UP_LEFT, Tooltip::Corner::TOP_RIGHT,
		GameData::Colors().Get("tooltip background"), GameData::Colors().Get("medium")),
<<<<<<< HEAD
	buttonsTooltip(250, Alignment::LEFT, Tooltip::Direction::DOWN_LEFT, Tooltip::Corner::TOP_LEFT,
		GameData::Colors().Get("tooltip background"), GameData::Colors().Get("medium")),
=======
>>>>>>> d73ce5fe
	hover(*GameData::Colors().Get("hover")),
	active(*GameData::Colors().Get("active")),
	inactive(*GameData::Colors().Get("inactive")),
	back(*GameData::Colors().Get("panel background"))
{
	if(playerShip)
		playerShips.insert(playerShip);
	SetIsFullScreen(true);
	SetInterruptible(false);
}



void ShopPanel::Step()
{
	if(!checkedHelp && GetUI()->IsTop(this) && player.Ships().size() > 1)
	{
		if(DoHelp("multiple ships"))
		{
			// Nothing to do here, just don't want to execute the other branch.
		}
		else if(!Preferences::Has("help: shop with multiple ships"))
		{
			set<string> modelNames;
			for(const auto &it : player.Ships())
			{
				if(!CanShowInSidebar(*it, player.GetPlanet()))
					continue;
				if(modelNames.contains(it->DisplayModelName()))
				{
					DoHelp("shop with multiple ships");
					break;
				}
				modelNames.insert(it->DisplayModelName());
			}
		}
		checkedHelp = true;
	}
}



void ShopPanel::Draw()
{
	glClear(GL_COLOR_BUFFER_BIT);

	// These get added by both DrawMain and DrawDetailsSidebar, so clear them here.
	categoryZones.clear();
	DrawMain();
	DrawShipsSidebar();
	DrawDetailsSidebar();
	DrawButtons();
	DrawKey();

	// Draw the Find button.
	const Point findCenter = Screen::BottomRight() - Point(580, 20);
	const Sprite *findIcon =
		hoverButton == 'f' ? SpriteSet::Get("ui/find selected") : SpriteSet::Get("ui/find unselected");
	SpriteShader::Draw(findIcon, findCenter);
	static const string FIND = "_Find";

	shipInfo.DrawTooltips();
	outfitInfo.DrawTooltips();

	if(!shipName.empty())
	{
		string text = shipName;
		if(!warningType.empty())
			text += "\n" + GameData::Tooltip(warningType);
		shipsTooltip.SetText(text, true);
		shipsTooltip.SetBackgroundColor(GameData::Colors().Get(warningType.empty() ? "tooltip background"
			: (warningType.back() == '!' ? "error back" : "warning back")));
		shipsTooltip.Draw(true);
	}

	if(dragShip && isDraggingShip && dragShip->GetSprite())
	{
		const Sprite *sprite = dragShip->GetSprite();
		float scale = ICON_SIZE / max(sprite->Width(), sprite->Height());
		if(Preferences::Has(SHIP_OUTLINES))
		{
			static const Color selected(.8f, 1.f);
			Point size(sprite->Width() * scale, sprite->Height() * scale);
			OutlineShader::Draw(sprite, dragPoint, size, selected);
		}
		else
		{
			const Swizzle *swizzle = dragShip->CustomSwizzle()
				? dragShip->CustomSwizzle() : GameData::PlayerGovernment()->GetSwizzle();
			SpriteShader::Draw(sprite, dragPoint, scale, swizzle);
		}
	}

	// Check to see if we need to scroll things onto the screen.
	if(delayedAutoScroll)
	{
		delayedAutoScroll = false;
		const auto selected = Selected();
		if(selected != zones.end())
			MainAutoScroll(selected);
	}
}



void ShopPanel::UpdateTooltipActivation()
{
	shipsTooltip.UpdateActivationCount();
	creditsTooltip.UpdateActivationCount();
}



void ShopPanel::DrawShip(const Ship &ship, const Point &center, bool isSelected)
{
	const Sprite *back = SpriteSet::Get(
		isSelected ? "ui/shipyard selected" : "ui/shipyard unselected");
	SpriteShader::Draw(back, center);

	const Sprite *thumbnail = ship.Thumbnail();
	const Sprite *sprite = ship.GetSprite();
	const Swizzle *swizzle = ship.CustomSwizzle() ? ship.CustomSwizzle() : GameData::PlayerGovernment()->GetSwizzle();
	if(thumbnail)
		SpriteShader::Draw(thumbnail, center + Point(0., 10.), 1., swizzle);
	else if(sprite)
	{
		// Make sure the ship sprite leaves 10 pixels padding all around.
		const float zoomSize = SHIP_SIZE - 60.f;
		float zoom = min(1.f, zoomSize / max(sprite->Width(), sprite->Height()));
		SpriteShader::Draw(sprite, center, zoom, swizzle);
	}

	// Draw the ship name.
	const Font &font = FontSet::Get(14);
	const string &name = ship.Name().empty() ? ship.DisplayModelName() : ship.Name();
	Point offset(-SIDEBAR_CONTENT / 2, -.5f * SHIP_SIZE + 10.f);
	font.Draw({name, {SIDEBAR_CONTENT, Alignment::CENTER, Truncate::MIDDLE}},
		center + offset, *GameData::Colors().Get("bright"));
}



void ShopPanel::CheckForMissions(Mission::Location location) const
{
	if(!GetUI()->IsTop(this))
		return;

	Mission *mission = player.MissionToOffer(location);
	if(mission)
		mission->Do(Mission::OFFER, player, GetUI());
	else
		player.HandleBlockedMissions(location, GetUI());
}



int ShopPanel::VisibilityCheckboxesSize() const
{
	return 0;
}



bool ShopPanel::ShouldHighlight(const Ship *ship)
{
	return (hoverButton == 's' || hoverButton == 'r');
}



// Only override the ones you need; the default action is to return false.
bool ShopPanel::KeyDown(SDL_Keycode key, Uint16 mod, const Command &command, bool isNewPress)
{
	if(key == 'l' || key == 'd' || key == SDLK_ESCAPE
			|| (key == 'w' && (mod & (KMOD_CTRL | KMOD_GUI))))
	{
		if(!isOutfitter)
			player.UpdateCargoCapacities();
		GetUI()->Pop(this);
		UI::PlaySound(UI::UISound::NORMAL);
	}
	else if(command.Has(Command::HELP))
	{
		if(player.Ships().size() > 1)
		{
			if(isOutfitter)
				DoHelp("outfitter with multiple ships", true);

			set<string> modelNames;
			for(const auto &it : player.Ships())
			{
				if(!CanShowInSidebar(*it, player.GetPlanet()))
					continue;
				if(modelNames.contains(it->DisplayModelName()))
				{
					DoHelp("shop with multiple ships", true);
					break;
				}
				modelNames.insert(it->DisplayModelName());
			}

			DoHelp("multiple ships", true);
		}
		if(isOutfitter)
		{
			DoHelp("uninstalling and storage", true);
			DoHelp("cargo management", true);
			DoHelp("outfitter", true);
		}
	}
	else if(command.Has(Command::MAP))
	{
		if(isOutfitter)
			GetUI()->Push(new MapOutfitterPanel(player));
		else
			GetUI()->Push(new MapShipyardPanel(player));
	}
	else if(key == SDLK_LEFT)
	{
		if(activePane != ShopPane::Sidebar)
			MainLeft();
		else
			SideSelect(-1);
		return true;
	}
	else if(key == SDLK_RIGHT)
	{
		if(activePane != ShopPane::Sidebar)
			MainRight();
		else
			SideSelect(1);
		return true;
	}
	else if(key == SDLK_UP)
	{
		if(activePane != ShopPane::Sidebar)
			MainUp();
		else
			SideSelect(-4);
		return true;
	}
	else if(key == SDLK_DOWN)
	{
		if(activePane != ShopPane::Sidebar)
			MainDown();
		else
			SideSelect(4);
		return true;
	}
	else if(key == SDLK_PAGEUP)
		return DoScroll(Screen::Bottom());
	else if(key == SDLK_PAGEDOWN)
		return DoScroll(Screen::Top());
	else if(key == SDLK_HOME)
		return SetScrollToTop();
	else if(key == SDLK_END)
		return SetScrollToBottom();
	else if(key == 'k' || (key == 'p' && (mod & KMOD_SHIFT)))
	{
		const Ship *flagship = player.Flagship();
		bool anyEscortUnparked = any_of(playerShips.begin(), playerShips.end(),
			[&](const Ship *ship){ return ship != flagship && !ship->IsParked() && !ship->IsDisabled(); });
		for(const Ship *ship : playerShips)
			if(ship != flagship)
				player.ParkShip(ship, anyEscortUnparked);
	}
	else if(key >= '0' && key <= '9')
	{
		int group = key - '0';
		if(mod & (KMOD_CTRL | KMOD_GUI))
			player.SetGroup(group, &playerShips);
		else if(mod & KMOD_SHIFT)
		{
			// If every single ship in this group is already selected, shift
			// plus the group number means to deselect all those ships.
			set<Ship *> added = player.GetGroup(group);
			bool allWereSelected = true;
			for(Ship *ship : added)
				allWereSelected &= playerShips.erase(ship);

			if(allWereSelected)
				added.clear();

			const Planet *here = player.GetPlanet();
			for(Ship *ship : added)
				if(CanShowInSidebar(*ship, here))
					playerShips.insert(ship);

			if(!playerShips.contains(playerShip))
				playerShip = playerShips.empty() ? nullptr : *playerShips.begin();
		}
		else
		{
			// Change the selection to the desired ships, if they are landed here.
			playerShips.clear();
			set<Ship *> wanted = player.GetGroup(group);

			const Planet *here = player.GetPlanet();
			for(Ship *ship : wanted)
				if(CanShowInSidebar(*ship, here))
					playerShips.insert(ship);

			if(!playerShips.contains(playerShip))
				playerShip = playerShips.empty() ? nullptr : *playerShips.begin();
		}
	}
	else if(key == SDLK_TAB)
		activePane = (activePane == ShopPane::Main ? ShopPane::Sidebar : ShopPane::Main);
	else if(key == 'f')
		GetUI()->Push(new Dialog(this, &ShopPanel::DoFind, "Search for:"));
	else
	{
		TransactionResult result = HandleShortcuts(static_cast<char>(key));
		if(result.HasMessage())
			GetUI()->Push(new Dialog(result.Message()));
		else if(isOutfitter)
		{
			// Ship-based updates to cargo are handled when leaving.
			// Ship-based selection changes are asynchronous, and handled by ShipyardPanel.
			player.UpdateCargoCapacities();
		}
	}

	CheckSelection();

	return true;
}



bool ShopPanel::Click(int x, int y, MouseButton button, int clicks)
{
	auto ScrollbarClick = [x, y, button, clicks](ScrollBar &scrollbar, ScrollVar<double> &scroll)
	{
		return ScrollbarMaybeUpdate([x, y, button, clicks](ScrollBar &scrollbar)
			{
				return scrollbar.Click(x, y, button, clicks);
			}, scrollbar, scroll, true);
	};
	if(ScrollbarClick(mainScrollbar, mainScroll)
			|| ScrollbarClick(sidebarScrollbar, sidebarScroll)
			|| ScrollbarClick(infobarScrollbar, infobarScroll))
		return true;

	if(button != MouseButton::LEFT)
		return false;

	dragShip = nullptr;

	char zoneButton = '\0';
	// Check the Find button.
	if(x > Screen::Right() - SIDEBAR_WIDTH - 342 && x < Screen::Right() - SIDEBAR_WIDTH - 316 &&
		y > Screen::Bottom() - 31 && y < Screen::Bottom() - 4)
		zoneButton = 'f';
	else
		// Handle clicks on the buttons.
		zoneButton = CheckButton(x, y);

	if(zoneButton)
		return DoKey(zoneButton);

	const Point clickPoint(x, y);

	// Check for clicks in the category labels.
	for(const ClickZone<string> &zone : categoryZones)
		if(zone.Contains(clickPoint))
		{
			bool toggleAll = (SDL_GetModState() & KMOD_SHIFT);
			auto it = collapsed.find(zone.Value());
			if(it == collapsed.end())
			{
				if(toggleAll)
				{
					selectedShip = nullptr;
					selectedOutfit = nullptr;
					for(const auto &category : categories)
						collapsed.insert(category.Name());
				}
				else
				{
					collapsed.insert(zone.Value());
					CategoryAdvance(zone.Value());
				}
			}
			else
			{
				if(toggleAll)
					collapsed.clear();
				else
					collapsed.erase(it);
			}
			return true;
		}

	// Check for clicks in the main zones.
	for(const Zone &zone : zones)
		if(zone.Contains(clickPoint))
		{
			if(zone.GetShip())
				selectedShip = zone.GetShip();
			else
				selectedOutfit = zone.GetOutfit();

			previousX = zone.Center().X();

			return true;
		}

	// Check for clicks in the sidebar zones.
	for(const ClickZone<const Ship *> &zone : shipZones)
		if(zone.Contains(clickPoint))
		{
			const Ship *clickedShip = zone.Value();
			for(const shared_ptr<Ship> &ship : player.Ships())
				if(ship.get() == clickedShip)
				{
					dragShip = ship.get();
					dragPoint.Set(x, y);
					SideSelect(dragShip, clicks);
					break;
				}

			return true;
		}

	return true;
}



bool ShopPanel::Hover(int x, int y)
{
	mainScrollbar.Hover(x, y);
	infobarScrollbar.Hover(x, y);
	sidebarScrollbar.Hover(x, y);

	hoverPoint = Point(x, y);
	// Check that the point is not in the button area.
	hoverButton = CheckButton(x, y);
	if(hoverButton)
	{
		shipInfo.ClearHover();
		outfitInfo.ClearHover();
	}
	else
	{
		shipInfo.Hover(hoverPoint);
		outfitInfo.Hover(hoverPoint);
	}

	activePane = ShopPane::Main;
	if(x > Screen::Right() - SIDEBAR_WIDTH)
		activePane = ShopPane::Sidebar;
	else if(x > Screen::Right() - SIDE_WIDTH)
		activePane = ShopPane::Info;
	return true;
}



bool ShopPanel::Drag(double dx, double dy)
{
	if(dragShip)
	{
		isDraggingShip = true;
		dragPoint += Point(dx, dy);
		for(const ClickZone<const Ship *> &zone : shipZones)
			if(zone.Contains(dragPoint))
				if(zone.Value() != dragShip)
				{
					int dragIndex = -1;
					int dropIndex = -1;
					for(unsigned i = 0; i < player.Ships().size(); ++i)
					{
						const Ship *ship = &*player.Ships()[i];
						if(ship == dragShip)
							dragIndex = i;
						if(ship == zone.Value())
							dropIndex = i;
					}
					if(dragIndex >= 0 && dropIndex >= 0)
						player.ReorderShip(dragIndex, dropIndex);
				}
	}
	else
	{
		auto scrollbarInterceptSpec = [dx, dy](ScrollBar &scrollbar, ScrollVar<double> &scroll) {
			scrollbar.SyncFrom(scroll, scrollbar.from, scrollbar.to, false);
			return ScrollbarMaybeUpdate([dx, dy](ScrollBar &scrollbar)
				{
					return scrollbar.Drag(dx, dy);
				}, scrollbar, scroll, false);
		};
		if(!scrollbarInterceptSpec(mainScrollbar, mainScroll)
				&& !scrollbarInterceptSpec(sidebarScrollbar, sidebarScroll)
				&& !scrollbarInterceptSpec(infobarScrollbar, infobarScroll))
			DoScroll(dy, 0);
	}

	return true;
}



bool ShopPanel::Release(int x, int y, MouseButton button)
{
	if(button != MouseButton::LEFT)
		return false;

	dragShip = nullptr;
	isDraggingShip = false;
	return true;
}



bool ShopPanel::Scroll(double dx, double dy)
{
	return DoScroll(dy * 2.5 * Preferences::ScrollSpeed());
}



void ShopPanel::DoFind(const string &text)
{
	int index = FindItem(text);
	if(index >= 0 && index < static_cast<int>(zones.size()))
	{
		auto best = std::next(zones.begin(), index);
		if(best->GetShip())
			selectedShip = best->GetShip();
		else
			selectedOutfit = best->GetOutfit();

		previousX = best->Center().X();

		MainAutoScroll(best);
	}
}



int64_t ShopPanel::LicenseCost(const Outfit *outfit, bool onlyOwned) const
{
	// onlyOwned represents that `outfit` is being transferred from Cargo or Storage

	// If the player is attempting to install an outfit from cargo, storage, or that they just
	// sold to the shop, then ignore its license requirement, if any. (Otherwise there
	// would be no way to use or transfer license-restricted outfits between ships.)
	bool owned = player.Cargo().Get(outfit) || player.Storage().Get(outfit);
	if((owned && onlyOwned) || player.Stock(outfit) > 0)
		return 0;

	const Sale<Outfit> &available = player.GetPlanet()->OutfitterStock();

	int64_t cost = 0;
	for(const string &name : outfit->Licenses())
		if(!player.HasLicense(name))
		{
			const Outfit *license = GameData::Outfits().Find(name + " License");
			if(!license || !license->Cost() || !available.Has(license))
				return -1;
			cost += license->Cost();
		}
	return cost;
}



ShopPanel::Zone::Zone(Point center, Point size, const Ship *ship)
	: ClickZone(center, size, ship)
{
}



ShopPanel::Zone::Zone(Point center, Point size, const Outfit *outfit)
	: ClickZone(center, size, nullptr), outfit(outfit)
{
}



const Ship *ShopPanel::Zone::GetShip() const
{
	return Value();
}



const Outfit *ShopPanel::Zone::GetOutfit() const
{
	return outfit;
}



void ShopPanel::DrawShipsSidebar()
{
	const Font &font = FontSet::Get(14);
	const Color &dark = *GameData::Colors().Get("dark");
	const Color &medium = *GameData::Colors().Get("medium");
	const Color &bright = *GameData::Colors().Get("bright");

	sidebarScroll.Step();

	// Fill in the background.
	FillShader::Fill(
		Point(Screen::Right() - SIDEBAR_WIDTH / 2, 0.),
		Point(SIDEBAR_WIDTH, Screen::Height()),
		*GameData::Colors().Get("panel background"));
	FillShader::Fill(
		Point(Screen::Right() - SIDEBAR_WIDTH, 0.),
		Point(1, Screen::Height()),
		*GameData::Colors().Get("shop side panel background"));

	// Draw this string, centered in the side panel:
	static const string YOURS = "Your Ships:";
	Point yoursPoint(Screen::Right() - SIDEBAR_WIDTH, Screen::Top() + 10 - sidebarScroll.AnimatedValue());
	font.Draw({YOURS, {SIDEBAR_WIDTH, Alignment::CENTER}}, yoursPoint, bright);

	// Start below the "Your Ships" label, and draw them.
	Point point(
		Screen::Right() - SIDEBAR_CONTENT / 2 - SIDEBAR_PADDING - 93,
		Screen::Top() + SIDEBAR_CONTENT / 2 - sidebarScroll.AnimatedValue() + 40 - 93);

	const Planet *here = player.GetPlanet();
	int shipsHere = 0;
	for(const shared_ptr<Ship> &ship : player.Ships())
		shipsHere += CanShowInSidebar(*ship, here);
	if(shipsHere < 4)
		point.X() += .5 * ICON_TILE * (4 - shipsHere);

	// Check whether flight check tooltips should be shown.
	const auto flightChecks = player.FlightCheck();
	Point mouse = UI::GetMouse();
	warningType.clear();
	shipName.clear();
	shipZones.clear();

	static const Color selected(.8f, 1.f);
	static const Color unselected(.4f, 1.f);
	for(const shared_ptr<Ship> &ship : player.Ships())
	{
		// Skip any ships that are "absent" for whatever reason.
		if(!CanShowInSidebar(*ship, here))
			continue;

		if(point.X() > Screen::Right())
		{
			point.X() -= ICON_TILE * ICON_COLS;
			point.Y() += ICON_TILE;
		}

		bool isSelected = playerShips.contains(ship.get());
		const Sprite *background = SpriteSet::Get(isSelected ? "ui/icon selected" : "ui/icon unselected");
		SpriteShader::Draw(background, point);
		// If this is one of the selected ships, check if the currently hovered
		// button (if any) applies to it. If so, brighten the background.
		if(isSelected && ShouldHighlight(ship.get()))
			SpriteShader::Draw(background, point);

		const Sprite *sprite = ship->GetSprite();
		if(sprite)
		{
			float scale = ICON_SIZE / max(sprite->Width(), sprite->Height());
			if(Preferences::Has(SHIP_OUTLINES))
			{
				Point size(sprite->Width() * scale, sprite->Height() * scale);
				OutlineShader::Draw(sprite, point, size, isSelected ? selected : unselected);
			}
			else
			{
				const Swizzle *swizzle = ship->CustomSwizzle() ? ship->CustomSwizzle() : GameData::PlayerGovernment()->GetSwizzle();
				SpriteShader::Draw(sprite, point, scale, swizzle);
			}
		}

		shipZones.emplace_back(point, Point(ICON_TILE, ICON_TILE), ship.get());

		if(mouse.Y() < Screen::Bottom() - ButtonPanelHeight() && shipZones.back().Contains(mouse))
		{
			shipName = ship->Name() + (ship->IsParked() ? "\n" + GameData::Tooltip("parked") : "");
			shipsTooltip.SetZone(shipZones.back());
		}

		const auto checkIt = flightChecks.find(ship);
		if(checkIt != flightChecks.end())
		{
			const string &check = (*checkIt).second.front();
			const Sprite *icon = SpriteSet::Get(check.back() == '!' ? "ui/error" : "ui/warning");
			SpriteShader::Draw(icon, point + .5 * Point(ICON_TILE - icon->Width(), ICON_TILE - icon->Height()));
			if(shipZones.back().Contains(mouse))
				warningType = check;
		}

		if(isSelected && playerShips.size() > 1 && ship->OutfitCount(selectedOutfit))
			PointerShader::Draw(Point(point.X() - static_cast<int>(ICON_TILE / 3), point.Y()),
				Point(1., 0.), 14.f, 12.f, 0., Color(.9f, .9f, .9f, .2f));

		if(ship->IsParked())
		{
			static const Point CORNER = .35 * Point(ICON_TILE, ICON_TILE);
			FillShader::Fill(point + CORNER, Point(6., 6.), dark);
			FillShader::Fill(point + CORNER, Point(4., 4.), isSelected ? bright : medium);
		}

		point.X() += ICON_TILE;
	}
	point.Y() += ICON_TILE;

	if(playerShip)
	{
		point.Y() += SHIP_SIZE / 2;
		point.X() = (Screen::Right() - SIDEBAR_CONTENT / 2) - SIDEBAR_PADDING;
		DrawShip(*playerShip, point, true);

		Point offset(SIDEBAR_CONTENT / -2, SHIP_SIZE / 2);
		const int detailHeight = DrawPlayerShipInfo(point + offset);
		point.Y() += detailHeight + SHIP_SIZE / 2;
	}
	else if(isOutfitter && player.Cargo().Size())
	{
		point.X() = Screen::Right() - SIDEBAR_WIDTH + 10;
		font.Draw("cargo space:", point, medium);

		string space = Format::Number(player.Cargo().Free()) + " / " + Format::Number(player.Cargo().Size());
		font.Draw({space, {SIDEBAR_WIDTH - 20, Alignment::RIGHT}}, point, bright);
		point.Y() += 20.;
	}
	sidebarScroll.SetDisplaySize(Screen::Height() - ButtonPanelHeight());
	sidebarScroll.SetMaxValue(max(0., point.Y() + sidebarScroll.AnimatedValue() - Screen::Bottom() + Screen::Height()));

	if(sidebarScroll.Scrollable())
	{
		Point top(Screen::Right() - 3, Screen::Top() + 10);
		Point bottom(Screen::Right() - 3, Screen::Bottom() - 80);

		sidebarScrollbar.SyncDraw(sidebarScroll, top, bottom);
	}
}



void ShopPanel::DrawDetailsSidebar()
{
	// Fill in the background.
	const Color &line = *GameData::Colors().Get("dim");
	const Color &back = *GameData::Colors().Get("shop info panel background");

	infobarScroll.Step();

	FillShader::Fill(
		Point(Screen::Right() - SIDEBAR_WIDTH - INFOBAR_WIDTH, 0.),
		Point(1., Screen::Height()),
		line);
	FillShader::Fill(
		Point(Screen::Right() - SIDEBAR_WIDTH - INFOBAR_WIDTH / 2, 0.),
		Point(INFOBAR_WIDTH - 1., Screen::Height()),
		back);

	Point point(
		Screen::Right() - SIDE_WIDTH + INFOBAR_WIDTH / 2,
		Screen::Top() + 10 - infobarScroll.AnimatedValue());

	double heightOffset = DrawDetails(point);

	infobarScroll.SetDisplaySize(Screen::Height());
	infobarScroll.SetMaxValue(max(0., heightOffset + infobarScroll.AnimatedValue() - Screen::Bottom()) + Screen::Height());

	if(infobarScroll.Scrollable())
	{
		Point top{Screen::Right() - SIDEBAR_WIDTH - 7., Screen::Top() + 10.};
		Point bottom{Screen::Right() - SIDEBAR_WIDTH - 7., Screen::Bottom() - 10.};

		infobarScrollbar.SyncDraw(infobarScroll, top, bottom);
	}
}



<<<<<<< HEAD
=======
void ShopPanel::DrawButtons()
{
	// The last 70 pixels on the end of the side panel are for the buttons:
	Point buttonSize(SIDEBAR_WIDTH, BUTTON_HEIGHT);
	FillShader::Fill(Screen::BottomRight() - .5 * buttonSize, buttonSize,
		*GameData::Colors().Get("shop side panel background"));
	FillShader::Fill(
		Point(Screen::Right() - SIDEBAR_WIDTH / 2, Screen::Bottom() - BUTTON_HEIGHT),
		Point(SIDEBAR_WIDTH, 1), *GameData::Colors().Get("shop side panel footer"));

	const Font &font = FontSet::Get(14);
	const Color &bright = *GameData::Colors().Get("bright");
	const Color &dim = *GameData::Colors().Get("medium");

	const Point creditsPoint(
		Screen::Right() - SIDEBAR_WIDTH + 10,
		Screen::Bottom() - 65);
	font.Draw("You have:", creditsPoint, dim);

	const auto credits = Format::CreditString(player.Accounts().Credits());
	font.Draw({credits, {SIDEBAR_WIDTH - 20, Alignment::RIGHT}}, creditsPoint, bright);

	// Clear the buttonZones, they will be populated again as buttons are drawn.
	buttonZones.clear();

	const Point buyCenter = Screen::BottomRight() - Point(210, 25);
	bool isOwned = IsAlreadyOwned();

	if(isOwned)
		ShopPanel::DrawButton(playerShip ? "_Install" : "_Cargo", Rectangle(buyCenter, Point(60, 30)),
			static_cast<bool>(CanBuy(isOwned)), hoverButton == 'i', 'i');
	else
		ShopPanel::DrawButton("_Buy", Rectangle(buyCenter, Point(60, 30)),
			static_cast<bool>(CanBuy(isOwned)), hoverButton == 'b', 'b');

	const Point sellCenter = Screen::BottomRight() - Point(130, 25);
	ShopPanel::DrawButton("_Sell", Rectangle(sellCenter, Point(60, 30)),
		static_cast<bool>(CanSell()), hoverButton == 's', 's');

	const Point leaveCenter = Screen::BottomRight() - Point(45, 25);
	ShopPanel::DrawButton("_Leave", Rectangle(leaveCenter, Point(70, 30)),
		true, hoverButton == 'l', 'l');

	const Point findCenter = Screen::BottomRight() - Point(580, 20);
	const Sprite *findIcon =
		hoverButton == 'f' ? SpriteSet::Get("ui/find selected") : SpriteSet::Get("ui/find unselected");
	SpriteShader::Draw(findIcon, findCenter);
	buttonZones.emplace_back(Rectangle(findCenter, {findIcon->Width(), findIcon->Height()}), 'f');
	static const string FIND = "_Find";

	int modifier = Modifier();
	if(modifier > 1)
	{
		string mod = "x " + to_string(modifier);
		int modWidth = font.Width(mod);
		font.Draw(mod, buyCenter + Point(-.5 * modWidth, 10.), dim);
		if(CanSellMultiple())
			font.Draw(mod, sellCenter + Point(-.5 * modWidth, 10.), dim);
	}

	// Draw the tooltip for your full number of credits.
	const Rectangle creditsBox = Rectangle::FromCorner(creditsPoint, Point(SIDEBAR_WIDTH - 20, 15));
	if(creditsBox.Contains(hoverPoint))
		creditsTooltip.IncrementCount();
	else
		creditsTooltip.DecrementCount();

	if(creditsTooltip.ShouldDraw())
	{
		creditsTooltip.SetZone(creditsBox);
		creditsTooltip.SetText(Format::Number(player.Accounts().Credits()) + " credits", true);
		creditsTooltip.Draw();
	}
}



>>>>>>> d73ce5fe
void ShopPanel::DrawMain()
{
	const Font &bigFont = FontSet::Get(18);
	const Color &dim = *GameData::Colors().Get("medium");
	const Color &bright = *GameData::Colors().Get("bright");

	const Sprite *collapsedArrow = SpriteSet::Get("ui/collapsed");
	const Sprite *expandedArrow = SpriteSet::Get("ui/expanded");

	mainScroll.Step();

	// Draw all the available items.
	// First, figure out how many columns we can draw.
	const int TILE_SIZE = TileSize();
	const int mainWidth = (Screen::Width() - SIDE_WIDTH - 1);
	// If the user horizontally compresses the window too far, draw nothing.
	if(mainWidth < TILE_SIZE)
		return;
	const int columns = mainWidth / TILE_SIZE;
	const int columnWidth = mainWidth / columns;

	const Point begin(
		(Screen::Width() - columnWidth) / -2,
		(Screen::Height() - TILE_SIZE) / -2 - mainScroll.AnimatedValue());
	Point point = begin;
	const float endX = Screen::Right() - (SIDE_WIDTH + 1);
	double nextY = begin.Y() + TILE_SIZE;
	zones.clear();
	for(const auto &cat : categories)
	{
		const string &category = cat.Name();
		map<string, vector<string>>::const_iterator it = catalog.find(category);
		if(it == catalog.end())
			continue;

		// This should never happen, but bail out if we don't know what planet
		// we are on (meaning there's no way to know what items are for sale).
		if(!planet)
			break;

		Point side(Screen::Left() + 5., point.Y() - TILE_SIZE / 2 + 10);
		point.Y() += bigFont.Height() + 20;
		nextY += bigFont.Height() + 20;

		bool isCollapsed = collapsed.contains(category);
		bool isEmpty = true;
		for(const string &name : it->second)
		{
			if(!HasItem(name))
				continue;
			isEmpty = false;
			if(isCollapsed)
				break;

			DrawItem(name, point);

			point.X() += columnWidth;
			if(point.X() >= endX)
			{
				point.X() = begin.X();
				point.Y() = nextY;
				nextY += TILE_SIZE;
			}
		}

		if(!isEmpty)
		{
			Point size(bigFont.Width(category) + 25., bigFont.Height());
			categoryZones.emplace_back(Point(Screen::Left(), side.Y()) + .5 * size, size, category);
			SpriteShader::Draw(isCollapsed ? collapsedArrow : expandedArrow, side + Point(10., 10.));
			bigFont.Draw(category, side + Point(25., 0.), isCollapsed ? dim : bright);

			if(point.X() != begin.X())
			{
				point.X() = begin.X();
				point.Y() = nextY;
				nextY += TILE_SIZE;
			}
			point.Y() += 40;
			nextY += 40;
		}
		else
		{
			point.Y() -= bigFont.Height() + 20;
			nextY -= bigFont.Height() + 20;
		}
	}
	// This is how much Y space was actually used.
	nextY -= 40 + TILE_SIZE;

	// What amount would mainScroll have to equal to make nextY equal the
	// bottom of the screen? (Also leave space for the "key" at the bottom.)
	// And a small (10px) amount of space between the lasts item and the bottom
	// of the screen.
	mainScroll.SetDisplaySize(Screen::Height());
	mainScroll.SetMaxValue(max(0., nextY + mainScroll.AnimatedValue() - Screen::Height() / 2 - TILE_SIZE / 2 +
		VisibilityCheckboxesSize() + 10.) + Screen::Height());

	if(mainScroll.Scrollable())
	{
		double scrollbarX = Screen::Right() - 7 - SIDE_WIDTH;
		Point top(scrollbarX, Screen::Top() + 10.);
		Point bottom(scrollbarX, Screen::Bottom() - 10.);

		mainScrollbar.SyncDraw(mainScroll, top, bottom);
	}
}



int ShopPanel::DrawPlayerShipInfo(const Point &point)
{
	shipInfo.Update(*playerShip, player, collapsed.contains("description"), true);
	shipInfo.DrawAttributes(point, !isOutfitter);
	const int attributesHeight = shipInfo.GetAttributesHeight(!isOutfitter);
	shipInfo.DrawOutfits(Point(point.X(), point.Y() + attributesHeight));

	return attributesHeight + shipInfo.OutfitsHeight();
}



bool ShopPanel::DoScroll(double dy, int steps)
{
	if(activePane == ShopPane::Info)
		infobarScroll.Scroll(-dy, steps);
	else if(activePane == ShopPane::Sidebar)
		sidebarScroll.Scroll(-dy, steps);
	else
		mainScroll.Scroll(-dy, steps);

	return true;
}



bool ShopPanel::SetScrollToTop()
{
	if(activePane == ShopPane::Info)
		infobarScroll = 0.;
	else if(activePane == ShopPane::Sidebar)
		sidebarScroll = 0.;
	else
		mainScroll = 0.;

	return true;
}



bool ShopPanel::SetScrollToBottom()
{
	if(activePane == ShopPane::Info)
		infobarScroll = infobarScroll.MaxValue();
	else if(activePane == ShopPane::Sidebar)
		sidebarScroll = sidebarScroll.MaxValue();
	else
		mainScroll = mainScroll.MaxValue();

	return true;
}



void ShopPanel::SideSelect(int count)
{
	// Find the currently selected ship in the list.
	vector<shared_ptr<Ship>>::const_iterator it = player.Ships().begin();
	for( ; it != player.Ships().end(); ++it)
		if((*it).get() == playerShip)
			break;

	// Bail out if there are no ships to choose from.
	if(it == player.Ships().end())
	{
		playerShips.clear();
		playerShip = player.Flagship();
		if(playerShip)
			playerShips.insert(playerShip);

		CheckSelection();
		return;
	}


	const Planet *here = player.GetPlanet();
	if(count < 0)
	{
		while(count)
		{
			if(it == player.Ships().begin())
				it = player.Ships().end();
			--it;

			if(CanShowInSidebar(**it, here))
				++count;
		}
	}
	else
	{
		while(count)
		{
			++it;
			if(it == player.Ships().end())
				it = player.Ships().begin();

			if(CanShowInSidebar(**it, here))
				--count;
		}
	}
	SideSelect(&**it);
}



void ShopPanel::SideSelect(Ship *ship, int clicks)
{
	bool shift = (SDL_GetModState() & KMOD_SHIFT);
	bool control = (SDL_GetModState() & (KMOD_CTRL | KMOD_GUI));

	if(shift)
	{
		bool on = false;
		const Planet *here = player.GetPlanet();
		for(const shared_ptr<Ship> &other : player.Ships())
		{
			// Skip any ships that are "absent" for whatever reason.
			if(!CanShowInSidebar(*other, here))
				continue;

			if(other.get() == ship || other.get() == playerShip)
				on = !on;
			else if(on)
				playerShips.insert(other.get());
		}
	}
	else if(!control)
	{
		playerShips.clear();
		if(clicks > 1)
			for(const shared_ptr<Ship> &it : player.Ships())
			{
				if(!CanShowInSidebar(*it, player.GetPlanet()))
					continue;
				if(it.get() != ship && it->Imitates(*ship))
					playerShips.insert(it.get());
			}
	}
	else
	{
		if(clicks > 1)
		{
			vector<Ship *> similarShips;
			// If the ship isn't selected now, it was selected at the beginning of the whole "double click" action,
			// because the first click was handled normally.
			bool unselect = !playerShips.contains(ship);
			for(const shared_ptr<Ship> &it : player.Ships())
			{
				if(!CanShowInSidebar(*it, player.GetPlanet()))
					continue;
				if(it.get() != ship && it->Imitates(*ship))
				{
					similarShips.push_back(it.get());
					unselect &= playerShips.contains(it.get());
				}
			}
			for(Ship *it : similarShips)
			{
				if(unselect)
					playerShips.erase(it);
				else
					playerShips.insert(it);
			}
			if(unselect && find(similarShips.begin(), similarShips.end(), playerShip) != similarShips.end())
			{
				playerShip = playerShips.empty() ? nullptr : *playerShips.begin();
				CheckSelection();
				return;
			}
		}
		else if(playerShips.contains(ship))
		{
			playerShips.erase(ship);
			if(playerShip == ship)
				playerShip = playerShips.empty() ? nullptr : *playerShips.begin();
			CheckSelection();
			return;
		}
	}

	playerShip = ship;
	playerShips.insert(playerShip);
	CheckSelection();
}



// If selected item is offscreen, scroll just enough to put it on.
void ShopPanel::MainAutoScroll(const vector<Zone>::const_iterator &selected)
{
	const int TILE_SIZE = TileSize();
	const int topY = selected->Center().Y() - TILE_SIZE / 2;
	const int offTop = topY + Screen::Bottom();
	if(offTop < 0)
		mainScroll += offTop;
	else
	{
		const int offBottom = topY + TILE_SIZE - Screen::Bottom();
		if(offBottom > 0)
			mainScroll += offBottom;
	}
}



void ShopPanel::MainLeft()
{
	if(zones.empty())
		return;

	vector<Zone>::const_iterator it = Selected();

	if(it == zones.end() || it == zones.begin())
	{
		it = zones.end();
		--it;
		mainScroll = mainScroll.MaxValue();
	}
	else
	{
		--it;
		MainAutoScroll(it);
	}

	previousX = it->Center().X();

	selectedShip = it->GetShip();
	selectedOutfit = it->GetOutfit();
}



void ShopPanel::MainRight()
{
	if(zones.empty())
		return;

	vector<Zone>::const_iterator it = Selected();

	if(it == zones.end() || ++it == zones.end())
	{
		it = zones.begin();
		mainScroll = 0.;
	}
	else
		MainAutoScroll(it);

	previousX = it->Center().X();

	selectedShip = it->GetShip();
	selectedOutfit = it->GetOutfit();
}



void ShopPanel::MainUp()
{
	if(zones.empty())
		return;

	vector<Zone>::const_iterator it = Selected();
	// Special case: nothing is selected. Start from the first item.
	if(it == zones.end())
	{
		it = zones.begin();
		previousX = it->Center().X();
	}

	const double previousY = it->Center().Y();
	while(it != zones.begin() && it->Center().Y() == previousY)
		--it;
	if(it == zones.begin() && it->Center().Y() == previousY)
	{
		it = zones.end();
		--it;
		mainScroll = mainScroll.MaxValue();
	}
	else
		MainAutoScroll(it);

	while(it->Center().X() > previousX)
		--it;

	selectedShip = it->GetShip();
	selectedOutfit = it->GetOutfit();
}



void ShopPanel::MainDown()
{
	if(zones.empty())
		return;

	vector<Zone>::const_iterator it = Selected();
	// Special case: nothing is selected. Select the first item.
	if(it == zones.end())
	{
		mainScroll = 0.;
		it = zones.begin();
		selectedShip = it->GetShip();
		selectedOutfit = it->GetOutfit();
		previousX = it->Center().X();
		return;
	}

	const double previousY = it->Center().Y();
	++it;
	while(it != zones.end() && it->Center().Y() == previousY)
		++it;
	if(it == zones.end())
	{
		it = zones.begin();
		mainScroll = 0.;
	}
	else
		MainAutoScroll(it);

	// Overshoot by one in case this line is shorter than the previous one.
	const double newY = it->Center().Y();
	++it;
	while(it != zones.end() && it->Center().X() <= previousX && it->Center().Y() == newY)
		++it;
	--it;

	selectedShip = it->GetShip();
	selectedOutfit = it->GetOutfit();
}



<<<<<<< HEAD
void ShopPanel::DrawButton(const string &name, const Rectangle buttonShape, bool isActive,
=======
void ShopPanel::DrawButton(const string &name, const Rectangle &buttonShape, bool isActive,
>>>>>>> d73ce5fe
	bool hovering, char keyCode)
{
	const Font &bigFont = FontSet::Get(18);
	const Color *color = !isActive ? &inactive : hovering ? &hover : &active;

	FillShader::Fill(buttonShape, back);
	bigFont.Draw(name, buttonShape.Center() - .5 * Point(bigFont.Width(name), bigFont.Height()), *color);

	// Add this button to the buttonZones:
	buttonZones.emplace_back(buttonShape, keyCode);
}



// If the selected item is no longer displayed, advance selection until we find something that is.
void ShopPanel::CheckSelection()
{
	if((!selectedOutfit && !selectedShip) ||
			(selectedShip && HasItem(selectedShip->VariantName())) ||
			(selectedOutfit && HasItem(selectedOutfit->TrueName())))
		return;

	vector<Zone>::const_iterator it = Selected();
	if(it == zones.end())
		return;
	const vector<Zone>::const_iterator oldIt = it;

	// Advance to find next valid selection.
	for( ; it != zones.end(); ++it)
	{
		const Ship *ship = it->GetShip();
		const Outfit *outfit = it->GetOutfit();
		if((ship && HasItem(ship->VariantName())) || (outfit && HasItem(outfit->TrueName())))
			break;
	}

	// If that didn't work, try the other direction.
	if(it == zones.end())
	{
		it = oldIt;
		while(it != zones.begin())
		{
			--it;
			const Ship *ship = it->GetShip();
			const Outfit *outfit = it->GetOutfit();
			if((ship && HasItem(ship->VariantName())) || (outfit && HasItem(outfit->TrueName())))
			{
				++it;
				break;
			}
		}

		if(it == zones.begin())
		{
			// No displayed objects, apparently.
			selectedShip = nullptr;
			selectedOutfit = nullptr;
			return;
		}
		--it;
	}

	selectedShip = it->GetShip();
	selectedOutfit = it->GetOutfit();
	MainAutoScroll(it);
}



// The selected item's category has collapsed, to advance to next displayed item.
void ShopPanel::CategoryAdvance(const string &category)
{
	vector<Zone>::const_iterator it = Selected();
	if(it == zones.end())
		return;
	const vector<Zone>::const_iterator oldIt = it;

	// Advance to find next valid selection.
	for( ; it != zones.end(); ++it)
	{
		const Ship *ship = it->GetShip();
		const Outfit *outfit = it->GetOutfit();
		if((ship && ship->Attributes().Category() != category) || (outfit && outfit->Category() != category))
			break;
	}

	// If that didn't work, try the other direction.
	if(it == zones.end())
	{
		it = oldIt;
		while(it != zones.begin())
		{
			--it;
			const Ship *ship = it->GetShip();
			const Outfit *outfit = it->GetOutfit();
			if((ship && ship->Attributes().Category() != category) || (outfit && outfit->Category() != category))
			{
				++it;
				break;
			}
		}

		if(it == zones.begin())
		{
			// No displayed objects, apparently.
			selectedShip = nullptr;
			selectedOutfit = nullptr;
			return;
		}
		--it;
	}

	selectedShip = it->GetShip();
	selectedOutfit = it->GetOutfit();
}



// Find the currently selected item.
vector<ShopPanel::Zone>::const_iterator ShopPanel::Selected() const
{
	vector<Zone>::const_iterator it = zones.begin();
	for( ; it != zones.end(); ++it)
		if(it->GetShip() == selectedShip && it->GetOutfit() == selectedOutfit)
			break;

	return it;
}



<<<<<<< HEAD
// Check if the given point is within the button zone (default is to return ' '), and if the point is within a button,
// return letter of the button, and if not within the button panel at all, return '\0'.
char ShopPanel::CheckButton(int x, int y)
{
	// Check the Find button.
	if(x > Screen::Right() - SIDEBAR_WIDTH - 342 && x < Screen::Right() - SIDEBAR_WIDTH - 316 &&
		y > Screen::Bottom() - 31 && y < Screen::Bottom() - 4)
		return 'f';
=======
// Check if the given point is within the button zone, and if so return the letter of the button.
// Returns '\0' if the click is not within the panel, and ' ' if it's within the panel but not on a button.
char ShopPanel::CheckButton(int x, int y)
{
	const Point clickPoint(x, y);

	// Check all the buttonZones.
	for(const ClickZone<char> zone : buttonZones)
		if(zone.Contains(clickPoint))
			return zone.Value();
>>>>>>> d73ce5fe

	if(x < Screen::Right() - SIDEBAR_WIDTH || y < Screen::Bottom() - ButtonPanelHeight())
		return '\0';

<<<<<<< HEAD
	const Point clickPoint(x, y);

	// Check all the buttonZones.
	for(const ClickZone<char> zone : buttonZones)
		if(zone.Contains(clickPoint))
			return zone.Value();

=======
>>>>>>> d73ce5fe
	// Returning space here ensures that hover text for the ship info panel is supressed.
	return ' ';
}<|MERGE_RESOLUTION|>--- conflicted
+++ resolved
@@ -86,11 +86,8 @@
 		GameData::Colors().Get("tooltip background"), GameData::Colors().Get("medium")),
 	creditsTooltip(250, Alignment::LEFT, Tooltip::Direction::UP_LEFT, Tooltip::Corner::TOP_RIGHT,
 		GameData::Colors().Get("tooltip background"), GameData::Colors().Get("medium")),
-<<<<<<< HEAD
 	buttonsTooltip(250, Alignment::LEFT, Tooltip::Direction::DOWN_LEFT, Tooltip::Corner::TOP_LEFT,
 		GameData::Colors().Get("tooltip background"), GameData::Colors().Get("medium")),
-=======
->>>>>>> d73ce5fe
 	hover(*GameData::Colors().Get("hover")),
 	active(*GameData::Colors().Get("active")),
 	inactive(*GameData::Colors().Get("inactive")),
@@ -145,11 +142,12 @@
 	DrawButtons();
 	DrawKey();
 
-	// Draw the Find button.
+	// Draw the Find button. Note: buttonZones are cleared in DrawButtons.
 	const Point findCenter = Screen::BottomRight() - Point(580, 20);
 	const Sprite *findIcon =
 		hoverButton == 'f' ? SpriteSet::Get("ui/find selected") : SpriteSet::Get("ui/find unselected");
 	SpriteShader::Draw(findIcon, findCenter);
+	buttonZones.emplace_back(Rectangle(findCenter, {findIcon->Width(), findIcon->Height()}), 'f');
 	static const string FIND = "_Find";
 
 	shipInfo.DrawTooltips();
@@ -200,6 +198,7 @@
 {
 	shipsTooltip.UpdateActivationCount();
 	creditsTooltip.UpdateActivationCount();
+	buttonsTooltip.UpdateActivationCount();
 }
 
 
@@ -440,15 +439,8 @@
 
 	dragShip = nullptr;
 
-	char zoneButton = '\0';
-	// Check the Find button.
-	if(x > Screen::Right() - SIDEBAR_WIDTH - 342 && x < Screen::Right() - SIDEBAR_WIDTH - 316 &&
-		y > Screen::Bottom() - 31 && y < Screen::Bottom() - 4)
-		zoneButton = 'f';
-	else
-		// Handle clicks on the buttons.
-		zoneButton = CheckButton(x, y);
-
+	// Handle clicks on the buttons.
+	char zoneButton = CheckButton(x, y);
 	if(zoneButton)
 		return DoKey(zoneButton);
 
@@ -635,7 +627,7 @@
 
 int64_t ShopPanel::LicenseCost(const Outfit *outfit, bool onlyOwned) const
 {
-	// onlyOwned represents that `outfit` is being transferred from Cargo or Storage
+	// onlyOwned represents that `outfit` is being transferred from Cargo or Storage.
 
 	// If the player is attempting to install an outfit from cargo, storage, or that they just
 	// sold to the shop, then ignore its license requirement, if any. (Otherwise there
@@ -812,7 +804,7 @@
 		const int detailHeight = DrawPlayerShipInfo(point + offset);
 		point.Y() += detailHeight + SHIP_SIZE / 2;
 	}
-	else if(isOutfitter && player.Cargo().Size())
+	else if(player.Cargo().Size())
 	{
 		point.X() = Screen::Right() - SIDEBAR_WIDTH + 10;
 		font.Draw("cargo space:", point, medium);
@@ -872,86 +864,6 @@
 
 
 
-<<<<<<< HEAD
-=======
-void ShopPanel::DrawButtons()
-{
-	// The last 70 pixels on the end of the side panel are for the buttons:
-	Point buttonSize(SIDEBAR_WIDTH, BUTTON_HEIGHT);
-	FillShader::Fill(Screen::BottomRight() - .5 * buttonSize, buttonSize,
-		*GameData::Colors().Get("shop side panel background"));
-	FillShader::Fill(
-		Point(Screen::Right() - SIDEBAR_WIDTH / 2, Screen::Bottom() - BUTTON_HEIGHT),
-		Point(SIDEBAR_WIDTH, 1), *GameData::Colors().Get("shop side panel footer"));
-
-	const Font &font = FontSet::Get(14);
-	const Color &bright = *GameData::Colors().Get("bright");
-	const Color &dim = *GameData::Colors().Get("medium");
-
-	const Point creditsPoint(
-		Screen::Right() - SIDEBAR_WIDTH + 10,
-		Screen::Bottom() - 65);
-	font.Draw("You have:", creditsPoint, dim);
-
-	const auto credits = Format::CreditString(player.Accounts().Credits());
-	font.Draw({credits, {SIDEBAR_WIDTH - 20, Alignment::RIGHT}}, creditsPoint, bright);
-
-	// Clear the buttonZones, they will be populated again as buttons are drawn.
-	buttonZones.clear();
-
-	const Point buyCenter = Screen::BottomRight() - Point(210, 25);
-	bool isOwned = IsAlreadyOwned();
-
-	if(isOwned)
-		ShopPanel::DrawButton(playerShip ? "_Install" : "_Cargo", Rectangle(buyCenter, Point(60, 30)),
-			static_cast<bool>(CanBuy(isOwned)), hoverButton == 'i', 'i');
-	else
-		ShopPanel::DrawButton("_Buy", Rectangle(buyCenter, Point(60, 30)),
-			static_cast<bool>(CanBuy(isOwned)), hoverButton == 'b', 'b');
-
-	const Point sellCenter = Screen::BottomRight() - Point(130, 25);
-	ShopPanel::DrawButton("_Sell", Rectangle(sellCenter, Point(60, 30)),
-		static_cast<bool>(CanSell()), hoverButton == 's', 's');
-
-	const Point leaveCenter = Screen::BottomRight() - Point(45, 25);
-	ShopPanel::DrawButton("_Leave", Rectangle(leaveCenter, Point(70, 30)),
-		true, hoverButton == 'l', 'l');
-
-	const Point findCenter = Screen::BottomRight() - Point(580, 20);
-	const Sprite *findIcon =
-		hoverButton == 'f' ? SpriteSet::Get("ui/find selected") : SpriteSet::Get("ui/find unselected");
-	SpriteShader::Draw(findIcon, findCenter);
-	buttonZones.emplace_back(Rectangle(findCenter, {findIcon->Width(), findIcon->Height()}), 'f');
-	static const string FIND = "_Find";
-
-	int modifier = Modifier();
-	if(modifier > 1)
-	{
-		string mod = "x " + to_string(modifier);
-		int modWidth = font.Width(mod);
-		font.Draw(mod, buyCenter + Point(-.5 * modWidth, 10.), dim);
-		if(CanSellMultiple())
-			font.Draw(mod, sellCenter + Point(-.5 * modWidth, 10.), dim);
-	}
-
-	// Draw the tooltip for your full number of credits.
-	const Rectangle creditsBox = Rectangle::FromCorner(creditsPoint, Point(SIDEBAR_WIDTH - 20, 15));
-	if(creditsBox.Contains(hoverPoint))
-		creditsTooltip.IncrementCount();
-	else
-		creditsTooltip.DecrementCount();
-
-	if(creditsTooltip.ShouldDraw())
-	{
-		creditsTooltip.SetZone(creditsBox);
-		creditsTooltip.SetText(Format::Number(player.Accounts().Credits()) + " credits", true);
-		creditsTooltip.Draw();
-	}
-}
-
-
-
->>>>>>> d73ce5fe
 void ShopPanel::DrawMain()
 {
 	const Font &bigFont = FontSet::Get(18);
@@ -1393,11 +1305,7 @@
 
 
 
-<<<<<<< HEAD
-void ShopPanel::DrawButton(const string &name, const Rectangle buttonShape, bool isActive,
-=======
 void ShopPanel::DrawButton(const string &name, const Rectangle &buttonShape, bool isActive,
->>>>>>> d73ce5fe
 	bool hovering, char keyCode)
 {
 	const Font &bigFont = FontSet::Get(18);
@@ -1529,16 +1437,6 @@
 
 
 
-<<<<<<< HEAD
-// Check if the given point is within the button zone (default is to return ' '), and if the point is within a button,
-// return letter of the button, and if not within the button panel at all, return '\0'.
-char ShopPanel::CheckButton(int x, int y)
-{
-	// Check the Find button.
-	if(x > Screen::Right() - SIDEBAR_WIDTH - 342 && x < Screen::Right() - SIDEBAR_WIDTH - 316 &&
-		y > Screen::Bottom() - 31 && y < Screen::Bottom() - 4)
-		return 'f';
-=======
 // Check if the given point is within the button zone, and if so return the letter of the button.
 // Returns '\0' if the click is not within the panel, and ' ' if it's within the panel but not on a button.
 char ShopPanel::CheckButton(int x, int y)
@@ -1549,21 +1447,10 @@
 	for(const ClickZone<char> zone : buttonZones)
 		if(zone.Contains(clickPoint))
 			return zone.Value();
->>>>>>> d73ce5fe
 
 	if(x < Screen::Right() - SIDEBAR_WIDTH || y < Screen::Bottom() - ButtonPanelHeight())
 		return '\0';
 
-<<<<<<< HEAD
-	const Point clickPoint(x, y);
-
-	// Check all the buttonZones.
-	for(const ClickZone<char> zone : buttonZones)
-		if(zone.Contains(clickPoint))
-			return zone.Value();
-
-=======
->>>>>>> d73ce5fe
-	// Returning space here ensures that hover text for the ship info panel is supressed.
+	// Returning space here ensures that hover text for the ship info panel is suppressed.
 	return ' ';
 }