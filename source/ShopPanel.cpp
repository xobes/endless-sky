/* ShopPanel.cpp
Copyright (c) 2014 by Michael Zahniser

Endless Sky is free software: you can redistribute it and/or modify it under the
terms of the GNU General Public License as published by the Free Software
Foundation, either version 3 of the License, or (at your option) any later version.

Endless Sky is distributed in the hope that it will be useful, but WITHOUT ANY
WARRANTY; without even the implied warranty of MERCHANTABILITY or FITNESS FOR A
PARTICULAR PURPOSE. See the GNU General Public License for more details.

You should have received a copy of the GNU General Public License along with
this program. If not, see <https://www.gnu.org/licenses/>.
*/

#include "ShopPanel.h"

#include "text/Alignment.h"
#include "CategoryList.h"
#include "CategoryType.h"
#include "Color.h"
#include "Dialog.h"
#include "text/DisplayText.h"
#include "shader/FillShader.h"
#include "text/Font.h"
#include "text/FontSet.h"
#include "text/Format.h"
#include "GameData.h"
#include "Government.h"
#include "MapOutfitterPanel.h"
#include "MapShipyardPanel.h"
#include "Mission.h"
#include "shader/OutlineShader.h"
#include "Planet.h"
#include "PlayerInfo.h"
#include "shader/PointerShader.h"
#include "Preferences.h"
#include "Sale.h"
#include "Screen.h"
#include "ScrollBar.h"
#include "ScrollVar.h"
#include "Ship.h"
#include "image/Sprite.h"
#include "image/SpriteSet.h"
#include "shader/SpriteShader.h"
#include "text/Truncate.h"
#include "UI.h"

#include "opengl.h"
#include <SDL2/SDL.h>

#include <algorithm>

using namespace std;

namespace {
	const string SHIP_OUTLINES = "Ship outlines in shops";

	constexpr int ICON_TILE = 62;
	constexpr int ICON_COLS = 4;
	constexpr float ICON_SIZE = ICON_TILE - 8;

	bool CanShowInSidebar(const Ship &ship, const Planet *here)
	{
		return ship.GetPlanet() == here;
	}

	constexpr auto ScrollbarMaybeUpdate = [](const auto &op, ScrollBar &scrollbar,
		ScrollVar<double> &scroll, bool animate)
	{
		if(!op(scrollbar))
			return false;
		scrollbar.SyncInto(scroll, animate ? 5 : 0);
		return true;
	};
}



ShopPanel::ShopPanel(PlayerInfo &player, bool isOutfitter)
	: player(player), day(player.GetDate().DaysSinceEpoch()),
	planet(player.GetPlanet()), isOutfitter(isOutfitter), playerShip(player.Flagship()),
	categories(GameData::GetCategory(isOutfitter ? CategoryType::OUTFIT : CategoryType::SHIP)),
	collapsed(player.Collapsed(isOutfitter ? "outfitter" : "shipyard")),
	shipsTooltip(250, Alignment::LEFT, Tooltip::Direction::DOWN_LEFT, Tooltip::Corner::TOP_LEFT,
		GameData::Colors().Get("tooltip background"), GameData::Colors().Get("medium")),
	creditsTooltip(250, Alignment::LEFT, Tooltip::Direction::UP_LEFT, Tooltip::Corner::TOP_RIGHT,
		GameData::Colors().Get("tooltip background"), GameData::Colors().Get("medium")),
<<<<<<< HEAD
	buttonsTooltip(250, Alignment::LEFT, Tooltip::Direction::DOWN_LEFT, Tooltip::Corner::TOP_LEFT,
		GameData::Colors().Get("tooltip background"), GameData::Colors().Get("medium")),
=======
>>>>>>> c3055a60
	hover(*GameData::Colors().Get("hover")),
	active(*GameData::Colors().Get("active")),
	inactive(*GameData::Colors().Get("inactive")),
	back(*GameData::Colors().Get("panel background"))
{
	if(playerShip)
		playerShips.insert(playerShip);
	SetIsFullScreen(true);
	SetInterruptible(false);
}



void ShopPanel::Step()
{
	if(!checkedHelp && GetUI()->IsTop(this) && player.Ships().size() > 1)
	{
		if(DoHelp("multiple ships"))
		{
			// Nothing to do here, just don't want to execute the other branch.
		}
		else if(!Preferences::Has("help: shop with multiple ships"))
		{
			set<string> modelNames;
			for(const auto &it : player.Ships())
			{
				if(!CanShowInSidebar(*it, player.GetPlanet()))
					continue;
				if(modelNames.contains(it->DisplayModelName()))
				{
					DoHelp("shop with multiple ships");
					break;
				}
				modelNames.insert(it->DisplayModelName());
			}
		}
		checkedHelp = true;
	}
}



void ShopPanel::Draw()
{
	glClear(GL_COLOR_BUFFER_BIT);

	// These get added by both DrawMain and DrawDetailsSidebar, so clear them here.
	categoryZones.clear();
	DrawMain();
	DrawShipsSidebar();
	DrawDetailsSidebar();
	DrawButtons();
	DrawKey();

	// Draw the Find button.
	const Point findCenter = Screen::BottomRight() - Point(580, 20);
	const Sprite *findIcon =
		hoverButton == 'f' ? SpriteSet::Get("ui/find selected") : SpriteSet::Get("ui/find unselected");
	SpriteShader::Draw(findIcon, findCenter);
	static const string FIND = "_Find";

	shipInfo.DrawTooltips();
	outfitInfo.DrawTooltips();

	if(!shipName.empty())
	{
		string text = shipName;
		if(!warningType.empty())
			text += "\n" + GameData::Tooltip(warningType);
		shipsTooltip.SetText(text, true);
		shipsTooltip.SetBackgroundColor(GameData::Colors().Get(warningType.empty() ? "tooltip background"
			: (warningType.back() == '!' ? "error back" : "warning back")));
		shipsTooltip.Draw(true);
	}

	if(dragShip && isDraggingShip && dragShip->GetSprite())
	{
		const Sprite *sprite = dragShip->GetSprite();
		float scale = ICON_SIZE / max(sprite->Width(), sprite->Height());
		if(Preferences::Has(SHIP_OUTLINES))
		{
			static const Color selected(.8f, 1.f);
			Point size(sprite->Width() * scale, sprite->Height() * scale);
			OutlineShader::Draw(sprite, dragPoint, size, selected);
		}
		else
		{
			const Swizzle *swizzle = dragShip->CustomSwizzle()
				? dragShip->CustomSwizzle() : GameData::PlayerGovernment()->GetSwizzle();
			SpriteShader::Draw(sprite, dragPoint, scale, swizzle);
		}
	}

	// Check to see if we need to scroll things onto the screen.
	if(delayedAutoScroll)
	{
		delayedAutoScroll = false;
		const auto selected = Selected();
		if(selected != zones.end())
			MainAutoScroll(selected);
	}
}



void ShopPanel::UpdateTooltipActivation()
{
	shipsTooltip.UpdateActivationCount();
	creditsTooltip.UpdateActivationCount();
}



void ShopPanel::DrawShip(const Ship &ship, const Point &center, bool isSelected)
{
	const Sprite *back = SpriteSet::Get(
		isSelected ? "ui/shipyard selected" : "ui/shipyard unselected");
	SpriteShader::Draw(back, center);

	const Sprite *thumbnail = ship.Thumbnail();
	const Sprite *sprite = ship.GetSprite();
	const Swizzle *swizzle = ship.CustomSwizzle() ? ship.CustomSwizzle() : GameData::PlayerGovernment()->GetSwizzle();
	if(thumbnail)
		SpriteShader::Draw(thumbnail, center + Point(0., 10.), 1., swizzle);
	else if(sprite)
	{
		// Make sure the ship sprite leaves 10 pixels padding all around.
		const float zoomSize = SHIP_SIZE - 60.f;
		float zoom = min(1.f, zoomSize / max(sprite->Width(), sprite->Height()));
		SpriteShader::Draw(sprite, center, zoom, swizzle);
	}

	// Draw the ship name.
	const Font &font = FontSet::Get(14);
	const string &name = ship.Name().empty() ? ship.DisplayModelName() : ship.Name();
	Point offset(-SIDEBAR_CONTENT / 2, -.5f * SHIP_SIZE + 10.f);
	font.Draw({name, {SIDEBAR_CONTENT, Alignment::CENTER, Truncate::MIDDLE}},
		center + offset, *GameData::Colors().Get("bright"));
}



void ShopPanel::CheckForMissions(Mission::Location location) const
{
	if(!GetUI()->IsTop(this))
		return;

	Mission *mission = player.MissionToOffer(location);
	if(mission)
		mission->Do(Mission::OFFER, player, GetUI());
	else
		player.HandleBlockedMissions(location, GetUI());
}



int ShopPanel::VisibilityCheckboxesSize() const
{
	return 0;
}



bool ShopPanel::ShouldHighlight(const Ship *ship)
{
	return (hoverButton == 's' || hoverButton == 'r');
}



// Only override the ones you need; the default action is to return false.
bool ShopPanel::KeyDown(SDL_Keycode key, Uint16 mod, const Command &command, bool isNewPress)
{
	if(key == 'l' || key == 'd' || key == SDLK_ESCAPE
			|| (key == 'w' && (mod & (KMOD_CTRL | KMOD_GUI))))
	{
		if(!isOutfitter)
			player.UpdateCargoCapacities();
		GetUI()->Pop(this);
		UI::PlaySound(UI::UISound::NORMAL);
	}
	else if(command.Has(Command::HELP))
	{
		if(player.Ships().size() > 1)
		{
			if(isOutfitter)
				DoHelp("outfitter with multiple ships", true);

			set<string> modelNames;
			for(const auto &it : player.Ships())
			{
				if(!CanShowInSidebar(*it, player.GetPlanet()))
					continue;
				if(modelNames.contains(it->DisplayModelName()))
				{
					DoHelp("shop with multiple ships", true);
					break;
				}
				modelNames.insert(it->DisplayModelName());
			}

			DoHelp("multiple ships", true);
		}
		if(isOutfitter)
		{
			DoHelp("uninstalling and storage", true);
			DoHelp("cargo management", true);
			DoHelp("outfitter", true);
		}
	}
	else if(command.Has(Command::MAP))
	{
		if(isOutfitter)
			GetUI()->Push(new MapOutfitterPanel(player));
		else
			GetUI()->Push(new MapShipyardPanel(player));
	}
	else if(key == SDLK_LEFT)
	{
		if(activePane != ShopPane::Sidebar)
			MainLeft();
		else
			SideSelect(-1);
		return true;
	}
	else if(key == SDLK_RIGHT)
	{
		if(activePane != ShopPane::Sidebar)
			MainRight();
		else
			SideSelect(1);
		return true;
	}
	else if(key == SDLK_UP)
	{
		if(activePane != ShopPane::Sidebar)
			MainUp();
		else
			SideSelect(-4);
		return true;
	}
	else if(key == SDLK_DOWN)
	{
		if(activePane != ShopPane::Sidebar)
			MainDown();
		else
			SideSelect(4);
		return true;
	}
	else if(key == SDLK_PAGEUP)
		return DoScroll(Screen::Bottom());
	else if(key == SDLK_PAGEDOWN)
		return DoScroll(Screen::Top());
	else if(key == SDLK_HOME)
		return SetScrollToTop();
	else if(key == SDLK_END)
		return SetScrollToBottom();
	else if(key == 'k' || (key == 'p' && (mod & KMOD_SHIFT)))
	{
		const Ship *flagship = player.Flagship();
		bool anyEscortUnparked = any_of(playerShips.begin(), playerShips.end(),
			[&](const Ship *ship){ return ship != flagship && !ship->IsParked() && !ship->IsDisabled(); });
		for(const Ship *ship : playerShips)
			if(ship != flagship)
				player.ParkShip(ship, anyEscortUnparked);
	}
	else if(key >= '0' && key <= '9')
	{
		int group = key - '0';
		if(mod & (KMOD_CTRL | KMOD_GUI))
			player.SetGroup(group, &playerShips);
		else if(mod & KMOD_SHIFT)
		{
			// If every single ship in this group is already selected, shift
			// plus the group number means to deselect all those ships.
			set<Ship *> added = player.GetGroup(group);
			bool allWereSelected = true;
			for(Ship *ship : added)
				allWereSelected &= playerShips.erase(ship);

			if(allWereSelected)
				added.clear();

			const Planet *here = player.GetPlanet();
			for(Ship *ship : added)
				if(CanShowInSidebar(*ship, here))
					playerShips.insert(ship);

			if(!playerShips.contains(playerShip))
				playerShip = playerShips.empty() ? nullptr : *playerShips.begin();
		}
		else
		{
			// Change the selection to the desired ships, if they are landed here.
			playerShips.clear();
			set<Ship *> wanted = player.GetGroup(group);

			const Planet *here = player.GetPlanet();
			for(Ship *ship : wanted)
				if(CanShowInSidebar(*ship, here))
					playerShips.insert(ship);

			if(!playerShips.contains(playerShip))
				playerShip = playerShips.empty() ? nullptr : *playerShips.begin();
		}
	}
	else if(key == SDLK_TAB)
		activePane = (activePane == ShopPane::Main ? ShopPane::Sidebar : ShopPane::Main);
	else if(key == 'f')
		GetUI()->Push(new Dialog(this, &ShopPanel::DoFind, "Search for:"));
	else
	{
		TransactionResult result = HandleShortcuts(static_cast<char>(key));
		if(result.HasMessage())
			GetUI()->Push(new Dialog(result.Message()));
		else if(isOutfitter)
		{
			// Ship-based updates to cargo are handled when leaving.
			// Ship-based selection changes are asynchronous, and handled by ShipyardPanel.
			player.UpdateCargoCapacities();
		}
	}

	CheckSelection();

	return true;
}



bool ShopPanel::Click(int x, int y, MouseButton button, int clicks)
{
	auto ScrollbarClick = [x, y, button, clicks](ScrollBar &scrollbar, ScrollVar<double> &scroll)
	{
		return ScrollbarMaybeUpdate([x, y, button, clicks](ScrollBar &scrollbar)
			{
				return scrollbar.Click(x, y, button, clicks);
			}, scrollbar, scroll, true);
	};
	if(ScrollbarClick(mainScrollbar, mainScroll)
			|| ScrollbarClick(sidebarScrollbar, sidebarScroll)
			|| ScrollbarClick(infobarScrollbar, infobarScroll))
		return true;

	if(button != MouseButton::LEFT)
		return false;

	dragShip = nullptr;

	char zoneButton = '\0';
	// Check the Find button.
	if(x > Screen::Right() - SIDEBAR_WIDTH - 342 && x < Screen::Right() - SIDEBAR_WIDTH - 316 &&
		y > Screen::Bottom() - 31 && y < Screen::Bottom() - 4)
		zoneButton = 'f';
	else
		// Handle clicks on the buttons.
		zoneButton = CheckButton(x, y);

	if(zoneButton)
		return DoKey(zoneButton);

	const Point clickPoint(x, y);

	// Check for clicks in the category labels.
	for(const ClickZone<string> &zone : categoryZones)
		if(zone.Contains(clickPoint))
		{
			bool toggleAll = (SDL_GetModState() & KMOD_SHIFT);
			auto it = collapsed.find(zone.Value());
			if(it == collapsed.end())
			{
				if(toggleAll)
				{
					selectedShip = nullptr;
					selectedOutfit = nullptr;
					for(const auto &category : categories)
						collapsed.insert(category.Name());
				}
				else
				{
					collapsed.insert(zone.Value());
					CategoryAdvance(zone.Value());
				}
			}
			else
			{
				if(toggleAll)
					collapsed.clear();
				else
					collapsed.erase(it);
			}
			return true;
		}

	// Check for clicks in the main zones.
	for(const Zone &zone : zones)
		if(zone.Contains(clickPoint))
		{
			if(zone.GetShip())
				selectedShip = zone.GetShip();
			else
				selectedOutfit = zone.GetOutfit();

			previousX = zone.Center().X();

			return true;
		}

	// Check for clicks in the sidebar zones.
	for(const ClickZone<const Ship *> &zone : shipZones)
		if(zone.Contains(clickPoint))
		{
			const Ship *clickedShip = zone.Value();
			for(const shared_ptr<Ship> &ship : player.Ships())
				if(ship.get() == clickedShip)
				{
					dragShip = ship.get();
					dragPoint.Set(x, y);
					SideSelect(dragShip, clicks);
					break;
				}

			return true;
		}

	return true;
}



bool ShopPanel::Hover(int x, int y)
{
	mainScrollbar.Hover(x, y);
	infobarScrollbar.Hover(x, y);
	sidebarScrollbar.Hover(x, y);

	hoverPoint = Point(x, y);
	// Check that the point is not in the button area.
	hoverButton = CheckButton(x, y);
	if(hoverButton)
	{
		shipInfo.ClearHover();
		outfitInfo.ClearHover();
	}
	else
	{
		shipInfo.Hover(hoverPoint);
		outfitInfo.Hover(hoverPoint);
	}

	activePane = ShopPane::Main;
	if(x > Screen::Right() - SIDEBAR_WIDTH)
		activePane = ShopPane::Sidebar;
	else if(x > Screen::Right() - SIDE_WIDTH)
		activePane = ShopPane::Info;
	return true;
}



bool ShopPanel::Drag(double dx, double dy)
{
	if(dragShip)
	{
		isDraggingShip = true;
		dragPoint += Point(dx, dy);
		for(const ClickZone<const Ship *> &zone : shipZones)
			if(zone.Contains(dragPoint))
				if(zone.Value() != dragShip)
				{
					int dragIndex = -1;
					int dropIndex = -1;
					for(unsigned i = 0; i < player.Ships().size(); ++i)
					{
						const Ship *ship = &*player.Ships()[i];
						if(ship == dragShip)
							dragIndex = i;
						if(ship == zone.Value())
							dropIndex = i;
					}
					if(dragIndex >= 0 && dropIndex >= 0)
						player.ReorderShip(dragIndex, dropIndex);
				}
	}
	else
	{
		auto scrollbarInterceptSpec = [dx, dy](ScrollBar &scrollbar, ScrollVar<double> &scroll) {
			scrollbar.SyncFrom(scroll, scrollbar.from, scrollbar.to, false);
			return ScrollbarMaybeUpdate([dx, dy](ScrollBar &scrollbar)
				{
					return scrollbar.Drag(dx, dy);
				}, scrollbar, scroll, false);
		};
		if(!scrollbarInterceptSpec(mainScrollbar, mainScroll)
				&& !scrollbarInterceptSpec(sidebarScrollbar, sidebarScroll)
				&& !scrollbarInterceptSpec(infobarScrollbar, infobarScroll))
			DoScroll(dy, 0);
	}

	return true;
}



bool ShopPanel::Release(int x, int y, MouseButton button)
{
	if(button != MouseButton::LEFT)
		return false;

	dragShip = nullptr;
	isDraggingShip = false;
	return true;
}



bool ShopPanel::Scroll(double dx, double dy)
{
	return DoScroll(dy * 2.5 * Preferences::ScrollSpeed());
}



void ShopPanel::DoFind(const string &text)
{
	int index = FindItem(text);
	if(index >= 0 && index < static_cast<int>(zones.size()))
	{
		auto best = std::next(zones.begin(), index);
		if(best->GetShip())
			selectedShip = best->GetShip();
		else
			selectedOutfit = best->GetOutfit();

		previousX = best->Center().X();

		MainAutoScroll(best);
	}
}



int64_t ShopPanel::LicenseCost(const Outfit *outfit, bool onlyOwned) const
{
	// onlyOwned represents that `outfit` is being transferred from Cargo or Storage

	// If the player is attempting to install an outfit from cargo, storage, or that they just
	// sold to the shop, then ignore its license requirement, if any. (Otherwise there
	// would be no way to use or transfer license-restricted outfits between ships.)
	bool owned = player.Cargo().Get(outfit) || player.Storage().Get(outfit);
	if((owned && onlyOwned) || player.Stock(outfit) > 0)
		return 0;

	const Sale<Outfit> &available = player.GetPlanet()->OutfitterStock();

	int64_t cost = 0;
	for(const string &name : outfit->Licenses())
		if(!player.HasLicense(name))
		{
			const Outfit *license = GameData::Outfits().Find(name + " License");
			if(!license || !license->Cost() || !available.Has(license))
				return -1;
			cost += license->Cost();
		}
	return cost;
}



ShopPanel::Zone::Zone(Point center, Point size, const Ship *ship)
	: ClickZone(center, size, ship)
{
}



ShopPanel::Zone::Zone(Point center, Point size, const Outfit *outfit)
	: ClickZone(center, size, nullptr), outfit(outfit)
{
}



const Ship *ShopPanel::Zone::GetShip() const
{
	return Value();
}



const Outfit *ShopPanel::Zone::GetOutfit() const
{
	return outfit;
}



void ShopPanel::DrawShipsSidebar()
{
	const Font &font = FontSet::Get(14);
	const Color &dark = *GameData::Colors().Get("dark");
	const Color &medium = *GameData::Colors().Get("medium");
	const Color &bright = *GameData::Colors().Get("bright");

	sidebarScroll.Step();

	// Fill in the background.
	FillShader::Fill(
		Point(Screen::Right() - SIDEBAR_WIDTH / 2, 0.),
		Point(SIDEBAR_WIDTH, Screen::Height()),
		*GameData::Colors().Get("panel background"));
	FillShader::Fill(
		Point(Screen::Right() - SIDEBAR_WIDTH, 0.),
		Point(1, Screen::Height()),
		*GameData::Colors().Get("shop side panel background"));

	// Draw this string, centered in the side panel:
	static const string YOURS = "Your Ships:";
	Point yoursPoint(Screen::Right() - SIDEBAR_WIDTH, Screen::Top() + 10 - sidebarScroll.AnimatedValue());
	font.Draw({YOURS, {SIDEBAR_WIDTH, Alignment::CENTER}}, yoursPoint, bright);

	// Start below the "Your Ships" label, and draw them.
	Point point(
		Screen::Right() - SIDEBAR_CONTENT / 2 - SIDEBAR_PADDING - 93,
		Screen::Top() + SIDEBAR_CONTENT / 2 - sidebarScroll.AnimatedValue() + 40 - 93);

	const Planet *here = player.GetPlanet();
	int shipsHere = 0;
	for(const shared_ptr<Ship> &ship : player.Ships())
		shipsHere += CanShowInSidebar(*ship, here);
	if(shipsHere < 4)
		point.X() += .5 * ICON_TILE * (4 - shipsHere);

	// Check whether flight check tooltips should be shown.
	const auto flightChecks = player.FlightCheck();
	Point mouse = UI::GetMouse();
	warningType.clear();
	shipName.clear();
	shipZones.clear();

	static const Color selected(.8f, 1.f);
	static const Color unselected(.4f, 1.f);
	for(const shared_ptr<Ship> &ship : player.Ships())
	{
		// Skip any ships that are "absent" for whatever reason.
		if(!CanShowInSidebar(*ship, here))
			continue;

		if(point.X() > Screen::Right())
		{
			point.X() -= ICON_TILE * ICON_COLS;
			point.Y() += ICON_TILE;
		}

		bool isSelected = playerShips.contains(ship.get());
		const Sprite *background = SpriteSet::Get(isSelected ? "ui/icon selected" : "ui/icon unselected");
		SpriteShader::Draw(background, point);
		// If this is one of the selected ships, check if the currently hovered
		// button (if any) applies to it. If so, brighten the background.
		if(isSelected && ShouldHighlight(ship.get()))
			SpriteShader::Draw(background, point);

		const Sprite *sprite = ship->GetSprite();
		if(sprite)
		{
			float scale = ICON_SIZE / max(sprite->Width(), sprite->Height());
			if(Preferences::Has(SHIP_OUTLINES))
			{
				Point size(sprite->Width() * scale, sprite->Height() * scale);
				OutlineShader::Draw(sprite, point, size, isSelected ? selected : unselected);
			}
			else
			{
				const Swizzle *swizzle = ship->CustomSwizzle() ? ship->CustomSwizzle() : GameData::PlayerGovernment()->GetSwizzle();
				SpriteShader::Draw(sprite, point, scale, swizzle);
			}
		}

		shipZones.emplace_back(point, Point(ICON_TILE, ICON_TILE), ship.get());

		if(mouse.Y() < Screen::Bottom() - ButtonPanelHeight() && shipZones.back().Contains(mouse))
		{
			shipName = ship->Name() + (ship->IsParked() ? "\n" + GameData::Tooltip("parked") : "");
			shipsTooltip.SetZone(shipZones.back());
		}

		const auto checkIt = flightChecks.find(ship);
		if(checkIt != flightChecks.end())
		{
			const string &check = (*checkIt).second.front();
			const Sprite *icon = SpriteSet::Get(check.back() == '!' ? "ui/error" : "ui/warning");
			SpriteShader::Draw(icon, point + .5 * Point(ICON_TILE - icon->Width(), ICON_TILE - icon->Height()));
			if(shipZones.back().Contains(mouse))
				warningType = check;
		}

		if(isSelected && playerShips.size() > 1 && ship->OutfitCount(selectedOutfit))
			PointerShader::Draw(Point(point.X() - static_cast<int>(ICON_TILE / 3), point.Y()),
				Point(1., 0.), 14.f, 12.f, 0., Color(.9f, .9f, .9f, .2f));

		if(ship->IsParked())
		{
			static const Point CORNER = .35 * Point(ICON_TILE, ICON_TILE);
			FillShader::Fill(point + CORNER, Point(6., 6.), dark);
			FillShader::Fill(point + CORNER, Point(4., 4.), isSelected ? bright : medium);
		}

		point.X() += ICON_TILE;
	}
	point.Y() += ICON_TILE;

	if(playerShip)
	{
		point.Y() += SHIP_SIZE / 2;
		point.X() = (Screen::Right() - SIDEBAR_CONTENT / 2) - SIDEBAR_PADDING;
		DrawShip(*playerShip, point, true);

		Point offset(SIDEBAR_CONTENT / -2, SHIP_SIZE / 2);
		const int detailHeight = DrawPlayerShipInfo(point + offset);
		point.Y() += detailHeight + SHIP_SIZE / 2;
	}
	else if(isOutfitter && player.Cargo().Size())
	{
		point.X() = Screen::Right() - SIDEBAR_WIDTH + 10;
		font.Draw("cargo space:", point, medium);

		string space = Format::Number(player.Cargo().Free()) + " / " + Format::Number(player.Cargo().Size());
		font.Draw({space, {SIDEBAR_WIDTH - 20, Alignment::RIGHT}}, point, bright);
		point.Y() += 20.;
	}
	sidebarScroll.SetDisplaySize(Screen::Height() - ButtonPanelHeight());
	sidebarScroll.SetMaxValue(max(0., point.Y() + sidebarScroll.AnimatedValue() - Screen::Bottom() + Screen::Height()));

	if(sidebarScroll.Scrollable())
	{
		Point top(Screen::Right() - 3, Screen::Top() + 10);
		Point bottom(Screen::Right() - 3, Screen::Bottom() - 80);

		sidebarScrollbar.SyncDraw(sidebarScroll, top, bottom);
	}
}



void ShopPanel::DrawDetailsSidebar()
{
	// Fill in the background.
	const Color &line = *GameData::Colors().Get("dim");
	const Color &back = *GameData::Colors().Get("shop info panel background");

	infobarScroll.Step();

	FillShader::Fill(
		Point(Screen::Right() - SIDEBAR_WIDTH - INFOBAR_WIDTH, 0.),
		Point(1., Screen::Height()),
		line);
	FillShader::Fill(
		Point(Screen::Right() - SIDEBAR_WIDTH - INFOBAR_WIDTH / 2, 0.),
		Point(INFOBAR_WIDTH - 1., Screen::Height()),
		back);

	Point point(
		Screen::Right() - SIDE_WIDTH + INFOBAR_WIDTH / 2,
		Screen::Top() + 10 - infobarScroll.AnimatedValue());

	double heightOffset = DrawDetails(point);

	infobarScroll.SetDisplaySize(Screen::Height());
	infobarScroll.SetMaxValue(max(0., heightOffset + infobarScroll.AnimatedValue() - Screen::Bottom()) + Screen::Height());

	if(infobarScroll.Scrollable())
	{
		Point top{Screen::Right() - SIDEBAR_WIDTH - 7., Screen::Top() + 10.};
		Point bottom{Screen::Right() - SIDEBAR_WIDTH - 7., Screen::Bottom() - 10.};

		infobarScrollbar.SyncDraw(infobarScroll, top, bottom);
	}
}



<<<<<<< HEAD
=======
void ShopPanel::DrawButtons()
{
	// The last 70 pixels on the end of the side panel are for the buttons:
	Point buttonSize(SIDEBAR_WIDTH, BUTTON_HEIGHT);
	FillShader::Fill(Screen::BottomRight() - .5 * buttonSize, buttonSize,
		*GameData::Colors().Get("shop side panel background"));
	FillShader::Fill(
		Point(Screen::Right() - SIDEBAR_WIDTH / 2, Screen::Bottom() - BUTTON_HEIGHT),
		Point(SIDEBAR_WIDTH, 1), *GameData::Colors().Get("shop side panel footer"));

	const Font &font = FontSet::Get(14);
	const Color &bright = *GameData::Colors().Get("bright");
	const Color &dim = *GameData::Colors().Get("medium");

	const Point creditsPoint(
		Screen::Right() - SIDEBAR_WIDTH + 10,
		Screen::Bottom() - 65);
	font.Draw("You have:", creditsPoint, dim);

	const auto credits = Format::CreditString(player.Accounts().Credits());
	font.Draw({credits, {SIDEBAR_WIDTH - 20, Alignment::RIGHT}}, creditsPoint, bright);

	// Clear the buttonZones, they will be populated again as buttons are drawn.
	buttonZones.clear();

	const Point buyCenter = Screen::BottomRight() - Point(210, 25);
	bool isOwned = IsAlreadyOwned();

	if(isOwned)
		ShopPanel::DrawButton(playerShip ? "_Install" : "_Cargo", Rectangle(buyCenter, Point(60, 30)),
			static_cast<bool>(CanBuy(isOwned)), hoverButton == 'i', 'i');
	else
		ShopPanel::DrawButton("_Buy", Rectangle(buyCenter, Point(60, 30)),
			static_cast<bool>(CanBuy(isOwned)), hoverButton == 'b', 'b');

	const Point sellCenter = Screen::BottomRight() - Point(130, 25);
	ShopPanel::DrawButton("_Sell", Rectangle(sellCenter, Point(60, 30)),
		static_cast<bool>(CanSell()), hoverButton == 's', 's');

	const Point leaveCenter = Screen::BottomRight() - Point(45, 25);
	ShopPanel::DrawButton("_Leave", Rectangle(leaveCenter, Point(70, 30)),
		true, hoverButton == 'l', 'l');

	const Point findCenter = Screen::BottomRight() - Point(580, 20);
	const Sprite *findIcon =
		hoverButton == 'f' ? SpriteSet::Get("ui/find selected") : SpriteSet::Get("ui/find unselected");
	SpriteShader::Draw(findIcon, findCenter);
	buttonZones.emplace_back(Rectangle(findCenter, {findIcon->Width(), findIcon->Height()}), 'f');
	static const string FIND = "_Find";

	int modifier = Modifier();
	if(modifier > 1)
	{
		string mod = "x " + to_string(modifier);
		int modWidth = font.Width(mod);
		font.Draw(mod, buyCenter + Point(-.5 * modWidth, 10.), dim);
		if(CanSellMultiple())
			font.Draw(mod, sellCenter + Point(-.5 * modWidth, 10.), dim);
	}

	// Draw the tooltip for your full number of credits.
	const Rectangle creditsBox = Rectangle::FromCorner(creditsPoint, Point(SIDEBAR_WIDTH - 20, 15));
	if(creditsBox.Contains(hoverPoint))
		creditsTooltip.IncrementCount();
	else
		creditsTooltip.DecrementCount();

	if(creditsTooltip.ShouldDraw())
	{
		creditsTooltip.SetZone(creditsBox);
		creditsTooltip.SetText(Format::Number(player.Accounts().Credits()) + " credits", true);
		creditsTooltip.Draw();
	}
}



>>>>>>> c3055a60
void ShopPanel::DrawMain()
{
	const Font &bigFont = FontSet::Get(18);
	const Color &dim = *GameData::Colors().Get("medium");
	const Color &bright = *GameData::Colors().Get("bright");

	const Sprite *collapsedArrow = SpriteSet::Get("ui/collapsed");
	const Sprite *expandedArrow = SpriteSet::Get("ui/expanded");

	mainScroll.Step();

	// Draw all the available items.
	// First, figure out how many columns we can draw.
	const int TILE_SIZE = TileSize();
	const int mainWidth = (Screen::Width() - SIDE_WIDTH - 1);
	// If the user horizontally compresses the window too far, draw nothing.
	if(mainWidth < TILE_SIZE)
		return;
	const int columns = mainWidth / TILE_SIZE;
	const int columnWidth = mainWidth / columns;

	const Point begin(
		(Screen::Width() - columnWidth) / -2,
		(Screen::Height() - TILE_SIZE) / -2 - mainScroll.AnimatedValue());
	Point point = begin;
	const float endX = Screen::Right() - (SIDE_WIDTH + 1);
	double nextY = begin.Y() + TILE_SIZE;
	zones.clear();
	for(const auto &cat : categories)
	{
		const string &category = cat.Name();
		map<string, vector<string>>::const_iterator it = catalog.find(category);
		if(it == catalog.end())
			continue;

		// This should never happen, but bail out if we don't know what planet
		// we are on (meaning there's no way to know what items are for sale).
		if(!planet)
			break;

		Point side(Screen::Left() + 5., point.Y() - TILE_SIZE / 2 + 10);
		point.Y() += bigFont.Height() + 20;
		nextY += bigFont.Height() + 20;

		bool isCollapsed = collapsed.contains(category);
		bool isEmpty = true;
		for(const string &name : it->second)
		{
			if(!HasItem(name))
				continue;
			isEmpty = false;
			if(isCollapsed)
				break;

			DrawItem(name, point);

			point.X() += columnWidth;
			if(point.X() >= endX)
			{
				point.X() = begin.X();
				point.Y() = nextY;
				nextY += TILE_SIZE;
			}
		}

		if(!isEmpty)
		{
			Point size(bigFont.Width(category) + 25., bigFont.Height());
			categoryZones.emplace_back(Point(Screen::Left(), side.Y()) + .5 * size, size, category);
			SpriteShader::Draw(isCollapsed ? collapsedArrow : expandedArrow, side + Point(10., 10.));
			bigFont.Draw(category, side + Point(25., 0.), isCollapsed ? dim : bright);

			if(point.X() != begin.X())
			{
				point.X() = begin.X();
				point.Y() = nextY;
				nextY += TILE_SIZE;
			}
			point.Y() += 40;
			nextY += 40;
		}
		else
		{
			point.Y() -= bigFont.Height() + 20;
			nextY -= bigFont.Height() + 20;
		}
	}
	// This is how much Y space was actually used.
	nextY -= 40 + TILE_SIZE;

	// What amount would mainScroll have to equal to make nextY equal the
	// bottom of the screen? (Also leave space for the "key" at the bottom.)
	// And a small (10px) amount of space between the lasts item and the bottom
	// of the screen.
	mainScroll.SetDisplaySize(Screen::Height());
	mainScroll.SetMaxValue(max(0., nextY + mainScroll.AnimatedValue() - Screen::Height() / 2 - TILE_SIZE / 2 +
		VisibilityCheckboxesSize() + 10.) + Screen::Height());

	if(mainScroll.Scrollable())
	{
		double scrollbarX = Screen::Right() - 7 - SIDE_WIDTH;
		Point top(scrollbarX, Screen::Top() + 10.);
		Point bottom(scrollbarX, Screen::Bottom() - 10.);

		mainScrollbar.SyncDraw(mainScroll, top, bottom);
	}
}



int ShopPanel::DrawPlayerShipInfo(const Point &point)
{
	shipInfo.Update(*playerShip, player, collapsed.contains("description"), true);
	shipInfo.DrawAttributes(point, !isOutfitter);
	const int attributesHeight = shipInfo.GetAttributesHeight(!isOutfitter);
	shipInfo.DrawOutfits(Point(point.X(), point.Y() + attributesHeight));

	return attributesHeight + shipInfo.OutfitsHeight();
}



bool ShopPanel::DoScroll(double dy, int steps)
{
	if(activePane == ShopPane::Info)
		infobarScroll.Scroll(-dy, steps);
	else if(activePane == ShopPane::Sidebar)
		sidebarScroll.Scroll(-dy, steps);
	else
		mainScroll.Scroll(-dy, steps);

	return true;
}



bool ShopPanel::SetScrollToTop()
{
	if(activePane == ShopPane::Info)
		infobarScroll = 0.;
	else if(activePane == ShopPane::Sidebar)
		sidebarScroll = 0.;
	else
		mainScroll = 0.;

	return true;
}



bool ShopPanel::SetScrollToBottom()
{
	if(activePane == ShopPane::Info)
		infobarScroll = infobarScroll.MaxValue();
	else if(activePane == ShopPane::Sidebar)
		sidebarScroll = sidebarScroll.MaxValue();
	else
		mainScroll = mainScroll.MaxValue();

	return true;
}



void ShopPanel::SideSelect(int count)
{
	// Find the currently selected ship in the list.
	vector<shared_ptr<Ship>>::const_iterator it = player.Ships().begin();
	for( ; it != player.Ships().end(); ++it)
		if((*it).get() == playerShip)
			break;

	// Bail out if there are no ships to choose from.
	if(it == player.Ships().end())
	{
		playerShips.clear();
		playerShip = player.Flagship();
		if(playerShip)
			playerShips.insert(playerShip);

		CheckSelection();
		return;
	}


	const Planet *here = player.GetPlanet();
	if(count < 0)
	{
		while(count)
		{
			if(it == player.Ships().begin())
				it = player.Ships().end();
			--it;

			if(CanShowInSidebar(**it, here))
				++count;
		}
	}
	else
	{
		while(count)
		{
			++it;
			if(it == player.Ships().end())
				it = player.Ships().begin();

			if(CanShowInSidebar(**it, here))
				--count;
		}
	}
	SideSelect(&**it);
}



void ShopPanel::SideSelect(Ship *ship, int clicks)
{
	bool shift = (SDL_GetModState() & KMOD_SHIFT);
	bool control = (SDL_GetModState() & (KMOD_CTRL | KMOD_GUI));

	if(shift)
	{
		bool on = false;
		const Planet *here = player.GetPlanet();
		for(const shared_ptr<Ship> &other : player.Ships())
		{
			// Skip any ships that are "absent" for whatever reason.
			if(!CanShowInSidebar(*other, here))
				continue;

			if(other.get() == ship || other.get() == playerShip)
				on = !on;
			else if(on)
				playerShips.insert(other.get());
		}
	}
	else if(!control)
	{
		playerShips.clear();
		if(clicks > 1)
			for(const shared_ptr<Ship> &it : player.Ships())
			{
				if(!CanShowInSidebar(*it, player.GetPlanet()))
					continue;
				if(it.get() != ship && it->Imitates(*ship))
					playerShips.insert(it.get());
			}
	}
	else
	{
		if(clicks > 1)
		{
			vector<Ship *> similarShips;
			// If the ship isn't selected now, it was selected at the beginning of the whole "double click" action,
			// because the first click was handled normally.
			bool unselect = !playerShips.contains(ship);
			for(const shared_ptr<Ship> &it : player.Ships())
			{
				if(!CanShowInSidebar(*it, player.GetPlanet()))
					continue;
				if(it.get() != ship && it->Imitates(*ship))
				{
					similarShips.push_back(it.get());
					unselect &= playerShips.contains(it.get());
				}
			}
			for(Ship *it : similarShips)
			{
				if(unselect)
					playerShips.erase(it);
				else
					playerShips.insert(it);
			}
			if(unselect && find(similarShips.begin(), similarShips.end(), playerShip) != similarShips.end())
			{
				playerShip = playerShips.empty() ? nullptr : *playerShips.begin();
				CheckSelection();
				return;
			}
		}
		else if(playerShips.contains(ship))
		{
			playerShips.erase(ship);
			if(playerShip == ship)
				playerShip = playerShips.empty() ? nullptr : *playerShips.begin();
			CheckSelection();
			return;
		}
	}

	playerShip = ship;
	playerShips.insert(playerShip);
	CheckSelection();
}



// If selected item is offscreen, scroll just enough to put it on.
void ShopPanel::MainAutoScroll(const vector<Zone>::const_iterator &selected)
{
	const int TILE_SIZE = TileSize();
	const int topY = selected->Center().Y() - TILE_SIZE / 2;
	const int offTop = topY + Screen::Bottom();
	if(offTop < 0)
		mainScroll += offTop;
	else
	{
		const int offBottom = topY + TILE_SIZE - Screen::Bottom();
		if(offBottom > 0)
			mainScroll += offBottom;
	}
}



void ShopPanel::MainLeft()
{
	if(zones.empty())
		return;

	vector<Zone>::const_iterator it = Selected();

	if(it == zones.end() || it == zones.begin())
	{
		it = zones.end();
		--it;
		mainScroll = mainScroll.MaxValue();
	}
	else
	{
		--it;
		MainAutoScroll(it);
	}

	previousX = it->Center().X();

	selectedShip = it->GetShip();
	selectedOutfit = it->GetOutfit();
}



void ShopPanel::MainRight()
{
	if(zones.empty())
		return;

	vector<Zone>::const_iterator it = Selected();

	if(it == zones.end() || ++it == zones.end())
	{
		it = zones.begin();
		mainScroll = 0.;
	}
	else
		MainAutoScroll(it);

	previousX = it->Center().X();

	selectedShip = it->GetShip();
	selectedOutfit = it->GetOutfit();
}



void ShopPanel::MainUp()
{
	if(zones.empty())
		return;

	vector<Zone>::const_iterator it = Selected();
	// Special case: nothing is selected. Start from the first item.
	if(it == zones.end())
	{
		it = zones.begin();
		previousX = it->Center().X();
	}

	const double previousY = it->Center().Y();
	while(it != zones.begin() && it->Center().Y() == previousY)
		--it;
	if(it == zones.begin() && it->Center().Y() == previousY)
	{
		it = zones.end();
		--it;
		mainScroll = mainScroll.MaxValue();
	}
	else
		MainAutoScroll(it);

	while(it->Center().X() > previousX)
		--it;

	selectedShip = it->GetShip();
	selectedOutfit = it->GetOutfit();
}



void ShopPanel::MainDown()
{
	if(zones.empty())
		return;

	vector<Zone>::const_iterator it = Selected();
	// Special case: nothing is selected. Select the first item.
	if(it == zones.end())
	{
		mainScroll = 0.;
		it = zones.begin();
		selectedShip = it->GetShip();
		selectedOutfit = it->GetOutfit();
		previousX = it->Center().X();
		return;
	}

	const double previousY = it->Center().Y();
	++it;
	while(it != zones.end() && it->Center().Y() == previousY)
		++it;
	if(it == zones.end())
	{
		it = zones.begin();
		mainScroll = 0.;
	}
	else
		MainAutoScroll(it);

	// Overshoot by one in case this line is shorter than the previous one.
	const double newY = it->Center().Y();
	++it;
	while(it != zones.end() && it->Center().X() <= previousX && it->Center().Y() == newY)
		++it;
	--it;

	selectedShip = it->GetShip();
	selectedOutfit = it->GetOutfit();
}



<<<<<<< HEAD
void ShopPanel::DrawButton(const string &name, const Rectangle buttonShape, bool isActive,
=======
void ShopPanel::DrawButton(const string &name, const Rectangle &buttonShape, bool isActive,
>>>>>>> c3055a60
	bool hovering, char keyCode)
{
	const Font &bigFont = FontSet::Get(18);
	const Color *color = !isActive ? &inactive : hovering ? &hover : &active;

	FillShader::Fill(buttonShape, back);
	bigFont.Draw(name, buttonShape.Center() - .5 * Point(bigFont.Width(name), bigFont.Height()), *color);

	// Add this button to the buttonZones:
	buttonZones.emplace_back(buttonShape, keyCode);
}



// If the selected item is no longer displayed, advance selection until we find something that is.
void ShopPanel::CheckSelection()
{
	if((!selectedOutfit && !selectedShip) ||
			(selectedShip && HasItem(selectedShip->VariantName())) ||
			(selectedOutfit && HasItem(selectedOutfit->TrueName())))
		return;

	vector<Zone>::const_iterator it = Selected();
	if(it == zones.end())
		return;
	const vector<Zone>::const_iterator oldIt = it;

	// Advance to find next valid selection.
	for( ; it != zones.end(); ++it)
	{
		const Ship *ship = it->GetShip();
		const Outfit *outfit = it->GetOutfit();
		if((ship && HasItem(ship->VariantName())) || (outfit && HasItem(outfit->TrueName())))
			break;
	}

	// If that didn't work, try the other direction.
	if(it == zones.end())
	{
		it = oldIt;
		while(it != zones.begin())
		{
			--it;
			const Ship *ship = it->GetShip();
			const Outfit *outfit = it->GetOutfit();
			if((ship && HasItem(ship->VariantName())) || (outfit && HasItem(outfit->TrueName())))
			{
				++it;
				break;
			}
		}

		if(it == zones.begin())
		{
			// No displayed objects, apparently.
			selectedShip = nullptr;
			selectedOutfit = nullptr;
			return;
		}
		--it;
	}

	selectedShip = it->GetShip();
	selectedOutfit = it->GetOutfit();
	MainAutoScroll(it);
}



// The selected item's category has collapsed, to advance to next displayed item.
void ShopPanel::CategoryAdvance(const string &category)
{
	vector<Zone>::const_iterator it = Selected();
	if(it == zones.end())
		return;
	const vector<Zone>::const_iterator oldIt = it;

	// Advance to find next valid selection.
	for( ; it != zones.end(); ++it)
	{
		const Ship *ship = it->GetShip();
		const Outfit *outfit = it->GetOutfit();
		if((ship && ship->Attributes().Category() != category) || (outfit && outfit->Category() != category))
			break;
	}

	// If that didn't work, try the other direction.
	if(it == zones.end())
	{
		it = oldIt;
		while(it != zones.begin())
		{
			--it;
			const Ship *ship = it->GetShip();
			const Outfit *outfit = it->GetOutfit();
			if((ship && ship->Attributes().Category() != category) || (outfit && outfit->Category() != category))
			{
				++it;
				break;
			}
		}

		if(it == zones.begin())
		{
			// No displayed objects, apparently.
			selectedShip = nullptr;
			selectedOutfit = nullptr;
			return;
		}
		--it;
	}

	selectedShip = it->GetShip();
	selectedOutfit = it->GetOutfit();
}



// Find the currently selected item.
vector<ShopPanel::Zone>::const_iterator ShopPanel::Selected() const
{
	vector<Zone>::const_iterator it = zones.begin();
	for( ; it != zones.end(); ++it)
		if(it->GetShip() == selectedShip && it->GetOutfit() == selectedOutfit)
			break;

	return it;
}



<<<<<<< HEAD
// Check if the given point is within the button zone (default is to return ' '), and if the point is within a button,
// return letter of the button, and if not within the button panel at all, return '\0'.
char ShopPanel::CheckButton(int x, int y)
{
	// Check the Find button.
	if(x > Screen::Right() - SIDEBAR_WIDTH - 342 && x < Screen::Right() - SIDEBAR_WIDTH - 316 &&
		y > Screen::Bottom() - 31 && y < Screen::Bottom() - 4)
		return 'f';
=======
// Check if the given point is within the button zone, and if so return the letter of the button.
// Returns '\0' if the click is not within the panel, and ' ' if it's within the panel but not on a button.
char ShopPanel::CheckButton(int x, int y)
{
	const Point clickPoint(x, y);

	// Check all the buttonZones.
	for(const ClickZone<char> zone : buttonZones)
		if(zone.Contains(clickPoint))
			return zone.Value();
>>>>>>> c3055a60

	if(x < Screen::Right() - SIDEBAR_WIDTH || y < Screen::Bottom() - ButtonPanelHeight())
		return '\0';

<<<<<<< HEAD
	const Point clickPoint(x, y);

	// Check all the buttonZones.
	for(const ClickZone<char> zone : buttonZones)
		if(zone.Contains(clickPoint))
			return zone.Value();

=======
>>>>>>> c3055a60
	// Returning space here ensures that hover text for the ship info panel is supressed.
	return ' ';
}<|MERGE_RESOLUTION|>--- conflicted
+++ resolved
@@ -86,11 +86,8 @@
 		GameData::Colors().Get("tooltip background"), GameData::Colors().Get("medium")),
 	creditsTooltip(250, Alignment::LEFT, Tooltip::Direction::UP_LEFT, Tooltip::Corner::TOP_RIGHT,
 		GameData::Colors().Get("tooltip background"), GameData::Colors().Get("medium")),
-<<<<<<< HEAD
 	buttonsTooltip(250, Alignment::LEFT, Tooltip::Direction::DOWN_LEFT, Tooltip::Corner::TOP_LEFT,
 		GameData::Colors().Get("tooltip background"), GameData::Colors().Get("medium")),
-=======
->>>>>>> c3055a60
 	hover(*GameData::Colors().Get("hover")),
 	active(*GameData::Colors().Get("active")),
 	inactive(*GameData::Colors().Get("inactive")),
@@ -872,86 +869,6 @@
 
 
 
-<<<<<<< HEAD
-=======
-void ShopPanel::DrawButtons()
-{
-	// The last 70 pixels on the end of the side panel are for the buttons:
-	Point buttonSize(SIDEBAR_WIDTH, BUTTON_HEIGHT);
-	FillShader::Fill(Screen::BottomRight() - .5 * buttonSize, buttonSize,
-		*GameData::Colors().Get("shop side panel background"));
-	FillShader::Fill(
-		Point(Screen::Right() - SIDEBAR_WIDTH / 2, Screen::Bottom() - BUTTON_HEIGHT),
-		Point(SIDEBAR_WIDTH, 1), *GameData::Colors().Get("shop side panel footer"));
-
-	const Font &font = FontSet::Get(14);
-	const Color &bright = *GameData::Colors().Get("bright");
-	const Color &dim = *GameData::Colors().Get("medium");
-
-	const Point creditsPoint(
-		Screen::Right() - SIDEBAR_WIDTH + 10,
-		Screen::Bottom() - 65);
-	font.Draw("You have:", creditsPoint, dim);
-
-	const auto credits = Format::CreditString(player.Accounts().Credits());
-	font.Draw({credits, {SIDEBAR_WIDTH - 20, Alignment::RIGHT}}, creditsPoint, bright);
-
-	// Clear the buttonZones, they will be populated again as buttons are drawn.
-	buttonZones.clear();
-
-	const Point buyCenter = Screen::BottomRight() - Point(210, 25);
-	bool isOwned = IsAlreadyOwned();
-
-	if(isOwned)
-		ShopPanel::DrawButton(playerShip ? "_Install" : "_Cargo", Rectangle(buyCenter, Point(60, 30)),
-			static_cast<bool>(CanBuy(isOwned)), hoverButton == 'i', 'i');
-	else
-		ShopPanel::DrawButton("_Buy", Rectangle(buyCenter, Point(60, 30)),
-			static_cast<bool>(CanBuy(isOwned)), hoverButton == 'b', 'b');
-
-	const Point sellCenter = Screen::BottomRight() - Point(130, 25);
-	ShopPanel::DrawButton("_Sell", Rectangle(sellCenter, Point(60, 30)),
-		static_cast<bool>(CanSell()), hoverButton == 's', 's');
-
-	const Point leaveCenter = Screen::BottomRight() - Point(45, 25);
-	ShopPanel::DrawButton("_Leave", Rectangle(leaveCenter, Point(70, 30)),
-		true, hoverButton == 'l', 'l');
-
-	const Point findCenter = Screen::BottomRight() - Point(580, 20);
-	const Sprite *findIcon =
-		hoverButton == 'f' ? SpriteSet::Get("ui/find selected") : SpriteSet::Get("ui/find unselected");
-	SpriteShader::Draw(findIcon, findCenter);
-	buttonZones.emplace_back(Rectangle(findCenter, {findIcon->Width(), findIcon->Height()}), 'f');
-	static const string FIND = "_Find";
-
-	int modifier = Modifier();
-	if(modifier > 1)
-	{
-		string mod = "x " + to_string(modifier);
-		int modWidth = font.Width(mod);
-		font.Draw(mod, buyCenter + Point(-.5 * modWidth, 10.), dim);
-		if(CanSellMultiple())
-			font.Draw(mod, sellCenter + Point(-.5 * modWidth, 10.), dim);
-	}
-
-	// Draw the tooltip for your full number of credits.
-	const Rectangle creditsBox = Rectangle::FromCorner(creditsPoint, Point(SIDEBAR_WIDTH - 20, 15));
-	if(creditsBox.Contains(hoverPoint))
-		creditsTooltip.IncrementCount();
-	else
-		creditsTooltip.DecrementCount();
-
-	if(creditsTooltip.ShouldDraw())
-	{
-		creditsTooltip.SetZone(creditsBox);
-		creditsTooltip.SetText(Format::Number(player.Accounts().Credits()) + " credits", true);
-		creditsTooltip.Draw();
-	}
-}
-
-
-
->>>>>>> c3055a60
 void ShopPanel::DrawMain()
 {
 	const Font &bigFont = FontSet::Get(18);
@@ -1393,11 +1310,7 @@
 
 
 
-<<<<<<< HEAD
-void ShopPanel::DrawButton(const string &name, const Rectangle buttonShape, bool isActive,
-=======
 void ShopPanel::DrawButton(const string &name, const Rectangle &buttonShape, bool isActive,
->>>>>>> c3055a60
 	bool hovering, char keyCode)
 {
 	const Font &bigFont = FontSet::Get(18);
@@ -1529,16 +1442,6 @@
 
 
 
-<<<<<<< HEAD
-// Check if the given point is within the button zone (default is to return ' '), and if the point is within a button,
-// return letter of the button, and if not within the button panel at all, return '\0'.
-char ShopPanel::CheckButton(int x, int y)
-{
-	// Check the Find button.
-	if(x > Screen::Right() - SIDEBAR_WIDTH - 342 && x < Screen::Right() - SIDEBAR_WIDTH - 316 &&
-		y > Screen::Bottom() - 31 && y < Screen::Bottom() - 4)
-		return 'f';
-=======
 // Check if the given point is within the button zone, and if so return the letter of the button.
 // Returns '\0' if the click is not within the panel, and ' ' if it's within the panel but not on a button.
 char ShopPanel::CheckButton(int x, int y)
@@ -1549,21 +1452,10 @@
 	for(const ClickZone<char> zone : buttonZones)
 		if(zone.Contains(clickPoint))
 			return zone.Value();
->>>>>>> c3055a60
 
 	if(x < Screen::Right() - SIDEBAR_WIDTH || y < Screen::Bottom() - ButtonPanelHeight())
 		return '\0';
 
-<<<<<<< HEAD
-	const Point clickPoint(x, y);
-
-	// Check all the buttonZones.
-	for(const ClickZone<char> zone : buttonZones)
-		if(zone.Contains(clickPoint))
-			return zone.Value();
-
-=======
->>>>>>> c3055a60
 	// Returning space here ensures that hover text for the ship info panel is supressed.
 	return ' ';
 }