--- conflicted
+++ resolved
@@ -45,7 +45,6 @@
 #include "shader/SpriteShader.h"
 #include "text/Truncate.h"
 #include "UI.h"
-#include "text/WrappedText.h"
 
 #include "opengl.h"
 #include <SDL2/SDL.h>
@@ -65,32 +64,7 @@
 	{
 		return ship.GetPlanet() == here;
 	}
-}
-
-<<<<<<< HEAD
-void DrawTooltip(const string &text, const Point &hoverPoint, const Color &textColor, const Color &backColor)
-{
-	constexpr int WIDTH = 250;
-	constexpr int PAD = 10;
-	WrappedText wrap(FontSet::Get(14));
-	wrap.SetWrapWidth(WIDTH - 2 * PAD);
-	wrap.Wrap(text);
-	int longest = wrap.LongestLineWidth();
-	if(longest < wrap.WrapWidth())
-	{
-		wrap.SetWrapWidth(longest);
-		wrap.Wrap(text);
-	}
-
-	Point textSize(wrap.WrapWidth() + 2 * PAD, wrap.Height() + 2 * PAD - wrap.ParagraphBreak());
-	Point anchor = Point(hoverPoint.X(), min<double>(hoverPoint.Y() + textSize.Y(), Screen::Bottom()));
-	FillShader::Fill(anchor - .5 * textSize, textSize, backColor);
-	wrap.Draw(anchor - textSize + Point(PAD, PAD), textColor);
-}
-
-namespace {
-=======
->>>>>>> af92b8d9
+
 	constexpr auto ScrollbarMaybeUpdate = [](const auto &op, ScrollBar &scrollbar,
 		ScrollVar<double> &scroll, bool animate)
 	{
@@ -108,17 +82,16 @@
 	planet(player.GetPlanet()), isOutfitter(isOutfitter), playerShip(player.Flagship()),
 	categories(GameData::GetCategory(isOutfitter ? CategoryType::OUTFIT : CategoryType::SHIP)),
 	collapsed(player.Collapsed(isOutfitter ? "outfitter" : "shipyard")),
-<<<<<<< HEAD
+	shipsTooltip(250, Alignment::LEFT, Tooltip::Direction::DOWN_LEFT, Tooltip::Corner::TOP_LEFT,
+		GameData::Colors().Get("tooltip background"), GameData::Colors().Get("medium")),
+	creditsTooltip(250, Alignment::LEFT, Tooltip::Direction::UP_LEFT, Tooltip::Corner::TOP_RIGHT,
+		GameData::Colors().Get("tooltip background"), GameData::Colors().Get("medium")),
+	buttonsTooltip(250, Alignment::LEFT, Tooltip::Direction::DOWN_LEFT, Tooltip::Corner::TOP_LEFT,
+		GameData::Colors().Get("tooltip background"), GameData::Colors().Get("medium")),
 	hover(*GameData::Colors().Get("hover")),
 	active(*GameData::Colors().Get("active")),
 	inactive(*GameData::Colors().Get("inactive")),
 	back(*GameData::Colors().Get("panel background"))
-=======
-	shipsTooltip(250, Alignment::LEFT, Tooltip::Direction::DOWN_LEFT, Tooltip::Corner::TOP_LEFT,
-		GameData::Colors().Get("tooltip background"), GameData::Colors().Get("medium")),
-	creditsTooltip(250, Alignment::LEFT, Tooltip::Direction::UP_LEFT, Tooltip::Corner::TOP_RIGHT,
-		GameData::Colors().Get("tooltip background"), GameData::Colors().Get("medium"))
->>>>>>> af92b8d9
 {
 	if(playerShip)
 		playerShips.insert(playerShip);
@@ -888,99 +861,6 @@
 
 
 
-<<<<<<< HEAD
-=======
-void ShopPanel::DrawButtons()
-{
-	// The last 70 pixels on the end of the side panel are for the buttons:
-	Point buttonSize(SIDEBAR_WIDTH, BUTTON_HEIGHT);
-	FillShader::Fill(Screen::BottomRight() - .5 * buttonSize, buttonSize,
-		*GameData::Colors().Get("shop side panel background"));
-	FillShader::Fill(
-		Point(Screen::Right() - SIDEBAR_WIDTH / 2, Screen::Bottom() - BUTTON_HEIGHT),
-		Point(SIDEBAR_WIDTH, 1), *GameData::Colors().Get("shop side panel footer"));
-
-	const Font &font = FontSet::Get(14);
-	const Color &bright = *GameData::Colors().Get("bright");
-	const Color &dim = *GameData::Colors().Get("medium");
-	const Color &back = *GameData::Colors().Get("panel background");
-
-	const Point creditsPoint(
-		Screen::Right() - SIDEBAR_WIDTH + 10,
-		Screen::Bottom() - 65);
-	font.Draw("You have:", creditsPoint, dim);
-
-	const auto credits = Format::CreditString(player.Accounts().Credits());
-	font.Draw({credits, {SIDEBAR_WIDTH - 20, Alignment::RIGHT}}, creditsPoint, bright);
-
-	const Font &bigFont = FontSet::Get(18);
-	const Color &hover = *GameData::Colors().Get("hover");
-	const Color &active = *GameData::Colors().Get("active");
-	const Color &inactive = *GameData::Colors().Get("inactive");
-
-	const Point buyCenter = Screen::BottomRight() - Point(210, 25);
-	FillShader::Fill(buyCenter, Point(60, 30), back);
-	bool isOwned = IsAlreadyOwned();
-	const Color *buyTextColor;
-	if(!CanBuy(isOwned))
-		buyTextColor = &inactive;
-	else if(hoverButton == (isOwned ? 'i' : 'b'))
-		buyTextColor = &hover;
-	else
-		buyTextColor = &active;
-	string BUY = isOwned ? (playerShip ? "_Install" : "_Cargo") : "_Buy";
-	bigFont.Draw(BUY,
-		buyCenter - .5 * Point(bigFont.Width(BUY), bigFont.Height()),
-		*buyTextColor);
-
-	const Point sellCenter = Screen::BottomRight() - Point(130, 25);
-	FillShader::Fill(sellCenter, Point(60, 30), back);
-	static const string SELL = "_Sell";
-	bigFont.Draw(SELL,
-		sellCenter - .5 * Point(bigFont.Width(SELL), bigFont.Height()),
-		CanSell() ? hoverButton == 's' ? hover : active : inactive);
-
-	const Point leaveCenter = Screen::BottomRight() - Point(45, 25);
-	FillShader::Fill(leaveCenter, Point(70, 30), back);
-	static const string LEAVE = "_Leave";
-	bigFont.Draw(LEAVE,
-		leaveCenter - .5 * Point(bigFont.Width(LEAVE), bigFont.Height()),
-		hoverButton == 'l' ? hover : active);
-
-	const Point findCenter = Screen::BottomRight() - Point(580, 20);
-	const Sprite *findIcon =
-		hoverButton == 'f' ? SpriteSet::Get("ui/find selected") : SpriteSet::Get("ui/find unselected");
-	SpriteShader::Draw(findIcon, findCenter);
-	static const string FIND = "_Find";
-
-	int modifier = Modifier();
-	if(modifier > 1)
-	{
-		string mod = "x " + to_string(modifier);
-		int modWidth = font.Width(mod);
-		font.Draw(mod, buyCenter + Point(-.5 * modWidth, 10.), dim);
-		if(CanSellMultiple())
-			font.Draw(mod, sellCenter + Point(-.5 * modWidth, 10.), dim);
-	}
-
-	// Draw the tooltip for your full number of credits.
-	const Rectangle creditsBox = Rectangle::FromCorner(creditsPoint, Point(SIDEBAR_WIDTH - 20, 15));
-	if(creditsBox.Contains(hoverPoint))
-		creditsTooltip.IncrementCount();
-	else
-		creditsTooltip.DecrementCount();
-
-	if(creditsTooltip.ShouldDraw())
-	{
-		creditsTooltip.SetZone(creditsBox);
-		creditsTooltip.SetText(Format::Number(player.Accounts().Credits()) + " credits", true);
-		creditsTooltip.Draw();
-	}
-}
-
-
-
->>>>>>> af92b8d9
 void ShopPanel::DrawMain()
 {
 	const Font &bigFont = FontSet::Get(18);
