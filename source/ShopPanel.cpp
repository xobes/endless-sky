--- conflicted
+++ resolved
@@ -65,7 +65,29 @@
 	{
 		return ship.GetPlanet() == here;
 	}
-
+}
+
+void DrawTooltip(const string &text, const Point &hoverPoint, const Color &textColor, const Color &backColor)
+{
+	constexpr int WIDTH = 250;
+	constexpr int PAD = 10;
+	WrappedText wrap(FontSet::Get(14));
+	wrap.SetWrapWidth(WIDTH - 2 * PAD);
+	wrap.Wrap(text);
+	int longest = wrap.LongestLineWidth();
+	if(longest < wrap.WrapWidth())
+	{
+		wrap.SetWrapWidth(longest);
+		wrap.Wrap(text);
+	}
+
+	Point textSize(wrap.WrapWidth() + 2 * PAD, wrap.Height() + 2 * PAD - wrap.ParagraphBreak());
+	Point anchor = Point(hoverPoint.X(), min<double>(hoverPoint.Y() + textSize.Y(), Screen::Bottom()));
+	FillShader::Fill(anchor - .5 * textSize, textSize, backColor);
+	wrap.Draw(anchor - textSize + Point(PAD, PAD), textColor);
+}
+
+namespace {
 	constexpr auto ScrollbarMaybeUpdate = [](const auto &op, ScrollBar &scrollbar,
 		ScrollVar<double> &scroll, bool animate)
 	{
@@ -92,28 +114,6 @@
 		playerShips.insert(playerShip);
 	SetIsFullScreen(true);
 	SetInterruptible(false);
-}
-
-
-
-void ShopPanel::DrawTooltip(const string& text, const Point& hoverPoint, const Color& textColor, const Color& backColor)
-{
-	constexpr int WIDTH = 250;
-	constexpr int PAD = 10;
-	WrappedText wrap(FontSet::Get(14));
-	wrap.SetWrapWidth(WIDTH - 2 * PAD);
-	wrap.Wrap(text);
-	int longest = wrap.LongestLineWidth();
-	if(longest < wrap.WrapWidth())
-	{
-		wrap.SetWrapWidth(longest);
-		wrap.Wrap(text);
-	}
-
-	Point textSize(wrap.WrapWidth() + 2 * PAD, wrap.Height() + 2 * PAD - wrap.ParagraphBreak());
-	Point anchor = Point(hoverPoint.X(), min<double>(hoverPoint.Y() + textSize.Y(), Screen::Bottom()));
-	FillShader::Fill(anchor - .5 * textSize, textSize, backColor);
-	wrap.Draw(anchor - textSize + Point(PAD, PAD), textColor);
 }
 
 
@@ -429,18 +429,7 @@
 
 bool ShopPanel::Click(int x, int y, MouseButton button, int clicks)
 {
-<<<<<<< HEAD
-	dragShip = nullptr;
-
-	char button = CheckButton(x, y);
-
-	if(button)
-		return DoKey(button);
-
-	auto ScrollbarClick = [x, y, clicks](ScrollBar &scrollbar, ScrollVar<double> &scroll)
-=======
 	auto ScrollbarClick = [x, y, button, clicks](ScrollBar &scrollbar, ScrollVar<double> &scroll)
->>>>>>> ae06b759
 	{
 		return ScrollbarMaybeUpdate([x, y, button, clicks](ScrollBar &scrollbar)
 			{
@@ -456,8 +445,16 @@
 		return false;
 
 	dragShip = nullptr;
-	// Handle clicks on the buttons.
-	char zoneButton = CheckButton(x, y);
+
+	char zoneButton = '\0';
+	// Check the Find button.
+	if(x > Screen::Right() - SIDEBAR_WIDTH - 342 && x < Screen::Right() - SIDEBAR_WIDTH - 316 &&
+		y > Screen::Bottom() - 31 && y < Screen::Bottom() - 4)
+		zoneButton = 'f';
+	else
+		// Handle clicks on the buttons.
+		zoneButton = CheckButton(x, y);
+
 	if(zoneButton)
 		return DoKey(zoneButton);
 
