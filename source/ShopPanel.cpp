--- conflicted
+++ resolved
@@ -222,7 +222,6 @@
 
 
 
-<<<<<<< HEAD
 ShopPanel::TransactionResult ShopPanel::CanBuyToCargo() const
 {
 	return false;
@@ -231,23 +230,12 @@
 
 
 ShopPanel::TransactionResult ShopPanel::CanBuy() const
-=======
-int ShopPanel::VisibilityCheckboxesSize() const
-{
-	return 0;
-}
-
-
-
-ShopPanel::TransactionResult ShopPanel::CanBuyToCargo() const
->>>>>>> f1a019c7
 {
 	return false;
 }
 
 
 
-<<<<<<< HEAD
 void ShopPanel::BuyToCargo()
 {
 }
@@ -299,94 +287,26 @@
 
 
 bool ShopPanel::CanMoveToCargo() const
-=======
-ShopPanel::TransactionResult ShopPanel::CanDoBuyButton () const
 {
 	return false;
 }
 
 
 
-void ShopPanel::BuyIntoCargo()
-{
-}
-
-
-
-void ShopPanel::DoBuyButton ()
-{
-}
-
-
-
-void ShopPanel::Sell(bool /* storeOutfits */)
-{
-}
-
-
-
-void ShopPanel::Sell()
-{
-}
-
-
-
-ShopPanel::TransactionResult ShopPanel::CanInstall() const
+void ShopPanel::MoveToCargo()
+{
+}
+
+
+
+ShopPanel::TransactionResult ShopPanel::CanMoveToStorage() const
 {
 	return false;
 }
 
 
 
-void ShopPanel::Install()
-{
-}
-
-
-
-ShopPanel::TransactionResult ShopPanel::CanUninstall() const
->>>>>>> f1a019c7
-{
-	return false;
-}
-
-
-
-<<<<<<< HEAD
-void ShopPanel::MoveToCargo()
-=======
-void ShopPanel::Uninstall()
-{
-}
-
-
-
-bool ShopPanel::CanMoveToCargoFromStorage() const
-{
-	return false;
-}
-
-
-
-void ShopPanel::MoveToCargoFromStorage()
->>>>>>> f1a019c7
-{
-}
-
-
-
-ShopPanel::TransactionResult ShopPanel::CanMoveToStorage() const
-{
-	return false;
-}
-
-
-
-<<<<<<< HEAD
 void ShopPanel::MoveToStorage()
-=======
-void ShopPanel::RetainInStorage()
->>>>>>> f1a019c7
 {
 }
 
@@ -403,7 +323,6 @@
 {
 	switch(key)
 	{
-<<<<<<< HEAD
 		case 'b': // _Buy
 			return CanBuy();
 		case 's': // _Sell
@@ -412,27 +331,6 @@
 			if(isOutfitter)
 				return CanMoveToStorage();
 			// Shipyard, sell Ship, send Cargo to Storage
-=======
-		case 'b':
-			return CanDoBuyButton ();
-		case 's':
-			return CanSell();
-		case 'r':
-			if(isOutfitter)
-				return CanMoveToStorage();
-			return CanSell();
-		case 'u':
-			if(isOutfitter)
-			{
-				TransactionResult canUninstall = CanUninstall();
-				// This line serves to continue supporting U to move Cargo into Storage.
-				TransactionResult canStore = CanMoveToStorage();
-				if(canStore || canUninstall)
-					return true;
-				if(!canUninstall)
-					return canUninstall;
-			}
->>>>>>> f1a019c7
 			return CanSell();
 		default:
 			break;
@@ -442,31 +340,19 @@
 	{
 		switch(key)
 		{
-<<<<<<< HEAD
 			case 'c': // Move to/Buy to _Cargo
 			{
 				const auto canMove = CanMoveToCargo();
-=======
-			case 'c':
-			{
-				const auto canMove = CanMoveToCargoFromStorage();
->>>>>>> f1a019c7
 				const auto canBuy = CanBuyToCargo();
 				if(canMove || canBuy)
 					return true;
 				if(!canBuy)
-<<<<<<< HEAD
 					return canBuy; // Return why we cannot buy
 			}
 			break;  // debug for now
 			case 'u': // _Uninstall
 				return CanUninstall();
 			case 'i': // _Install
-=======
-					return canBuy;
-			}
-			case 'i':
->>>>>>> f1a019c7
 				return CanInstall();
 			default:
 				return false;
@@ -480,7 +366,6 @@
 
 void ShopPanel::DoTransaction(SDL_Keycode key)
 {
-<<<<<<< HEAD
 	int modifier = CanSellMultiple() ? Modifier() : 1;
 
 	switch(key)
@@ -526,59 +411,6 @@
 		case 'b': // _Buy
 			Buy(); // modifier applied within
 			break;
-=======
-	// Note: modifiers will be applied within the individual shops' functions.
-	switch(key)
-	{
-		// This corresponds to the _Buy button.
-		case 'b':
-			// Outfitter: Buy and install up to <modifier> outfits for EACH selected ship.
-			// Shipyard: Buy up to <modifier> ships.
-			DoBuyButton ();
-			break;
-		// This corresponds to the _Sell button.
-		case 's':
-			if(isOutfitter)
-				Sell();
-			else
-				// Sell ship and outfits.
-				Sell(false);
-			break;
-		// In the Shipyard: Sell ship and move outfits to Storage.
-		// In the Outfitter: Move <modifier> of the selected outfit to Storage.
-		case 'r':
-			if(isOutfitter)
-				RetainInStorage();
-			else
-				// Sell ship and retain the outfits in storage.
-				Sell(true);
-			break;
-		// This corresponds to the _Cargo button.
-		case 'c':
-			if(isOutfitter)
-			{
-				// Move up to <modifier> of the selected outfit to Cargo if there are any in Storage.
-				if(CanMoveToCargoFromStorage())
-					MoveToCargoFromStorage();
-				// Otherwise, Buy up to <modifier> of the selected outfit and place them in _Cargo.
-				else
-					BuyIntoCargo();
-			}
-			break;
-		// This corresponds to the _Uninstall button.
-		case 'u':
-			if(isOutfitter)
-				Uninstall();
-			else
-				// Sell ship and retain the outfits in storage.
-				Sell(true);
-			break;
-		// This corresponds to the _Install button.
-		case 'i':
-			if(isOutfitter)
-				Install(); // modifier applied within
-			break;
->>>>>>> f1a019c7
 		default:
 			break;
 	}
@@ -712,13 +544,8 @@
 	else if(key == 'b' || key == 's' || key == 'r' || key == 'c' || key == 'i' || key == 'u')
 	{
 		// Handle Transactions:
-<<<<<<< HEAD
 		// _Buy, _Sell, [Buy to] _Cargo, _Retain [in Storage], _Install, _Uninstall
 		// _Sell for Shipyard has two variants, 's' Sell Everything and 'r' Sell Hull, Retain Outfits
-=======
-		// Outfitter: Buy, Sell, Uninstall, Install, [Buy or Move to] Cargo, Store.
-		// Shipyard: Buy, Sell ship and outfits, Sell ship and retain outfits in storage.
->>>>>>> f1a019c7
 		const auto result = CanDoTransaction(key);
 		if(result)
 		{
