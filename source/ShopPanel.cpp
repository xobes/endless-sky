--- conflicted
+++ resolved
@@ -152,7 +152,7 @@
 	DrawMain();
 	DrawShipsSidebar();
 	DrawDetailsSidebar();
-	DrawButtonPanel();
+	DrawButtons();
 	DrawKey();
 
 	// Draw the Find button.
@@ -250,101 +250,15 @@
 
 
 int ShopPanel::VisibilityCheckboxesSize() const
-<<<<<<< HEAD
 {
 	return 0;
 }
 
 
 
-ShopPanel::TransactionResult ShopPanel::CanBuyToCargo() const
-{
-	return false;
-}
-
-
-
-ShopPanel::TransactionResult ShopPanel::CanDoBuyButton() const
-{
-	return false;
-}
-
-
-
-void ShopPanel::BuyIntoCargo()
-{
-}
-
-
-
-void ShopPanel::DoBuyButton()
-{
-}
-
-
-
-ShopPanel::TransactionResult ShopPanel::CanUninstall(ShopPanel::UninstallAction action) const
-=======
->>>>>>> ac86c682
-{
-	return false;
-}
-
-
-
-<<<<<<< HEAD
-ShopPanel::TransactionResult ShopPanel::CanInstall() const
-{
-	return false;
-}
-
-
-
-void ShopPanel::Install()
-{
-}
-
-
-
-void ShopPanel::Uninstall()
-{
-}
-
-
-
-bool ShopPanel::CanMoveToCargoFromStorage() const
-{
-	return false;
-}
-
-
-
-void ShopPanel::MoveToCargoFromStorage()
-{
-}
-
-
-void ShopPanel::RetainInStorage()
-{
-}
-
-
-
-bool ShopPanel::CanSellMultiple() const
-{
-	return true;
-}
-
-
-
 bool ShopPanel::ShouldHighlight(const Ship *ship)
 {
-	return (hoverButton == 's');
-=======
-bool ShopPanel::ShouldHighlight(const Ship *ship)
-{
 	return (hoverButton == 's' || hoverButton == 'r');
->>>>>>> ac86c682
 }
 
 
@@ -352,10 +266,6 @@
 // Only override the ones you need; the default action is to return false.
 bool ShopPanel::KeyDown(SDL_Keycode key, Uint16 mod, const Command &command, bool isNewPress)
 {
-<<<<<<< HEAD
-	TransactionResult result = false;
-=======
->>>>>>> ac86c682
 	if(key == 'l' || key == 'd' || key == SDLK_ESCAPE
 			|| (key == 'w' && (mod & (KMOD_CTRL | KMOD_GUI))))
 	{
@@ -493,86 +403,6 @@
 		activePane = (activePane == ShopPane::Main ? ShopPane::Sidebar : ShopPane::Main);
 	else if(key == 'f')
 		GetUI()->Push(new Dialog(this, &ShopPanel::DoFind, "Search for:"));
-	else if(key == 'b')
-	{
-		// Outfitter: Buy and install up to <modifier> outfits for each selected ship.
-		// Shipyard: Buy up to <modifier> ships.
-		result = CanDoBuyButton();
-		if(result)
-			DoBuyButton();
-	}
-	else if(key == 's')
-	{
-		// In the Shipyard: Sell selected ships and outfits.
-		// In the Outfitter: Sell <modifier> of the selected outfit from each selected ship.
-		if(isOutfitter)
-			result = CanUninstall(UninstallAction::Sell);
-		else
-			result = playerShip;
-
-		if(result)
-			Sell(false);
-	}
-	else if(key == 'r')
-	{
-		// In the Shipyard: Sell selected ships and move outfits to Storage.
-		// In the Outfitter: Move <modifier> of the selected outfit to storage from either cargo (first) or else each
-		// of the selected ships.
-		if(isOutfitter)
-		{
-			result = CanUninstall(UninstallAction::Store);
-			if(result)
-				RetainInStorage();
-		}
-		else if(playerShip)
-			Sell(true);
-	}
-	else if(key == 'c' && isOutfitter)
-	{
-		// Either move up to <multiple> outfits into cargo from storage if any are in storage, or else buy up to
-		// <modifier> outfits into cargo.
-		// Note: If the outfit is not able to be moved from storage or bought into cargo, give an error based on the buy
-		// condition.
-		if(CanMoveToCargoFromStorage())
-			MoveToCargoFromStorage();
-		else
-		{
-			// Selected outfit cannot be moved from storage, try buying:
-			result = CanBuyToCargo();
-			if(result)
-				BuyIntoCargo();
-		}
-	}
-	else if(key == 'i' && isOutfitter)
-	{
-		// Install up to <modifier> outfits from already owned equipment into each selected ship.
-		result = CanInstall();
-		if(result)
-			Install();
-	}
-	else if(key == 'u')
-	{
-		// In the Shipyard: Sell selected ships and move outfits to Storage (previous behavior).
-		// In the Outfitter: Move <modifier> of the selected outfit to storage from each selected ship or from cargo.
-		if(isOutfitter)
-		{
-			// Uninstall up to <multiple> outfits from each of the selected ships if any are available to uninstall, or
-			// else move up to <multiple> outfits from cargo into storage.
-			// Note: If the outfit is not able to be uninstalled or moved from cargo, give an error based on the
-			// uninstall condition.
-			result = CanUninstall(UninstallAction::Uninstall);
-			if(result)
-				Uninstall();
-			else if(CanUninstall(UninstallAction::Store))
-			{
-				RetainInStorage();
-				result = true;
-			}
-		}
-		else if(playerShip)
-			// Shipyard, old behavior, treat 'u' the same as 'r': Sell ship and retain the outfits in storage.
-			Sell(true);
-	}
 	else
 	{
 		TransactionResult result = HandleShortcuts(static_cast<char>(key));
@@ -587,16 +417,6 @@
 	}
 
 	CheckSelection();
-
-	if(result.HasMessage())
-		GetUI()->Push(new Dialog(result.Message()));
-	else if(isOutfitter)
-	{
-		// Ship-based updates to cargo are handled when leaving.
-		// Ship-based selection changes are asynchronous, and handled by ShipyardPanel.
-		player.UpdateCargoCapacities();
-		CheckSelection();
-	}
 
 	return true;
 }
@@ -1208,22 +1028,6 @@
 
 	// Add this button to the buttonZones:
 	buttonZones.emplace_back(center, buttonSize, keyCode);
-}
-
-
-
-void ShopPanel::DrawButton(Point center, Point dimensions, const Font &font, const Color &color,
-	const std::string &buttonText, char keyCode)
-{
-	// Add this button to the buttonZones:
-	buttonZones.emplace_back(center, dimensions, keyCode);
-
-	// Draw the button.
-	const Point buttonBorderOffset = Point(2, 2);
-	const Color &back = *GameData::Colors().Get("panel background");
-	FillShader::Fill(center, dimensions + buttonBorderOffset, color);
-	FillShader::Fill(center, dimensions, back);
-	font.Draw(buttonText, center - .5 * Point(font.Width(buttonText), font.Height()), color);
 }
 
 
