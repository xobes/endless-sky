/* Font.cpp
Copyright (c) 2025 by xobes

Endless Sky is free software: you can redistribute it and/or modify it under the
terms of the GNU General Public License as published by the Free Software
Foundation, either version 3 of the License, or (at your option) any later version.

Endless Sky is distributed in the hope that it will be useful, but WITHOUT ANY
WARRANTY; without even the implied warranty of MERCHANTABILITY or FITNESS FOR A
PARTICULAR PURPOSE. See the GNU General Public License for more details.

You should have received a copy of the GNU General Public License along with
this program. If not, see <https://www.gnu.org/licenses/>.
*/

#include "Font.h"

#include "../Color.h"
#include "DisplayText.h"
#include "../GameData.h"
#include "../Logger.h"
#include "../Point.h"
#include "../Screen.h"

#include <SDL2/SDL_ttf.h>

using namespace std;

namespace {
	bool showUnderlines = false;

	/// Shared VAO and VBO quad (0,0) -> (1,1)
	GLuint vao = 0;
	GLuint vbo = 0;

<<<<<<< HEAD
	GLuint texI = 0;
=======
	GLint colorI = 0;
	GLint scaleI = 0;
	GLint glyphSizeI = 0;
	GLint glyphI = 0;
	GLint aspectI = 0;
	GLint positionI = 0;

	GLint vertI;
	GLint cornerI;

	void EnableAttribArrays()
	{
		// Connect the xy to the "vert" attribute of the vertex shader.
		constexpr auto stride = 4 * sizeof(GLfloat);
		glEnableVertexAttribArray(vertI);
		glVertexAttribPointer(vertI, 2, GL_FLOAT, GL_FALSE, stride, nullptr);

		glEnableVertexAttribArray(cornerI);
		glVertexAttribPointer(cornerI, 2, GL_FLOAT, GL_FALSE,
			stride, reinterpret_cast<const GLvoid *>(2 * sizeof(GLfloat)));
	}
>>>>>>> 19ae6581
}



Font::~Font()
{
	TTF_CloseFont(font);  // TODO: all fonts use the same file, should only close it once...
}



void Font::Load(const filesystem::path &path, double size)
{
	Init();
	fontSize = size;
	font = TTF_OpenFont(path.c_str(), size);
	TTF_SetFontHinting(font, TTF_HINTING_MONO);
	if(size == 14)
		height = 16;
	else
		height = size;
	// widthEllipses = WidthRawString("...");
	space = WidthRawString("-");
}



void Font::Draw(const DisplayText &text, const Point &point, const Color &color) const
{
	DrawAliased(text, round(point.X()), round(point.Y()), color);
}



void Font::DrawAliased(const DisplayText &text, double x, double y, const Color &color) const
{
	int width = -1;
	const string truncText = TruncateText(text, width);
	const auto &layout = text.GetLayout();
	if(width >= 0)
	{
		if(layout.align == Alignment::CENTER)
			x += (layout.width - width) / 2;
		else if(layout.align == Alignment::RIGHT)
			x += layout.width - width;
	}
	DrawAliased(truncText, x, y, color);
}



void Font::Draw(const string &str, const Point &point, const Color &color) const
{
	DrawAliased(str, round(point.X()), round(point.Y()), color);
}



void Font::DrawAliased(const string &str, double x, double y, const Color &color) const
{
	if(str.empty())
		return;

	// Bind.
	glUseProgram(shader->Object());
<<<<<<< HEAD
	glBindVertexArray(vao);
=======
	glBindTexture(GL_TEXTURE_2D, texture);
	if(OpenGL::HasVaoSupport())
		glBindVertexArray(vao);
	else
	{
		glBindBuffer(GL_ARRAY_BUFFER, vbo);
		EnableAttribArrays();
	}
>>>>>>> 19ae6581

	// Reallocate buffer for texture id texI.
	if(texI)
		glDeleteTextures(1, &texI);

	texI = shader->Uniform("tex");
	glGenTextures(1, &texI);

	// Upload the new texture "image".
	GLint texture = 0;
	glBindTexture(GL_TEXTURE_2D, texture);

	glTexParameteri(GL_TEXTURE_2D, GL_TEXTURE_MIN_FILTER, GL_LINEAR);
	glTexParameteri(GL_TEXTURE_2D, GL_TEXTURE_MAG_FILTER, GL_LINEAR);
	glTexParameteri(GL_TEXTURE_2D, GL_TEXTURE_WRAP_S, GL_CLAMP_TO_EDGE);
	glTexParameteri(GL_TEXTURE_2D, GL_TEXTURE_WRAP_T, GL_CLAMP_TO_EDGE);

	// ----------------------------------------------------------------------------------------
	SDL_Color sdlColor(255, 255, 255, 0);

#define USE_BLENDED
#ifdef USE_BLENDED
	// Note: returns ARGB, sorted out in the shader;
	SDL_Surface *surface = TTF_RenderUTF8_Blended(font, str.c_str(), sdlColor);  // ARGB, 32-bit/pixel
#else
	// Note: returns a single channel.
	// SDL_Surface *surface = TTF_RenderUTF8_Shaded(font, text.GetText().c_str(), sdlColor, bgColor);  // A, 8-bit/pixel
	SDL_Color bgColor(0, 0, 0, 0);
	SDL_Surface *surface = TTF_RenderUTF8_Shaded(font, text.GetText().c_str(), sdlColor, bgColor);  // A, 8-bit/pixel
#endif

	if(surface == nullptr)
	{
		Logger::LogError(string("Attempt to create surface resulted in TTF_GetError:") + TTF_GetError());
		return;
	}

	int columns = surface->pitch / surface->format->BytesPerPixel;
	// convert 8 bpp up to 32bpp like the current shaders expect
#ifdef USE_BLENDED
	// DebugPrint2(surface->pixels, surface->h, columns);
	glTexImage2D(GL_TEXTURE_2D, 0, GL_RGBA, columns, surface->h, 0, GL_RGBA, GL_UNSIGNED_BYTE, surface->pixels);
#else
	int count = surface->h * columns;
	auto *pixels = static_cast<unsigned int *>(malloc(count * sizeof(unsigned int)));
	if(pixels == nullptr)
	{
		Logger::LogError("malloc failed");
		return;
	}

	for(int y = 0; y < count; y += 4)
	{
		unsigned int b = static_cast<unsigned int *>(surface->pixels)[y/4];
		pixels[y + 3] = 0x00000000 | (0xFF000000 & (b << (0 * 8)));
		pixels[y + 2] = 0x00000000 | (0xFF000000 & (b << (1 * 8)));
		pixels[y + 1] = 0x00000000 | (0xFF000000 & (b << (2 * 8)));
		pixels[y + 0] = 0x00000000 | (0xFF000000 & (b << (3 * 8)));
	}

	// DebugPrint(pixels, surface->h, columns);
	glTexImage2D(GL_TEXTURE_2D, 0, GL_RGBA, columns, surface->h, 0, GL_RGBA, GL_UNSIGNED_BYTE, pixels);
	// ----------------------------------------------------------------------------------------
	free(pixels);
#endif

	GLfloat scale[2] = {2.f / Screen::Width(), -2.f / Screen::Height()};
	glUniform2fv(shader->Uniform("scale"), 1, scale);

	GLfloat sizeV[2] = {static_cast<float>(columns),
						static_cast<float>(surface->h)};
	SDL_FreeSurface(surface);
	glUniform2fv(shader->Uniform("size"), 1, sizeV);

	float position[2]{static_cast<float>(x), static_cast<float>(y - 1)};
	// float position[2]{static_cast<float>(x + 2.), static_cast<float>(y - 1)};
	glUniform2fv(shader->Uniform("position"), 1, position);
	// glUniform4fv(shader->Uniform("color"), 1, Color::Multiply(1.3, color).Get());
	glUniform4fv(shader->Uniform("color"), 1, color.Get());

	// Draw the rectangle of triangles.
	glDrawArrays(GL_TRIANGLE_STRIP, 0, 4);

<<<<<<< HEAD
	// Clean up.
	glBindVertexArray(0);
	// glBindTexture(GL_TEXTURE_2D, 0);

	// Unuse the shader program
=======
	if(OpenGL::HasVaoSupport())
		glBindVertexArray(0);
	else
	{
		glDisableVertexAttribArray(vertI);
		glDisableVertexAttribArray(cornerI);
		glBindBuffer(GL_ARRAY_BUFFER, vbo);
	}
>>>>>>> 19ae6581
	glUseProgram(0);
}



void Font::Init()
{
	shader = GameData::Shaders().Get("ttfont");
	if(!shader->Object())
		throw std::runtime_error("Could not find ttfont shader!");

	// Initialize the shared parameters only once
	if(!vao)
	{
		glUseProgram(shader->Object());
		glUniform1i(shader->Uniform("tex"), 0);
		glUseProgram(0);

		// Generate the vertex data for drawing sprites.
		glGenVertexArrays(1, &vao);
		glBindVertexArray(vao);

		glGenBuffers(1, &vbo);
		glBindBuffer(GL_ARRAY_BUFFER, vbo);

		GLfloat vertexData[] = {
			0.f, 0.f,
			1.f, 0.f,
			0.f, 1.f,
			1.f, 1.f
		};

		glBufferData(GL_ARRAY_BUFFER, sizeof(vertexData), vertexData, GL_STATIC_DRAW);

		GLuint vertI = shader->Attrib("vert");
		GLsizei stride = 2 * sizeof(float);
		glEnableVertexAttribArray(vertI);
		glVertexAttribPointer(vertI, 2, GL_FLOAT, GL_FALSE, stride, nullptr);

		// Unbind the VBO and VAO.
		glBindBuffer(GL_ARRAY_BUFFER, 0);
		glBindVertexArray(0);
	}
}



int Font::Width(const string &str) const
{
	return WidthRawString(str.c_str());
}



int Font::FormattedWidth(const DisplayText &text) const
{
	int width = -1;
	const string truncText = TruncateText(text, width);
	return width < 0 ? WidthRawString(truncText.c_str()) : width;
}



int Font::Height() const noexcept
{
	return height;
}



int Font::Space() const noexcept
{
	return space;
}



void Font::ShowUnderlines(bool show) noexcept
{
<<<<<<< HEAD
	// TODO: showUnderlines = show || Preferences::Has("Always underline shortcuts");
=======
	glyphWidth = glyphW * .5f;
	glyphHeight = glyphH * .5f;

	shader = GameData::Shaders().Get("font");
	// Initialize the shared parameters only once
	if(!vbo)
	{
		vertI = shader->Attrib("vert");
		cornerI = shader->Attrib("corner");

		glUseProgram(shader->Object());
		glUniform1i(shader->Uniform("tex"), 0);
		glUseProgram(0);

		// Create the VAO and VBO.
		if(OpenGL::HasVaoSupport())
		{
			glGenVertexArrays(1, &vao);
			glBindVertexArray(vao);
		}

		glGenBuffers(1, &vbo);
		glBindBuffer(GL_ARRAY_BUFFER, vbo);

		GLfloat vertices[] = {
				0.f, 0.f, 0.f, 0.f,
				0.f, 1.f, 0.f, 1.f,
				1.f, 0.f, 1.f, 0.f,
				1.f, 1.f, 1.f, 1.f
		};
		glBufferData(GL_ARRAY_BUFFER, sizeof(vertices), vertices, GL_STATIC_DRAW);

		if(OpenGL::HasVaoSupport())
			EnableAttribArrays();

		glBindBuffer(GL_ARRAY_BUFFER, 0);
		if(OpenGL::HasVaoSupport())
			glBindVertexArray(0);

		colorI = shader->Uniform("color");
		scaleI = shader->Uniform("scale");
		glyphSizeI = shader->Uniform("glyphSize");
		glyphI = shader->Uniform("glyph");
		aspectI = shader->Uniform("aspect");
		positionI = shader->Uniform("position");
	}

	// We must update the screen size next time we draw.
	screenWidth = 0;
	screenHeight = 0;
>>>>>>> 19ae6581
}



// // int Font::Glyph(char c, bool isAfterSpace) noexcept
// // {
// // 	// Curly quotes.
// // 	if(c == '\'' && isAfterSpace)
// // 		return 96;
// // 	if(c == '"' && isAfterSpace)
// // 		return 97;
// //
// // 	return max(0, min(GLYPHS - 3, c - 32));
// // }
// //
// //
// // void Font::LoadTexture(ImageBuffer &image)
// // {
// // 	glGenTextures(1, &texture);
// // 	glBindTexture(GL_TEXTURE_2D, texture);
// //
// // 	glTexParameteri(GL_TEXTURE_2D, GL_TEXTURE_MIN_FILTER, GL_LINEAR);
// // 	glTexParameteri(GL_TEXTURE_2D, GL_TEXTURE_MAG_FILTER, GL_LINEAR);
// // 	glTexParameteri(GL_TEXTURE_2D, GL_TEXTURE_WRAP_S, GL_CLAMP_TO_EDGE);
// // 	glTexParameteri(GL_TEXTURE_2D, GL_TEXTURE_WRAP_T, GL_CLAMP_TO_EDGE);
// //
// // 	glTexImage2D(GL_TEXTURE_2D, 0, GL_RGBA8, image.Width(), image.Height(), 0,
// // 		GL_RGBA, GL_UNSIGNED_BYTE, image.Pixels());
// // }
// //
// //
// // void Font::CalculateAdvances(ImageBuffer &image)
// // {
// // 	// Get the format and size of the surface.
// // 	int width = image.Width() / GLYPHS;
// // 	height = image.Height();
// // 	unsigned mask = 0xFF000000;
// // 	unsigned half = 0xC0000000;
// // 	int pitch = image.Width();
// //
// // 	// advance[previous * GLYPHS + next] is the x advance for each glyph pair.
// // 	// There is no advance if the previous value is 0, i.e. we are at the very
// // 	// start of a string.
// // 	memset(advance, 0, GLYPHS * sizeof(advance[0]));
// // 	for(int previous = 1; previous < GLYPHS; ++previous)
// // 		for(int next = 0; next < GLYPHS; ++next)
// // 		{
// // 			int maxD = 0;
// // 			int glyphWidth = 0;
// // 			uint32_t *begin = image.Pixels();
// // 			for(int y = 0; y < height; ++y)
// // 			{
// // 				// Find the last non-empty pixel in the previous glyph.
// // 				uint32_t *pend = begin + previous * width;
// // 				uint32_t *pit = pend + width;
// // 				while(pit != pend && (*--pit & mask) < half)
// // 				{
// // 				}
// // 				int distance = (pit - pend) + 1;
// // 				glyphWidth = max(distance, glyphWidth);
// //
// // 				// Special case: if "next" is zero (i.e. end of line of text),
// // 				// calculate the full width of this character. Otherwise:
// // 				if(next)
// // 				{
// // 					// Find the first non-empty pixel in this glyph.
// // 					uint32_t *nit = begin + next * width;
// // 					uint32_t *nend = nit + width;
// // 					while(nit != nend && (*nit++ & mask) < half)
// // 					{
// // 					}
// //
// // 					// How far apart do you want these glyphs drawn? If drawn at
// // 					// an advance of "width", there would be:
// // 					// pend + width - pit   <- pixels after the previous glyph.
// // 					// nit - (nend - width) <- pixels before the next glyph.
// // 					// So for zero kerning distance, you would want:
// // 					distance += 1 - (nit - (nend - width));
// // 				}
// // 				maxD = max(maxD, distance);
// //
// // 				// Update the pointer to point to the beginning of the next row.
// // 				begin += pitch;
// // 			}
// // 			// This is a fudge factor to avoid over-kerning, especially for the
// // 			// underscore and for glyph combinations like AV.
// // 			advance[previous * GLYPHS + next] = max(maxD, glyphWidth - 4) / 2;
// // 		}
// //
// // 	// Set the space size based on the character width.
// // 	width /= 2;
// // 	height /= 2;
// // 	space = (width + 3) / 6 + 1;
// // }
// //
// //
// // void Font::SetUpShader(float glyphW, float glyphH)
// // {
// // 	glyphWidth = glyphW * .5f;
// // 	glyphHeight = glyphH * .5f;
// //
// // 	shader = GameData::Shaders().Get("font");
// // 	// Initialize the shared parameters only once
// // 	if(!vao)
// // 	{
// // 		glUseProgram(shader->Object());
// // 		glUniform1i(shader->Uniform("tex"), 0);
// // 		glUseProgram(0);
// //
// // 		// Create the VAO and VBO.
// // 		glGenVertexArrays(1, &vao);
// // 		glBindVertexArray(vao);
// //
// // 		glGenBuffers(1, &vbo);
// // 		glBindBuffer(GL_ARRAY_BUFFER, vbo);
// //
// // 		GLfloat vertices[] = {
// // 			0.f, 0.f, 0.f, 0.f,
// // 			0.f, 1.f, 0.f, 1.f,
// // 			1.f, 0.f, 1.f, 0.f,
// // 			1.f, 1.f, 1.f, 1.f
// // 		};
// // 		glBufferData(GL_ARRAY_BUFFER, sizeof(vertices), vertices, GL_STATIC_DRAW);
// //
// // 		// Connect the xy to the "vert" attribute of the vertex shader.
// // 		constexpr auto stride = 4 * sizeof(GLfloat);
// // 		glEnableVertexAttribArray(shader->Attrib("vert"));
// // 		glVertexAttribPointer(shader->Attrib("vert"), 2, GL_FLOAT, GL_FALSE, stride, nullptr);
// //
// // 		glEnableVertexAttribArray(shader->Attrib("corner"));
// // 		glVertexAttribPointer(shader->Attrib("corner"), 2, GL_FLOAT, GL_FALSE,
// // 			stride, reinterpret_cast<const GLvoid *>(2 * sizeof(GLfloat)));
// //
// // 		glBindBuffer(GL_ARRAY_BUFFER, 0);
// // 		glBindVertexArray(0);
// //
// // 		colorI = shader->Uniform("color");
// // 		scaleI = shader->Uniform("scale");
// // 		glyphSizeI = shader->Uniform("glyphSize");
// // 		glyphI = shader->Uniform("glyph");
// // 		aspectI = shader->Uniform("aspect");
// // 		positionI = shader->Uniform("position");
// // 	}
// //
// // 	// We must update the screen size next time we draw.
// // 	screenWidth = 0;
// // 	screenHeight = 0;
// // }



int Font::WidthRawString(const char *str) const noexcept
{
	// TTF_MeasureUTF8
	// TTF_SizeUTF8(TTF_Font *font, const char *text, int *w, int *h);
	int width = 0;
	int h = 0;
	TTF_SizeUTF8(font, str, &width, &h);

	return width;
}



// Param width will be set to the width of the return value, unless the layout width is negative.
string Font::TruncateText(const DisplayText &text, int &width) const
{
	width = -1;
	const auto &layout = text.GetLayout();
	const string &str = text.GetText();
	if(layout.width < 0 || (layout.align == Alignment::LEFT && layout.truncate == Truncate::NONE))
		return str;
	width = layout.width;
	switch(layout.truncate)
	{
		case Truncate::NONE:
			width = WidthRawString(str.c_str());
			return str;
		case Truncate::FRONT:
			return TruncateFront(str, width);
		case Truncate::MIDDLE:
			return TruncateMiddle(str, width);
		case Truncate::BACK:
		default:
			return TruncateBack(str, width);
	}
}



string Font::TruncateBack(const string &str, int &width) const
{
	return TruncateEndsOrMiddle(str, width,
		[](const string &str, int charCount) {
			return str.substr(0, charCount) + "...";
		});
}



string Font::TruncateFront(const string &str, int &width) const
{
	return TruncateEndsOrMiddle(str, width,
		[](const string &str, int charCount) {
			return "..." + str.substr(str.size() - charCount);
		});
}



string Font::TruncateMiddle(const string &str, int &width) const
{
	return TruncateEndsOrMiddle(str, width,
		[](const string &str, int charCount) {
			return str.substr(0, (charCount + 1) / 2) + "..." + str.substr(str.size() - charCount / 2);
		});
}



string Font::TruncateEndsOrMiddle(const string &str, int &width,
								function<string(const string &, int)> getResultString) const
{
	int firstWidth = WidthRawString(str.c_str());
	if(firstWidth <= width)
	{
		width = firstWidth;
		return str;
	}

	int workingChars = 0;
	int workingWidth = 0;

	int low = 0, high = str.size() - 1;
	while(low <= high)
	{
		// Think "how many chars to take from both ends, omitting in the middle".
		int nextChars = (low + high) / 2;
		int nextWidth = WidthRawString(getResultString(str, nextChars).c_str());
		if(nextWidth <= width)
		{
			if(nextChars > workingChars)
			{
				workingChars = nextChars;
				workingWidth = nextWidth;
			}
			low = nextChars + (nextChars == low);
		} else
			high = nextChars - 1;
	}
	width = workingWidth;
	return getResultString(str, workingChars);
}<|MERGE_RESOLUTION|>--- conflicted
+++ resolved
@@ -33,31 +33,7 @@
 	GLuint vao = 0;
 	GLuint vbo = 0;
 
-<<<<<<< HEAD
 	GLuint texI = 0;
-=======
-	GLint colorI = 0;
-	GLint scaleI = 0;
-	GLint glyphSizeI = 0;
-	GLint glyphI = 0;
-	GLint aspectI = 0;
-	GLint positionI = 0;
-
-	GLint vertI;
-	GLint cornerI;
-
-	void EnableAttribArrays()
-	{
-		// Connect the xy to the "vert" attribute of the vertex shader.
-		constexpr auto stride = 4 * sizeof(GLfloat);
-		glEnableVertexAttribArray(vertI);
-		glVertexAttribPointer(vertI, 2, GL_FLOAT, GL_FALSE, stride, nullptr);
-
-		glEnableVertexAttribArray(cornerI);
-		glVertexAttribPointer(cornerI, 2, GL_FLOAT, GL_FALSE,
-			stride, reinterpret_cast<const GLvoid *>(2 * sizeof(GLfloat)));
-	}
->>>>>>> 19ae6581
 }
 
 
@@ -123,18 +99,7 @@
 
 	// Bind.
 	glUseProgram(shader->Object());
-<<<<<<< HEAD
 	glBindVertexArray(vao);
-=======
-	glBindTexture(GL_TEXTURE_2D, texture);
-	if(OpenGL::HasVaoSupport())
-		glBindVertexArray(vao);
-	else
-	{
-		glBindBuffer(GL_ARRAY_BUFFER, vbo);
-		EnableAttribArrays();
-	}
->>>>>>> 19ae6581
 
 	// Reallocate buffer for texture id texI.
 	if(texI)
@@ -168,7 +133,8 @@
 
 	if(surface == nullptr)
 	{
-		Logger::LogError(string("Attempt to create surface resulted in TTF_GetError:") + TTF_GetError());
+		Logger::Log(string("Attempt to create surface resulted in TTF_GetError:") + TTF_GetError(),
+			Logger::Level::ERROR);
 		return;
 	}
 
@@ -182,7 +148,7 @@
 	auto *pixels = static_cast<unsigned int *>(malloc(count * sizeof(unsigned int)));
 	if(pixels == nullptr)
 	{
-		Logger::LogError("malloc failed");
+		Logger::Log("malloc failed", Logger::Level::ERROR);
 		return;
 	}
 
@@ -218,22 +184,11 @@
 	// Draw the rectangle of triangles.
 	glDrawArrays(GL_TRIANGLE_STRIP, 0, 4);
 
-<<<<<<< HEAD
 	// Clean up.
 	glBindVertexArray(0);
 	// glBindTexture(GL_TEXTURE_2D, 0);
 
 	// Unuse the shader program
-=======
-	if(OpenGL::HasVaoSupport())
-		glBindVertexArray(0);
-	else
-	{
-		glDisableVertexAttribArray(vertI);
-		glDisableVertexAttribArray(cornerI);
-		glBindBuffer(GL_ARRAY_BUFFER, vbo);
-	}
->>>>>>> 19ae6581
 	glUseProgram(0);
 }
 
@@ -313,60 +268,7 @@
 
 void Font::ShowUnderlines(bool show) noexcept
 {
-<<<<<<< HEAD
 	// TODO: showUnderlines = show || Preferences::Has("Always underline shortcuts");
-=======
-	glyphWidth = glyphW * .5f;
-	glyphHeight = glyphH * .5f;
-
-	shader = GameData::Shaders().Get("font");
-	// Initialize the shared parameters only once
-	if(!vbo)
-	{
-		vertI = shader->Attrib("vert");
-		cornerI = shader->Attrib("corner");
-
-		glUseProgram(shader->Object());
-		glUniform1i(shader->Uniform("tex"), 0);
-		glUseProgram(0);
-
-		// Create the VAO and VBO.
-		if(OpenGL::HasVaoSupport())
-		{
-			glGenVertexArrays(1, &vao);
-			glBindVertexArray(vao);
-		}
-
-		glGenBuffers(1, &vbo);
-		glBindBuffer(GL_ARRAY_BUFFER, vbo);
-
-		GLfloat vertices[] = {
-				0.f, 0.f, 0.f, 0.f,
-				0.f, 1.f, 0.f, 1.f,
-				1.f, 0.f, 1.f, 0.f,
-				1.f, 1.f, 1.f, 1.f
-		};
-		glBufferData(GL_ARRAY_BUFFER, sizeof(vertices), vertices, GL_STATIC_DRAW);
-
-		if(OpenGL::HasVaoSupport())
-			EnableAttribArrays();
-
-		glBindBuffer(GL_ARRAY_BUFFER, 0);
-		if(OpenGL::HasVaoSupport())
-			glBindVertexArray(0);
-
-		colorI = shader->Uniform("color");
-		scaleI = shader->Uniform("scale");
-		glyphSizeI = shader->Uniform("glyphSize");
-		glyphI = shader->Uniform("glyph");
-		aspectI = shader->Uniform("aspect");
-		positionI = shader->Uniform("position");
-	}
-
-	// We must update the screen size next time we draw.
-	screenWidth = 0;
-	screenHeight = 0;
->>>>>>> 19ae6581
 }
 
 
