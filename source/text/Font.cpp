<<<<<<< HEAD
/* TrueTypeFont.cpp
=======
/* Font.cpp
>>>>>>> bdfc25c8
Copyright (c) 2025 by xobes

Endless Sky is free software: you can redistribute it and/or modify it under the
terms of the GNU General Public License as published by the Free Software
Foundation, either version 3 of the License, or (at your option) any later version.

Endless Sky is distributed in the hope that it will be useful, but WITHOUT ANY
WARRANTY; without even the implied warranty of MERCHANTABILITY or FITNESS FOR A
PARTICULAR PURPOSE. See the GNU General Public License for more details.

You should have received a copy of the GNU General Public License along with
this program. If not, see <https://www.gnu.org/licenses/>.
*/

#include "Font.h"

#include "../Color.h"
#include "DisplayText.h"
#include "../GameData.h"
#include "../Logger.h"
#include "../Point.h"
#include "../Screen.h"

#include <SDL2/SDL_ttf.h>

using namespace std;

namespace {
	bool showUnderlines = false;

	/// Shared VAO and VBO quad (0,0) -> (1,1)
	GLuint vao = 0;
	GLuint vbo = 0;

	GLuint texI = 0;
}



Font::~Font()
{
	TTF_CloseFont(font);  // TODO: all fonts use the same file, should only close it once...
}



void Font::Load(const filesystem::path &path, double size)
{
	Init();
	fontSize = size;
	font = TTF_OpenFont(path.c_str(), size);
	TTF_SetFontHinting(font, TTF_HINTING_MONO);
	if(size == 14)
		height = 16;
	else
		height = size;
	// widthEllipses = WidthRawString("...");
	space = WidthRawString("-");
}



void Font::Draw(const DisplayText &text, const Point &point, const Color &color) const
{
	DrawAliased(text, round(point.X()), round(point.Y()), color);
}



void Font::DrawAliased(const DisplayText &text, double x, double y, const Color &color) const
{
	int width = -1;
	const string truncText = TruncateText(text, width);
	const auto &layout = text.GetLayout();
	if(width >= 0)
	{
		if(layout.align == Alignment::CENTER)
			x += (layout.width - width) / 2;
		else if(layout.align == Alignment::RIGHT)
			x += layout.width - width;
	}
	DrawAliased(truncText, x, y, color);
}



void Font::Draw(const string &str, const Point &point, const Color &color) const
{
	DrawAliased(str, round(point.X()), round(point.Y()), color);
}



void Font::DrawAliased(const string &str, double x, double y, const Color &color) const
{
	if(str.empty())
		return;

	// Bind.
	glUseProgram(shader->Object());
	glBindVertexArray(vao);

	// Reallocate buffer for texture id texI.
	if(texI)
		glDeleteTextures(1, &texI);

	texI = shader->Uniform("tex");
	glGenTextures(1, &texI);

	// Upload the new texture "image".
	GLint texture = 0;
	glBindTexture(GL_TEXTURE_2D, texture);

	glTexParameteri(GL_TEXTURE_2D, GL_TEXTURE_MIN_FILTER, GL_LINEAR);
	glTexParameteri(GL_TEXTURE_2D, GL_TEXTURE_MAG_FILTER, GL_LINEAR);
	glTexParameteri(GL_TEXTURE_2D, GL_TEXTURE_WRAP_S, GL_CLAMP_TO_EDGE);
	glTexParameteri(GL_TEXTURE_2D, GL_TEXTURE_WRAP_T, GL_CLAMP_TO_EDGE);

	// ----------------------------------------------------------------------------------------
	SDL_Color sdlColor(255, 255, 255, 0);

#define USE_BLENDED
#ifdef USE_BLENDED
	// Note: returns ARGB, sorted out in the shader;
	SDL_Surface *surface = TTF_RenderUTF8_Blended(font, str.c_str(), sdlColor);  // ARGB, 32-bit/pixel
#else
	// Note: returns a single channel.
	// SDL_Surface *surface = TTF_RenderUTF8_Shaded(font, text.GetText().c_str(), sdlColor, bgColor);  // A, 8-bit/pixel
	SDL_Color bgColor(0, 0, 0, 0);
	SDL_Surface *surface = TTF_RenderUTF8_Shaded(font, text.GetText().c_str(), sdlColor, bgColor);  // A, 8-bit/pixel
#endif

	if(surface == nullptr)
	{
		Logger::LogError(string("Attempt to create surface resulted in TTF_GetError:") + TTF_GetError());
		return;
	}

	int columns = surface->pitch / surface->format->BytesPerPixel;
	// convert 8 bpp up to 32bpp like the current shaders expect
#ifdef USE_BLENDED
	// DebugPrint2(surface->pixels, surface->h, columns);
	glTexImage2D(GL_TEXTURE_2D, 0, GL_RGBA, columns, surface->h, 0, GL_RGBA, GL_UNSIGNED_BYTE, surface->pixels);
#else
	int count = surface->h * columns;
	auto *pixels = static_cast<unsigned int *>(malloc(count * sizeof(unsigned int)));
	if(pixels == nullptr)
	{
		Logger::LogError("malloc failed");
		return;
	}

	for(int y = 0; y < count; y += 4)
	{
		unsigned int b = static_cast<unsigned int *>(surface->pixels)[y/4];
		pixels[y + 3] = 0x00000000 | (0xFF000000 & (b << (0 * 8)));
		pixels[y + 2] = 0x00000000 | (0xFF000000 & (b << (1 * 8)));
		pixels[y + 1] = 0x00000000 | (0xFF000000 & (b << (2 * 8)));
		pixels[y + 0] = 0x00000000 | (0xFF000000 & (b << (3 * 8)));
	}

	// DebugPrint(pixels, surface->h, columns);
	glTexImage2D(GL_TEXTURE_2D, 0, GL_RGBA, columns, surface->h, 0, GL_RGBA, GL_UNSIGNED_BYTE, pixels);
	// ----------------------------------------------------------------------------------------
	free(pixels);
#endif

	GLfloat scale[2] = {2.f / Screen::Width(), -2.f / Screen::Height()};
	glUniform2fv(shader->Uniform("scale"), 1, scale);

	GLfloat sizeV[2] = {static_cast<float>(columns),
						static_cast<float>(surface->h)};
	SDL_FreeSurface(surface);
	glUniform2fv(shader->Uniform("size"), 1, sizeV);

	float position[2]{static_cast<float>(x), static_cast<float>(y - 1)};
	// float position[2]{static_cast<float>(x + 2.), static_cast<float>(y - 1)};
	glUniform2fv(shader->Uniform("position"), 1, position);
	// glUniform4fv(shader->Uniform("color"), 1, Color::Multiply(1.3, color).Get());
	glUniform4fv(shader->Uniform("color"), 1, color.Get());

	// Draw the rectangle of triangles.
	glDrawArrays(GL_TRIANGLE_STRIP, 0, 4);

	// Clean up.
	glBindVertexArray(0);
	// glBindTexture(GL_TEXTURE_2D, 0);

	// Unuse the shader program
	glUseProgram(0);
}



void Font::Init()
{
	shader = GameData::Shaders().Get("ttfont");
	if(!shader->Object())
		throw std::runtime_error("Could not find ttfont shader!");

	// Initialize the shared parameters only once
	if(!vao)
	{
		glUseProgram(shader->Object());
		glUniform1i(shader->Uniform("tex"), 0);
		glUseProgram(0);

		// Generate the vertex data for drawing sprites.
		glGenVertexArrays(1, &vao);
		glBindVertexArray(vao);

		glGenBuffers(1, &vbo);
		glBindBuffer(GL_ARRAY_BUFFER, vbo);

		GLfloat vertexData[] = {
			0.f, 0.f,
			1.f, 0.f,
			0.f, 1.f,
			1.f, 1.f
		};

		glBufferData(GL_ARRAY_BUFFER, sizeof(vertexData), vertexData, GL_STATIC_DRAW);

		GLuint vertI = shader->Attrib("vert");
		GLsizei stride = 2 * sizeof(float);
		glEnableVertexAttribArray(vertI);
		glVertexAttribPointer(vertI, 2, GL_FLOAT, GL_FALSE, stride, nullptr);

		// Unbind the VBO and VAO.
		glBindBuffer(GL_ARRAY_BUFFER, 0);
		glBindVertexArray(0);
	}
}



int Font::Width(const string &str) const
{
	return WidthRawString(str.c_str());
}



int Font::FormattedWidth(const DisplayText &text) const
{
	int width = -1;
	const string truncText = TruncateText(text, width);
	return width < 0 ? WidthRawString(truncText.c_str()) : width;
}



int Font::Height() const noexcept
{
	return height;
}



int Font::Space() const noexcept
{
	return space;
}



void Font::ShowUnderlines(bool show) noexcept
{
<<<<<<< HEAD
	//TODO: showUnderlines = show || Preferences::Has("Always underline shortcuts");
=======
	// TODO: showUnderlines = show || Preferences::Has("Always underline shortcuts");
>>>>>>> bdfc25c8
}



// // int Font::Glyph(char c, bool isAfterSpace) noexcept
// // {
// // 	// Curly quotes.
// // 	if(c == '\'' && isAfterSpace)
// // 		return 96;
// // 	if(c == '"' && isAfterSpace)
// // 		return 97;
// //
// // 	return max(0, min(GLYPHS - 3, c - 32));
// // }
// //
// //
// // void Font::LoadTexture(ImageBuffer &image)
// // {
// // 	glGenTextures(1, &texture);
// // 	glBindTexture(GL_TEXTURE_2D, texture);
// //
// // 	glTexParameteri(GL_TEXTURE_2D, GL_TEXTURE_MIN_FILTER, GL_LINEAR);
// // 	glTexParameteri(GL_TEXTURE_2D, GL_TEXTURE_MAG_FILTER, GL_LINEAR);
// // 	glTexParameteri(GL_TEXTURE_2D, GL_TEXTURE_WRAP_S, GL_CLAMP_TO_EDGE);
// // 	glTexParameteri(GL_TEXTURE_2D, GL_TEXTURE_WRAP_T, GL_CLAMP_TO_EDGE);
// //
// // 	glTexImage2D(GL_TEXTURE_2D, 0, GL_RGBA8, image.Width(), image.Height(), 0,
// // 		GL_RGBA, GL_UNSIGNED_BYTE, image.Pixels());
// // }
// //
// //
// // void Font::CalculateAdvances(ImageBuffer &image)
// // {
// // 	// Get the format and size of the surface.
// // 	int width = image.Width() / GLYPHS;
// // 	height = image.Height();
// // 	unsigned mask = 0xFF000000;
// // 	unsigned half = 0xC0000000;
// // 	int pitch = image.Width();
// //
// // 	// advance[previous * GLYPHS + next] is the x advance for each glyph pair.
// // 	// There is no advance if the previous value is 0, i.e. we are at the very
// // 	// start of a string.
// // 	memset(advance, 0, GLYPHS * sizeof(advance[0]));
// // 	for(int previous = 1; previous < GLYPHS; ++previous)
// // 		for(int next = 0; next < GLYPHS; ++next)
// // 		{
// // 			int maxD = 0;
// // 			int glyphWidth = 0;
// // 			uint32_t *begin = image.Pixels();
// // 			for(int y = 0; y < height; ++y)
// // 			{
// // 				// Find the last non-empty pixel in the previous glyph.
// // 				uint32_t *pend = begin + previous * width;
// // 				uint32_t *pit = pend + width;
// // 				while(pit != pend && (*--pit & mask) < half)
// // 				{
// // 				}
// // 				int distance = (pit - pend) + 1;
// // 				glyphWidth = max(distance, glyphWidth);
// //
// // 				// Special case: if "next" is zero (i.e. end of line of text),
// // 				// calculate the full width of this character. Otherwise:
// // 				if(next)
// // 				{
// // 					// Find the first non-empty pixel in this glyph.
// // 					uint32_t *nit = begin + next * width;
// // 					uint32_t *nend = nit + width;
// // 					while(nit != nend && (*nit++ & mask) < half)
// // 					{
// // 					}
// //
// // 					// How far apart do you want these glyphs drawn? If drawn at
// // 					// an advance of "width", there would be:
// // 					// pend + width - pit   <- pixels after the previous glyph.
// // 					// nit - (nend - width) <- pixels before the next glyph.
// // 					// So for zero kerning distance, you would want:
// // 					distance += 1 - (nit - (nend - width));
// // 				}
// // 				maxD = max(maxD, distance);
// //
// // 				// Update the pointer to point to the beginning of the next row.
// // 				begin += pitch;
// // 			}
// // 			// This is a fudge factor to avoid over-kerning, especially for the
// // 			// underscore and for glyph combinations like AV.
// // 			advance[previous * GLYPHS + next] = max(maxD, glyphWidth - 4) / 2;
// // 		}
// //
// // 	// Set the space size based on the character width.
// // 	width /= 2;
// // 	height /= 2;
// // 	space = (width + 3) / 6 + 1;
// // }
// //
// //
// // void Font::SetUpShader(float glyphW, float glyphH)
// // {
// // 	glyphWidth = glyphW * .5f;
// // 	glyphHeight = glyphH * .5f;
// //
// // 	shader = GameData::Shaders().Get("font");
// // 	// Initialize the shared parameters only once
// // 	if(!vao)
// // 	{
// // 		glUseProgram(shader->Object());
// // 		glUniform1i(shader->Uniform("tex"), 0);
// // 		glUseProgram(0);
// //
// // 		// Create the VAO and VBO.
// // 		glGenVertexArrays(1, &vao);
// // 		glBindVertexArray(vao);
// //
// // 		glGenBuffers(1, &vbo);
// // 		glBindBuffer(GL_ARRAY_BUFFER, vbo);
// //
// // 		GLfloat vertices[] = {
// // 			0.f, 0.f, 0.f, 0.f,
// // 			0.f, 1.f, 0.f, 1.f,
// // 			1.f, 0.f, 1.f, 0.f,
// // 			1.f, 1.f, 1.f, 1.f
// // 		};
// // 		glBufferData(GL_ARRAY_BUFFER, sizeof(vertices), vertices, GL_STATIC_DRAW);
// //
// // 		// Connect the xy to the "vert" attribute of the vertex shader.
// // 		constexpr auto stride = 4 * sizeof(GLfloat);
// // 		glEnableVertexAttribArray(shader->Attrib("vert"));
// // 		glVertexAttribPointer(shader->Attrib("vert"), 2, GL_FLOAT, GL_FALSE, stride, nullptr);
// //
// // 		glEnableVertexAttribArray(shader->Attrib("corner"));
// // 		glVertexAttribPointer(shader->Attrib("corner"), 2, GL_FLOAT, GL_FALSE,
// // 			stride, reinterpret_cast<const GLvoid *>(2 * sizeof(GLfloat)));
// //
// // 		glBindBuffer(GL_ARRAY_BUFFER, 0);
// // 		glBindVertexArray(0);
// //
// // 		colorI = shader->Uniform("color");
// // 		scaleI = shader->Uniform("scale");
// // 		glyphSizeI = shader->Uniform("glyphSize");
// // 		glyphI = shader->Uniform("glyph");
// // 		aspectI = shader->Uniform("aspect");
// // 		positionI = shader->Uniform("position");
// // 	}
// //
// // 	// We must update the screen size next time we draw.
// // 	screenWidth = 0;
// // 	screenHeight = 0;
// // }



int Font::WidthRawString(const char *str) const noexcept
{
	// TTF_MeasureUTF8
	// TTF_SizeUTF8(TTF_Font *font, const char *text, int *w, int *h);
	int width = 0;
	int h = 0;
	TTF_SizeUTF8(font, str, &width, &h);

	return width;
}



// Param width will be set to the width of the return value, unless the layout width is negative.
string Font::TruncateText(const DisplayText &text, int &width) const
{
	width = -1;
	const auto &layout = text.GetLayout();
	const string &str = text.GetText();
	if(layout.width < 0 || (layout.align == Alignment::LEFT && layout.truncate == Truncate::NONE))
		return str;
	width = layout.width;
	switch(layout.truncate)
	{
		case Truncate::NONE:
			width = WidthRawString(str.c_str());
			return str;
		case Truncate::FRONT:
			return TruncateFront(str, width);
		case Truncate::MIDDLE:
			return TruncateMiddle(str, width);
		case Truncate::BACK:
		default:
			return TruncateBack(str, width);
	}
}



string Font::TruncateBack(const string &str, int &width) const
{
	return TruncateEndsOrMiddle(str, width,
		[](const string &str, int charCount) {
			return str.substr(0, charCount) + "...";
		});
}



string Font::TruncateFront(const string &str, int &width) const
{
	return TruncateEndsOrMiddle(str, width,
		[](const string &str, int charCount) {
			return "..." + str.substr(str.size() - charCount);
		});
}



string Font::TruncateMiddle(const string &str, int &width) const
{
	return TruncateEndsOrMiddle(str, width,
		[](const string &str, int charCount) {
			return str.substr(0, (charCount + 1) / 2) + "..." + str.substr(str.size() - charCount / 2);
		});
}



string Font::TruncateEndsOrMiddle(const string &str, int &width,
								function<string(const string &, int)> getResultString) const
{
	int firstWidth = WidthRawString(str.c_str());
	if(firstWidth <= width)
	{
		width = firstWidth;
		return str;
	}

	int workingChars = 0;
	int workingWidth = 0;

	int low = 0, high = str.size() - 1;
	while(low <= high)
	{
		// Think "how many chars to take from both ends, omitting in the middle".
		int nextChars = (low + high) / 2;
		int nextWidth = WidthRawString(getResultString(str, nextChars).c_str());
		if(nextWidth <= width)
		{
			if(nextChars > workingChars)
			{
				workingChars = nextChars;
				workingWidth = nextWidth;
			}
			low = nextChars + (nextChars == low);
		} else
			high = nextChars - 1;
	}
	width = workingWidth;
	return getResultString(str, workingChars);
}<|MERGE_RESOLUTION|>--- conflicted
+++ resolved
@@ -1,8 +1,4 @@
-<<<<<<< HEAD
-/* TrueTypeFont.cpp
-=======
 /* Font.cpp
->>>>>>> bdfc25c8
 Copyright (c) 2025 by xobes
 
 Endless Sky is free software: you can redistribute it and/or modify it under the
@@ -271,11 +267,7 @@
 
 void Font::ShowUnderlines(bool show) noexcept
 {
-<<<<<<< HEAD
-	//TODO: showUnderlines = show || Preferences::Has("Always underline shortcuts");
-=======
 	// TODO: showUnderlines = show || Preferences::Has("Always underline shortcuts");
->>>>>>> bdfc25c8
 }
 
 
