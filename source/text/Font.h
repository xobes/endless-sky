/* Font.h
Copyright (c) 2025 by xobes

Endless Sky is free software: you can redistribute it and/or modify it under the
terms of the GNU General Public License as published by the Free Software
Foundation, either version 3 of the License, or (at your option) any later version.

Endless Sky is distributed in the hope that it will be useful, but WITHOUT ANY
WARRANTY; without even the implied warranty of MERCHANTABILITY or FITNESS FOR A
PARTICULAR PURPOSE. See the GNU General Public License for more details.

You should have received a copy of the GNU General Public License along with
this program. If not, see <https://www.gnu.org/licenses/>.
*/

#pragma once

#include "../shader/Shader.h"

#include <SDL_ttf.h>

#include <filesystem>
#include <functional>

class Color;
class DisplayText;
class Point;



// Class for drawing text in OpenGL. Each font is based on a single image with
// glyphs for each character in ASCII order (not counting control characters).
// The kerning between characters is automatically adjusted to look good. At the
// moment only plain ASCII characters are supported, not Unicode.
class Font {
public:
	static void ShowUnderlines(bool show) noexcept;

public:
	Font() noexcept = default;
	~Font();

	void Load(const std::filesystem::path &fontPath, double size);

	// Draw a text string, subject to the given layout and truncation strategy.
	void Draw(const DisplayText &text, const Point &point, const Color &color) const;
	void DrawAliased(const DisplayText &text, double x, double y, const Color &color) const;
	// Draw the given text string, e.g. post-formatting (or without regard to formatting).
	void Draw(const std::string &str, const Point &point, const Color &color) const;
	void DrawAliased(const std::string &str, double x, double y, const Color &color) const;

	int Width(const std::string &str) const;
	int FormattedWidth(const DisplayText &text) const;
	int Height() const noexcept;
	int Space() const noexcept;

private:
	void Init();
	int WidthRawString(const char *str) const noexcept;
	std::string TruncateText(const DisplayText &text, int &width) const;
	std::string TruncateBack(const std::string &str, int &width) const;
	std::string TruncateFront(const std::string &str, int &width) const;
	std::string TruncateMiddle(const std::string &str, int &width) const;
	std::string TruncateEndsOrMiddle(const std::string &str, int &width,
<<<<<<< HEAD
	                                 std::function<std::string(const std::string &, int)> getResultString) const;
=======
	std::function<std::string(const std::string &, int)> getResultString) const;
>>>>>>> bdfc25c8

private:
	const Shader *shader;
	int fontSize;
	int height;
	int space;

	mutable GLfloat scale[2]{0.f, 0.f};
	TTF_Font *font;
};<|MERGE_RESOLUTION|>--- conflicted
+++ resolved
@@ -62,11 +62,7 @@
 	std::string TruncateFront(const std::string &str, int &width) const;
 	std::string TruncateMiddle(const std::string &str, int &width) const;
 	std::string TruncateEndsOrMiddle(const std::string &str, int &width,
-<<<<<<< HEAD
-	                                 std::function<std::string(const std::string &, int)> getResultString) const;
-=======
 	std::function<std::string(const std::string &, int)> getResultString) const;
->>>>>>> bdfc25c8
 
 private:
 	const Shader *shader;
