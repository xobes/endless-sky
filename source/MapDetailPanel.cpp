/* MapDetailPanel.cpp
Copyright (c) 2014 by Michael Zahniser

Endless Sky is free software: you can redistribute it and/or modify it under the
terms of the GNU General Public License as published by the Free Software
Foundation, either version 3 of the License, or (at your option) any later version.

Endless Sky is distributed in the hope that it will be useful, but WITHOUT ANY
WARRANTY; without even the implied warranty of MERCHANTABILITY or FITNESS FOR A
PARTICULAR PURPOSE. See the GNU General Public License for more details.

You should have received a copy of the GNU General Public License along with
this program. If not, see <https://www.gnu.org/licenses/>.
*/

#include "MapDetailPanel.h"

#include "text/Alignment.h"
#include "Angle.h"
#include "audio/Audio.h"
#include "Color.h"
#include "Command.h"
#include "CoreStartData.h"
#include "Dialog.h"
#include "text/DisplayText.h"
#include "shader/FillShader.h"
#include "text/Font.h"
#include "text/FontSet.h"
#include "text/Format.h"
#include "GameData.h"
#include "Government.h"
#include "Interface.h"
#include "text/Layout.h"
#include "MapOutfitterPanel.h"
#include "MapShipyardPanel.h"
#include "Planet.h"
#include "PlayerInfo.h"
#include "shader/PointerShader.h"
#include "Politics.h"
#include "Preferences.h"
#include "Radar.h"
#include "shader/RingShader.h"
#include "Screen.h"
#include "Ship.h"
#include "ShipJumpNavigation.h"
#include "image/Sprite.h"
#include "image/SpriteSet.h"
#include "shader/SpriteShader.h"
#include "StellarObject.h"
#include "System.h"
#include "TextArea.h"
#include "Trade.h"
#include "text/Truncate.h"
#include "UI.h"
#include "Wormhole.h"

#include <algorithm>
#include <cmath>
#include <limits>
#include <set>
#include <utility>
#include <vector>

using namespace std;

namespace {
	// Convert the angle between two vectors into a sortable angle, i.e. an angle
	// plus a length that is used as a tie-breaker.
	pair<double, double> SortAngle(const Point &reference, const Point &point)
	{
		// Rotate the given point by the reference amount.
		Point rotated(reference.Dot(point), reference.Cross(point));

		// This will be the tiebreaker value: the length, squared.
		double length = rotated.Dot(rotated);
		// Calculate the angle, but rotated 180 degrees so that the discontinuity
		// comes at the reference angle rather than directly opposite it.
		double angle = atan2(-rotated.Y(), -rotated.X());

		// Special case: collinear with the reference vector. If the point is
		// a longer vector than the reference, it's the very best angle.
		// Otherwise, it is the very worst angle. (Note: this also is applied if
		// the angle is opposite (angle == 0) but then it's a no-op.)
		if(!rotated.Y())
			angle = copysign(angle, rotated.X() - reference.Dot(reference));

		// Return the angle, plus the length as a tie-breaker.
		return make_pair(angle, length);
	}
}

double MapDetailPanel::planetPanelHeight = 0.;



MapDetailPanel::MapDetailPanel(PlayerInfo &player, const System *system, bool fromMission)
	: MapPanel(player, system ? MapPanel::SHOW_REPUTATION : player.MapColoring(), system, fromMission)
{
	InitTextArea();
}



MapDetailPanel::MapDetailPanel(const MapPanel &panel, bool isStars)
	: MapPanel(panel), isStars(isStars)
{
	Audio::Pause();

	// Use whatever map coloring is specified in the PlayerInfo.
	commodity = isStars ? -8 : player.MapColoring();

	InitTextArea();
}



void MapDetailPanel::Step()
{
	MapPanel::Step();

	scroll.Step();

	if(selectedSystem != shownSystem)
		GeneratePlanetCards(*selectedSystem);

	if(GetUI()->IsTop(this) && player.GetPlanet() && player.GetDate() >= player.StartData().GetDate() + 12)
	{
		DoHelp("map advanced danger");
		DoHelp("map advanced ports");
		DoHelp("map advanced stars");
	}
	if(!player.GetPlanet())
		DoHelp("map");
}



void MapDetailPanel::Draw()
{
	MapPanel::Draw();

	DrawInfo();
	DrawOrbits();
	DrawKey();
	FinishDrawing(isStars ? "is stars" : "is ports");
}



double MapDetailPanel::GetScroll() const
{
	return scroll.AnimatedValue();
}



double MapDetailPanel::PlanetPanelHeight()
{
	return planetPanelHeight;
}



bool MapDetailPanel::Hover(int x, int y)
{
	const Interface *planetCardInterface = GameData::Interfaces().Get("map planet card");
	isPlanetViewSelected = (x < Screen::Left() + planetCardInterface->GetValue("width")
		&& y < Screen::Top() + PlanetPanelHeight());

	scrollbar.Hover(x, y);

	return isPlanetViewSelected ? true : MapPanel::Hover(x, y);
}



bool MapDetailPanel::Drag(double dx, double dy)
{
	if(scroll.Scrollable() && scrollbar.SyncDrag(scroll, dx, dy))
		return true;

	if(isPlanetViewSelected)
	{
		scroll.Scroll(-dy, 0);

		return true;
	}
	return MapPanel::Drag(dx, dy);
}



bool MapDetailPanel::Scroll(double dx, double dy)
{
	if(isPlanetViewSelected)
	{
		scroll.Scroll(-dy * Preferences::ScrollSpeed());

		return true;
	}
	return MapPanel::Scroll(dx, dy);
}



// Only override the ones you need; the default action is to return false.
bool MapDetailPanel::KeyDown(SDL_Keycode key, Uint16 mod, const Command &command, bool isNewPress)
{
	const double planetCardHeight = MapPlanetCard::Height();
	if(command.Has(Command::HELP))
	{
		DoHelp("map advanced danger", true);
		DoHelp("map advanced ports", true);
		DoHelp("map advanced stars", true);
		if(!player.GetPlanet())
			DoHelp("map", true);
	}
	else if((key == SDLK_TAB || command.Has(Command::JUMP)) && player.Flagship())
	{
		// Clear the selected planet, if any.
		selectedPlanet = nullptr;
		scroll.Set(0);
		// Toggle to the next link connected to the "source" system. If the
		// shift key is down, the source is the end of the travel plan; otherwise
		// it is one step before the end.
		vector<const System *> &plan = player.TravelPlan();
		const System *source = plan.empty() ? player.GetSystem() : plan.front();
		const System *next = nullptr;
		Point previousUnit = Point(0., -1.);
		if(!plan.empty() && !(mod & KMOD_SHIFT))
		{
			previousUnit = plan.front()->Position();
			plan.erase(plan.begin());
			next = source;
			source = plan.empty() ? player.GetSystem() : plan.front();
			previousUnit = (previousUnit - source->Position()).Unit();
		}
		Point here = source->Position();
		const System *original = next;

		// Depending on whether the flagship has a jump drive, the possible links
		// we can travel along are different:
		bool hasJumpDrive = player.Flagship()->JumpNavigation().HasJumpDrive();
		const set<const System *> &links = hasJumpDrive
			? source->JumpNeighbors(player.Flagship()->JumpNavigation().JumpRange()) : source->Links();

		// For each link we can travel from this system, check whether the link
		// is closer to the current angle (while still being larger) than any
		// link we have seen so far.
		auto bestAngle = make_pair(4., 0.);
		for(const System *it : links)
		{
			// Skip the currently selected link, if any, and non valid system links. Also skip links to
			// systems the player has not seen, and skip hyperspace links if the
			// player cannot view either end of them.
			if(!it->IsValid() || it == original)
				continue;
			if(!player.HasSeen(*it))
				continue;
			if(!(hasJumpDrive || player.CanView(*it) || player.CanView(*source)))
				continue;

			// Generate a sortable angle with vector length as a tiebreaker.
			// Otherwise if two systems are in exactly the same direction it is
			// not well defined which one comes first.
			auto angle = SortAngle(previousUnit, it->Position() - here);
			if(angle < bestAngle)
			{
				next = it;
				bestAngle = angle;
			}
		}
		if(next)
		{
			plan.insert(plan.begin(), next);
			Select(next);
		}
	}
	else if((key == SDLK_DELETE || key == SDLK_BACKSPACE) && player.HasTravelPlan())
	{
		vector<const System *> &plan = player.TravelPlan();
		plan.erase(plan.begin());
		Select(plan.empty() ? player.GetSystem() : plan.front());
	}
	else if(key == SDLK_DOWN)
	{
		if(!isPlanetViewSelected)
		{
			if(commodity < 0 || commodity == 9)
				SetCommodity(0);
			else
				SetCommodity(commodity + 1);
		}
		else
		{
			bool selectNext = false;
			for(auto &card : planetCards)
			{
				if(selectNext)
				{
					card.Select();
					double space = card.AvailableSpace();
					if(space < planetCardHeight)
						scroll.Scroll(planetCardHeight - space);
					break;
				}
				// We have this one selected, the next one will be selected instead.
				else if(card.IsSelected())
				{
					if(!planetCards.back().IsSelected())
						selectNext = true;
					card.Select(false);
				}
			}
			// If none/the last one are considered selected, it will select the first one from the list.
			if(!selectNext && !planetCards.empty())
			{
				scroll.Set(0);
				planetCards.front().Select();
			}
		}

	}
	else if(key == SDLK_UP)
	{
		if(!isPlanetViewSelected)
		{
			if(commodity <= 0)
				SetCommodity(9);
			else
				SetCommodity(commodity - 1);
		}
		else
		{
			MapPlanetCard *previousCard = &planetCards.front();
			bool anySelected = false;
			for(auto &card : planetCards)
			{
				if(card.IsSelected())
				{
					if(!planetCards.front().IsSelected())
						anySelected = true;
					previousCard->Select();
					card.Select(false);
					double space = previousCard->AvailableSpace();
					if(space < planetCardHeight)
						scroll.Scroll(space - planetCardHeight);
					break;
				}
				previousCard = &card;
			}
			if(!anySelected && !planetCards.empty())
			{
				scroll.Set(scroll.MaxValue() - scroll.DisplaySize());
				planetCards.back().Select();
			}
		}
	}
	else
		return MapPanel::KeyDown(key, mod, command, isNewPress);

	return true;
}



bool MapDetailPanel::Click(int x, int y, int clicks)
{
	if(scroll.Scrollable() && scrollbar.SyncClick(scroll, x, y, clicks))
		return true;

	const Interface *planetCardInterface = GameData::Interfaces().Get("map planet card");
	const double planetCardWidth = planetCardInterface->GetValue("width");
	const Interface *mapInterface = GameData::Interfaces().Get("map detail panel");
	const double arrowOffset = mapInterface->GetValue("arrow x offset");
	const double planetCardHeight = MapPlanetCard::Height();

	if(x < Screen::Left() + 160)
	{
		// The player clicked in the left-hand interface. This could be the system
		// name, the system government, a planet box, the commodity listing, or nothing.
		if(y >= tradeY && y < tradeY + 200)
		{
			// The player clicked on a tradable commodity. Color the map by its price.
			isStars = false;
			SetCommodity((y - tradeY) / 20);
			return true;
		}
		// Clicking the system name activates the view of the player's reputation with various governments.
		// But the bit to the left will show danger of pirate/raid fleets instead.
		else if(y < governmentY && y > governmentY - 30)
		{
			isStars = false;
			SetCommodity(x < Screen::Left() + mapInterface->GetValue("text margin") ?
				SHOW_DANGER : SHOW_REPUTATION);
		}

		// Clicking the government name activates the view of system / planet ownership.
		else if(y >= governmentY && y < governmentY + 25)
		{
			isStars = false;
			SetCommodity(SHOW_GOVERNMENT);
		}

	}
	if(y <= Screen::Top() + planetPanelHeight + 30 && x <= Screen::Left() + planetCardWidth + arrowOffset + 10)
	{
		for(auto &card : planetCards)
		{
			MapPlanetCard::ClickAction clickAction = card.Click(x, y, clicks);
			if(clickAction == MapPlanetCard::ClickAction::GOTO_SHIPYARD)
			{
				isStars = false;
				GetUI()->Pop(this);
				GetUI()->Push(new MapShipyardPanel(*this, true));
				break;
			}
			else if(clickAction == MapPlanetCard::ClickAction::GOTO_OUTFITTER)
			{
				isStars = false;
				GetUI()->Pop(this);
				GetUI()->Push(new MapOutfitterPanel(*this, true));
				break;
			}
			// Then this is the planet selected.
			else if(clickAction != MapPlanetCard::ClickAction::NONE)
			{
				selectedPlanet = card.GetPlanet();
				if(selectedPlanet && player.Flagship())
					player.SetTravelDestination(selectedPlanet);
				if(clickAction != MapPlanetCard::ClickAction::SELECTED)
					SetCommodity(static_cast<int>(clickAction));
			}
		}
		return true;
	}
	else if(x >= Screen::Right() - 240 && y <= Screen::Top() + 270)
	{
		// The player has clicked within the "orbits" scene.
		// Select the nearest planet to the click point.
		isStars = false;
		Point click = Point(x, y);
		selectedPlanet = nullptr;
		double distance = numeric_limits<double>::infinity();
		for(const auto &it : planets)
		{
			double d = click.Distance(it.second);
			if(d < distance)
			{
				distance = d;
				selectedPlanet = it.first;
				int place = 0;
				for(auto &planetCard : planetCards)
				{
					planetCard.Select(planetCard.GetPlanet() == selectedPlanet);
					if(planetCard.IsSelected())
						scroll.Set(place * planetCardHeight);
					++place;
				}
			}
		}
		if(selectedPlanet && player.Flagship())
			player.SetTravelDestination(selectedPlanet);

		return true;
	}

	// The click was not on an interface element, so check if it was on a system.
	MapPanel::Click(x, y, clicks);
	// If the system just changed, the selected planet is no longer valid.
	if(selectedPlanet && !selectedPlanet->IsInSystem(selectedSystem))
		selectedPlanet = nullptr;
	return true;
}



bool MapDetailPanel::RClick(int x, int y)
{
	if(!Preferences::Has("System map sends move orders"))
		return true;
	// TODO: rewrite the map panels to be driven from interfaces.txt so these XY
	// positions aren't hard-coded.
	else if(x >= Screen::Right() - 240 && y >= Screen::Top() + 10 && y <= Screen::Top() + 270)
	{
		// Only handle clicks on the actual orbits element, rather than the whole UI region.
		// (Note: this isn't perfect, and the clickable area extends into the angled sides a bit.)
		const Point orbitCenter(Screen::TopRight() + Point(-120., 160.));
		auto uiClick = Point(x, y) - orbitCenter;
		if(uiClick.Length() > 130)
			return true;

		// Only issue movement orders if the player is in-flight.
		if(player.GetPlanet())
			GetUI()->Push(new Dialog("You cannot issue fleet movement orders while docked."));
		else if(!player.CanView(*selectedSystem))
			GetUI()->Push(new Dialog("You must visit this system before you can send your fleet there."));
		else
			player.SetEscortDestination(selectedSystem, uiClick / scale);
	}

	return true;
}



void MapDetailPanel::InitTextArea()
{
	description = make_shared<TextArea>();
	description->SetFont(FontSet::Get(14));
	description->SetColor(*GameData::Colors().Get("medium"));
	description->SetAlignment(Alignment::JUSTIFIED);
	const Interface *mapInterface = GameData::Interfaces().Get("map detail panel");
	descriptionXOffset = mapInterface->GetValue("description x offset");
	int descriptionWidth = mapInterface->GetValue("description width");
	description->SetRect(Rectangle::FromCorner(
		Point(Screen::Right() - descriptionXOffset - descriptionWidth, Screen::Top() + 20),
		Point(descriptionWidth - 20, mapInterface->GetValue("description height"))
	));
}



void MapDetailPanel::GeneratePlanetCards(const System &system)
{
	set<const Planet *> shown;

	planetCards.clear();
	scroll.Set(0);
	unsigned number = 0;
	MapPlanetCard::ResetSize();
	for(const StellarObject &object : system.Objects())
		if(object.HasSprite() && object.HasValidPlanet())
		{
			// The same "planet" may appear multiple times in one system,
			// providing multiple landing and departure points (e.g. ringworlds).
			const Planet *planet = object.GetPlanet();
			if(planet->IsWormhole() || !planet->IsAccessible(player.Flagship()) || shown.contains(planet))
				continue;

			planetCards.emplace_back(object, number, player.HasVisited(*planet), this);
			shown.insert(planet);
			++number;
		}
	shownSystem = &system;
}



// Draw the legend, correlating between a system's color and the value of the
// selected "commodity," which may be reputation level, outfitter size, etc.
void MapDetailPanel::DrawKey()
{
	const Color &dim = *GameData::Colors().Get("dim");
	const Color &medium = *GameData::Colors().Get("medium");
	const Font &font = FontSet::Get(14);

	Point pos = Screen::TopRight() + Point(-130., 310.);
	Point headerOff(-5., -.5 * font.Height());
	Point textOff(10., -.5 * font.Height());

	static const string HEADER[] = {
		"Trade prices:",
		"Ships for sale:",
		"Outfits for sale:",
		"You have visited:",
		"", // Special should never be active in this mode.
		"Government:",
		"System:",
		"Danger level:",
		"" // Temporary blank tile for the starry map mode.
	};
	const string &header = HEADER[-min(0, max(-8, commodity))];
	font.Draw(header, pos + headerOff, medium);
	pos.Y() += 20.;

	if(commodity >= 0)
	{
		// Each system is colored by the selected commodity's price. Draw
		// four distinct colors and the price each color represents.
		const vector<Trade::Commodity> &commodities = GameData::Commodities();
		const auto &range = commodities[commodity];
		if(static_cast<unsigned>(commodity) >= commodities.size())
			return;

		for(int i = 3; i >= 0; --i)
		{
			RingShader::Draw(pos, OUTER, INNER, MapColor(i * (2. / 3.) - 1.));
			int price = range.low + ((range.high - range.low) * i) / 3;
			font.Draw(to_string(price), pos + textOff, dim);
			pos.Y() += 20.;
		}
	}
	else if(commodity >= SHOW_OUTFITTER)
	{
		// Each system is colored by the number of outfits for sale.
		static const string LABEL[2][4] = {
			{"10+", "5", "1", "None"},
			{"60+", "30", "1", "None"}};
		static const double VALUE[4] = {1., .5, 0., -1.};

		for(int i = 0; i < 4; ++i)
		{
			RingShader::Draw(pos, OUTER, INNER, MapColor(VALUE[i]));
			font.Draw(LABEL[commodity == SHOW_OUTFITTER][i], pos + textOff, dim);
			pos.Y() += 20.;
		}
	}
	else if(commodity == SHOW_VISITED)
	{
		static const string LABEL[3] = {
			"All planets",
			"Some",
			"None"
		};
		for(int i = 0; i < 3; ++i)
		{
			RingShader::Draw(pos, OUTER, INNER, MapColor(1 - i));
			font.Draw(LABEL[i], pos + textOff, dim);
			pos.Y() += 20.;
		}
	}
	else if(commodity == SHOW_GOVERNMENT)
	{
		// Each system is colored by the government of the system. Only the
		// four largest visible governments are labeled in the legend.
		vector<pair<double, const Government *>> distances;
		for(const auto &it : closeGovernments)
		{
			if(!it.first)
				continue;
			distances.emplace_back(it.second, it.first);
		}
		sort(distances.begin(), distances.end());
		int drawn = 0;
		vector<pair<string, Color>> alreadyDisplayed;
		for(const auto &it : distances)
		{
			const string &displayName = it.second->GetName();
			const Color &displayColor = it.second->GetColor();
			auto foundIt = find(alreadyDisplayed.begin(), alreadyDisplayed.end(),
					make_pair(displayName, displayColor));
			if(foundIt != alreadyDisplayed.end())
				continue;
			RingShader::Draw(pos, OUTER, INNER, GovernmentColor(it.second));
			font.Draw(displayName, pos + textOff, dim);
			pos.Y() += 20.;
			alreadyDisplayed.emplace_back(displayName, displayColor);
			++drawn;
			if(drawn >= 4)
				break;
		}
	}
	else if(commodity == SHOW_REPUTATION)
	{
		// Each system is colored in accordance with the player's reputation
		// with its owning government. The specific colors associated with a
		// given reputation (0.1, 100, and 10000) are shown for each sign.
		RingShader::Draw(pos, OUTER, INNER, ReputationColor(1e-1, true, false));
		RingShader::Draw(pos + Point(12., 0.), OUTER, INNER, ReputationColor(1e2, true, false));
		RingShader::Draw(pos + Point(24., 0.), OUTER, INNER, ReputationColor(1e4, true, false));
		font.Draw("Friendly", pos + textOff + Point(24., 0.), dim);
		pos.Y() += 20.;

		RingShader::Draw(pos, OUTER, INNER, ReputationColor(-1e-1, false, false));
		RingShader::Draw(pos + Point(12., 0.), OUTER, INNER, ReputationColor(-1e2, false, false));
		RingShader::Draw(pos + Point(24., 0.), OUTER, INNER, ReputationColor(-1e4, false, false));
		font.Draw("Hostile", pos + textOff + Point(24., 0.), dim);
		pos.Y() += 20.;

		RingShader::Draw(pos, OUTER, INNER, ReputationColor(0., false, false));
		font.Draw("Restricted", pos + textOff, dim);
		pos.Y() += 20.;

		RingShader::Draw(pos, OUTER, INNER, ReputationColor(0., false, true));
		font.Draw("Dominated", pos + textOff, dim);
		pos.Y() += 20.;
	}
	else if(commodity == SHOW_DANGER)
	{
		RingShader::Draw(pos, OUTER, INNER, DangerColor(numeric_limits<double>::quiet_NaN()));
		font.Draw("None", pos + textOff, dim);
		pos.Y() += 20.;
		// Each system is colored in accordance with its danger to the player,
		// including threats from any "raid fleet" presence.
		static const string labels[4] = {"Minimal", "Low", "Moderate", "High"};
		for(int i = 0; i < 4; ++i)
		{
			RingShader::Draw(pos, OUTER, INNER, DangerColor(i / 3.));
			font.Draw(labels[i], pos + textOff, dim);
			pos.Y() += 20.;
		}
	}
	else if(commodity == SHOW_STARS)
	{
		// The starry map mode leave the legend panel blank.
	}
	if(commodity != SHOW_DANGER && commodity != SHOW_STARS)
	{
		RingShader::Draw(pos, OUTER, INNER, UninhabitedColor());
		font.Draw("Uninhabited", pos + textOff, dim);
		pos.Y() += 20.;
	}
	if(commodity != SHOW_STARS)
	{
		RingShader::Draw(pos, OUTER, INNER, UnexploredColor());
		font.Draw("Unexplored", pos + textOff, dim);
	}
}



// Draw the various information displays: system name & government, planetary
// details, trade prices, and details about the selected object.
void MapDetailPanel::DrawInfo()
{
	const Color &dim = *GameData::Colors().Get("dim");
	const Color &medium = *GameData::Colors().Get("medium");

	const Color &back = *GameData::Colors().Get("map side panel background");

	const Interface *planetCardInterface = GameData::Interfaces().Get("map planet card");
	double planetCardHeight = MapPlanetCard::Height();
	double planetWidth = planetCardInterface->GetValue("width");
	const Interface *mapInterface = GameData::Interfaces().Get("map detail panel");
	double minPlanetPanelHeight = mapInterface->GetValue("min planet panel height");
	double maxPlanetPanelHeight = mapInterface->GetValue("max planet panel height");

	const double bottomGovY = mapInterface->GetValue("government Y");
	const Sprite *systemSprite = SpriteSet::Get("ui/map system");

	bool canView = player.CanView(*selectedSystem);

	// Draw the panel for the planets. If the system was not visited, no planets will be shown.
	const double minimumSize = max(minPlanetPanelHeight, Screen::Height() - bottomGovY - systemSprite->Height());
	planetPanelHeight = canView ? min(min(minimumSize, maxPlanetPanelHeight),
		(planetCards.size()) * planetCardHeight) : 0.;
	Point size(planetWidth, planetPanelHeight);
	// This needs to fill from the start of the screen.
	FillShader::Fill(Screen::TopLeft() + Point(size.X() / 2., size.Y() / 2.),
		size, back);

	const double startingX = mapInterface->GetValue("starting X");
	Point uiPoint(Screen::Left() + startingX, Screen::Top());

	// Draw the basic information for visitable planets in this system.
	if(canView && !planetCards.empty())
	{
		uiPoint.Y() -= scroll.AnimatedValue();
		for(auto &card : planetCards)
		{
			// Fit another planet, if we can, also give scrolling freedom to reach the planets at the end.
			// This updates the location of the card so it needs to be called before AvailableSpace().
			card.DrawIfFits(uiPoint);
			uiPoint.Y() += planetCardHeight;
		}
		scroll.SetMaxValue(planetCards.size() * planetCardHeight);
		scroll.SetDisplaySize(PlanetPanelHeight());

		// Edges:
		Point pos(Screen::Left(), Screen::Top());
		const Sprite *bottom = SpriteSet::Get("ui/bottom edge");
		Point edgePos = pos + Point(.5 * size.X(), size.Y());
		Point bottomOff(-23.5, .5 * bottom->Height() - 1);
		SpriteShader::Draw(bottom, edgePos + bottomOff);

		const Sprite *right = SpriteSet::Get("ui/right edge");
		Point rightOff(.5 * (size.X() + right->Width()) - 1, -right->Height() / 2.);
		SpriteShader::Draw(right, edgePos + rightOff);

		if(scroll.Scrollable())
		{
			const double arrowOffsetX = mapInterface->GetValue("arrow x offset");
			const double arrowOffsetY = mapInterface->GetValue("arrow y offset");

			Point top(Screen::Left() + planetWidth + arrowOffsetX,
				Screen::Top() + arrowOffsetY);
			Point bottom(Screen::Left() + planetWidth + arrowOffsetX,
				Screen::Top() - arrowOffsetY + planetPanelHeight);

			scrollbar.SyncDraw(scroll, top, bottom);
		}
	}

	const double textMargin = mapInterface->GetValue("text margin");
	uiPoint = Point(Screen::Left() + textMargin, Screen::Bottom() - bottomGovY);

	// Draw the information for the government of this system at the top of the trade sprite.
	SpriteShader::Draw(systemSprite, uiPoint + Point(systemSprite->Width() / 2. - textMargin, 0.));

	const Font &font = FontSet::Get(14);
	const Sprite *alertSprite = SpriteSet::Get(commodity == SHOW_DANGER ? "ui/red alert" : "ui/red alert grayed");
	const float alertScale = min<float>(1.f, min<double>(textMargin,
		font.Height()) / max(alertSprite->Width(), alertSprite->Height()));
	SpriteShader::Draw(alertSprite, uiPoint + Point(-textMargin / 2., -7. + font.Height() / 2.), alertScale);

	string systemName = player.KnowsName(*selectedSystem) ?
		selectedSystem->DisplayName() : "Unexplored System";
	const auto alignLeft = Layout(145, Truncate::BACK);
	font.Draw({systemName, alignLeft}, uiPoint + Point(0., -7.), medium);

	governmentY = uiPoint.Y() + textMargin;
	string gov = canView ? selectedSystem->GetGovernment()->GetName() : "Unknown Government";
	font.Draw({gov, alignLeft}, uiPoint + Point(0., 13.), (commodity == SHOW_GOVERNMENT) ? medium : dim);
	if(commodity == SHOW_GOVERNMENT)
		PointerShader::Draw(uiPoint + Point(0., 20.), Point(1., 0.),
			10.f, 10.f, 0.f, medium);

	const double tradeHeight = mapInterface->GetValue("trade height");
	uiPoint = Point(Screen::Left() + startingX, Screen::Bottom() - tradeHeight);

	// Trade sprite goes after at the bottom.
	const Sprite *tradeSprite = SpriteSet::Get("ui/map trade");
	SpriteShader::Draw(tradeSprite, uiPoint);
	tradeY = uiPoint.Y() - tradeSprite->Height() / 2. + 15.;

	// Adapt the coordinates for the text (the sprite is drawn from a center coordinate).
	uiPoint.X() -= (tradeSprite->Width() / 2. - textMargin);
	uiPoint.Y() -= (tradeSprite->Height() / 2. - textMargin);

	// Don't "compare" prices if the current system is uninhabited and thus has no prices to compare to.
	bool noCompare = (!player.GetSystem() || !player.GetSystem()->IsInhabited(player.Flagship()));
	int value = 0;
	double lowCompare = 0;
<<<<<<< HEAD
	double halfCompare = 0;
=======
	double highCompare = 0;
>>>>>>> 83c3cfdf

	// When comparing prices, determine min/max deltas in order to represent commodity delta prices for displayed
	// commodities as a gradient.
	if(!noCompare && canView && selectedSystem->IsInhabited(player.Flagship()))
	{
<<<<<<< HEAD
		double highCompare = 0;
=======
>>>>>>> 83c3cfdf
		for(const Trade::Commodity &commodity : GameData::Commodities())
		{
			value = selectedSystem->Trade(commodity.name);
			int localValue = (player.GetSystem() ? player.GetSystem()->Trade(commodity.name) : 0);
			if(value && localValue)
			{
				value -= localValue;
				lowCompare = value < lowCompare ? value : lowCompare;
				highCompare = value > highCompare ? value : highCompare;
			}
		}
<<<<<<< HEAD
		halfCompare = (0.5 * (highCompare - lowCompare));
=======
>>>>>>> 83c3cfdf
	}

	for(const Trade::Commodity &commodity : GameData::Commodities())
	{
		bool isSelected = false;
		if(static_cast<unsigned>(this->commodity) < GameData::Commodities().size())
			isSelected = (&commodity == &GameData::Commodities()[this->commodity]);
		Color color = isSelected ? medium : dim;

		font.Draw(commodity.name, uiPoint, color);

		string price;
		if(canView && selectedSystem->IsInhabited(player.Flagship()))
		{
			value = selectedSystem->Trade(commodity.name);
			int localValue = (player.GetSystem() ? player.GetSystem()->Trade(commodity.name) : 0);
			if(!value)
				price = "----";
			else if(noCompare || player.GetSystem() == selectedSystem || !localValue)
				price = to_string(value);
			else
			{
				value -= localValue;
				if(Preferences::Has("Show parenthesis"))
					price += "(";
				if(value > 0)
					price += '+';
				price += to_string(value);
				if(Preferences::Has("Show parenthesis"))
					price += ")";
			}
		}
		else
			price = (canView ? "n/a" : "?");

		const auto alignRight = Layout(130, Alignment::RIGHT, Truncate::BACK);
		font.Draw({price, alignRight}, uiPoint, color);

		if(isSelected)
			// const Point &center, const Point &angle, float width, float height, float offset, const Color &color
				PointerShader::Draw(uiPoint + Point(0., 7.), Point(1., 0.), 10.f, 10.f, 0.f, color);

		// Draw colored icons, when values are displayed.
		if(canView && selectedSystem->IsInhabited(player.Flagship()))
		{
			if(!noCompare && player.GetSystem() != selectedSystem)
			{
<<<<<<< HEAD
				// Avoid divide by zero, all deltas could possibly be zero.
				halfCompare = halfCompare < 1 ? 1 : halfCompare;
				double v = (static_cast<double>(value) - (lowCompare + halfCompare)) / halfCompare;
				color = MapColor(v);
				// Draw up/down/equals arrows based on price delta (value)
				PointerShader::Draw(uiPoint + Point(137, 7. + (-7 * v)), Point(0., 1), 20.f,
=======
				// Determine the relative negative-ness or positive-ness of the value compared to low/high.
				// Note: if value is negative, lowCompare will be negative and if value is positive, highCompare will be
				//       positive.
				double v = 0;
				if(value < 0)
					v = static_cast<double>(value) / abs(lowCompare);
				else if(value > 0)
					v = static_cast<double>(value) / highCompare;
				color = MapColor(v);
				// Draw up/down/equals arrows based on price delta (value).
				PointerShader::Draw(uiPoint + Point(143, 7. + (-7 * v)), Point(0., 1), 20.f,
>>>>>>> 83c3cfdf
					static_cast<float>(-14. * v), 0.f, color);
			}
			else
			{
<<<<<<< HEAD
				if(canView && selectedSystem->IsInhabited(player.Flagship()))
					halfCompare = (0.5 * (commodity.high - commodity.low));
				// Avoid divide by zero, though this really shouldn't be a problem.
				halfCompare = halfCompare < 1 ? 1 : halfCompare;
				RingShader::Draw(uiPoint + Point(137, 7), OUTER, INNER,
=======
				double halfCompare = 1;
				if(canView && selectedSystem->IsInhabited(player.Flagship()))
				{
					halfCompare = (0.5 * (commodity.high - commodity.low));
					// Avoid divide by zero, though this really shouldn't be a problem.
					halfCompare = (halfCompare < 1) ? 1 : halfCompare;
				}
				RingShader::Draw(uiPoint + Point(143, 8), OUTER, INNER,
>>>>>>> 83c3cfdf
					MapColor((static_cast<double>(value) - (commodity.low + halfCompare)) / halfCompare));
			}
		}

		uiPoint.Y() += 20.;
	}

	if(selectedPlanet && !selectedPlanet->Description().IsEmptyFor()
			&& player.HasVisited(*selectedPlanet) && !selectedPlanet->IsWormhole())
	{
		const Sprite *panelSprite = SpriteSet::Get("ui/description panel");
		Point pos(Screen::Right() - descriptionXOffset - .5f * panelSprite->Width(),
			Screen::Top() + .5f * panelSprite->Height());
		SpriteShader::Draw(panelSprite, pos);

		description->SetText(selectedPlanet->Description().ToString());
		if(!descriptionVisible)
		{
			AddChild(description);
			descriptionVisible = true;
		}

		selectedSystemOffset = -150;
	}
	else
	{
		RemoveChild(description.get());
		descriptionVisible = false;
	}
}



// Draw the planet orbits in the currently selected system, on the current day.
void MapDetailPanel::DrawOrbits()
{
	planets.clear();
	const Sprite *orbitSprite = SpriteSet::Get("ui/orbits and key");
	SpriteShader::Draw(orbitSprite, Screen::TopRight() + .5 * Point(-orbitSprite->Width(), orbitSprite->Height()));
	Point orbitCenter = Screen::TopRight() + Point(-120., 160.);

	if(!player.CanView(*selectedSystem))
		return;

	const Font &font = FontSet::Get(14);

	// Figure out what the largest orbit in this system is.
	double maxDistance = 0.;
	for(const StellarObject &object : selectedSystem->Objects())
	{
		double distance = object.Distance();
		int activeParent = object.Parent();
		while(activeParent >= 0)
		{
			distance += selectedSystem->Objects()[activeParent].Distance();
			activeParent = selectedSystem->Objects()[activeParent].Parent();
		}
		maxDistance = max(maxDistance, distance);
	}
	// 2400 -> 120.
	scale = .03;
	maxDistance *= scale;

	if(maxDistance > 115.)
		scale *= 115. / maxDistance;

	// Draw the orbits.
	static const Color habitColor[7] = {
		Color(.4, .2, .2, 1.),
		Color(.3, .3, 0., 1.),
		Color(0., .4, 0., 1.),
		Color(0., .3, .4, 1.),
		Color(.1, .2, .5, 1.),
		Color(.2, .2, .2, 1.),
		Color(1., 1., 1., 1.)
	};
	for(const StellarObject &object : selectedSystem->Objects())
	{
		if(object.Radius() <= 0.)
			continue;

		Point parentPos;
		int habit = 5;
		if(object.Parent() >= 0)
			parentPos = selectedSystem->Objects()[object.Parent()].Position();
		else
		{
			double warmth = object.Distance() / selectedSystem->HabitableZone();
			habit = (warmth > .5) + (warmth > .8) + (warmth > 1.2) + (warmth > 2.0);
		}

		double radius = object.Distance() * scale;
		RingShader::Draw(orbitCenter + parentPos * scale,
			radius + .7, radius - .7,
			habitColor[habit]);
	}

	// Draw the planets themselves.
	for(const StellarObject &object : selectedSystem->Objects())
	{
		if(object.Radius() <= 0.)
			continue;

		Point pos = orbitCenter + object.Position() * scale;
		// Special case: wormholes which would lead to an inaccessible location should not
		// be drawn as landable.
		bool hasPlanet = object.HasValidPlanet();
		bool inaccessible = hasPlanet && object.GetPlanet()->GetWormhole()
			&& object.GetPlanet()->GetWormhole()->WormholeDestination(*selectedSystem).Inaccessible();
		if(hasPlanet && object.GetPlanet()->IsAccessible(player.Flagship()) && !inaccessible)
			planets[object.GetPlanet()] = pos;

		// The above wormhole check prevents the wormhole from being selected, but does not change its color
		// on the orbits radar.
		const float *rgb = inaccessible ? Radar::GetColor(Radar::INACTIVE).Get()
			: Radar::GetColor(object.RadarType(player.Flagship())).Get();
		// Darken and saturate the color, and make it opaque.
		Color color(max(0.f, rgb[0] * 1.2f - .2f), max(0.f, rgb[1] * 1.2f - .2f), max(0.f, rgb[2] * 1.2f - .2f), 1.f);
		RingShader::Draw(pos, object.Radius() * scale + 1., 0.f, color);
	}

	// If the player has a pending order for escorts to move to a new system, draw it.
	if(player.HasEscortDestination())
	{
		auto pendingOrder = player.GetEscortDestination();
		if(pendingOrder.first == selectedSystem)
		{
			// Draw an X (to mark the spot, of course).
			auto uiPoint = (pendingOrder.second * scale) + orbitCenter;
			const Color *color = GameData::Colors().Get("map orbits fleet destination");
			// TODO: Add a "batch pointershader" method that takes
			// the shape description, a count, and a reference point+orientation.
			// Use that method below and in Engine for drawing target reticles.
			auto a = Angle{45.};
			auto inc = Angle{90.};

			PointerShader::Bind();
			for(int i = 0; i < 4; ++i)
			{
				PointerShader::Add(uiPoint, a.Unit(), 6.f, 6.f, -3.f, *color);
				a += inc;
			}
			PointerShader::Unbind();
		}
	}

	// Draw the selection ring on top of everything else.
	for(const StellarObject &object : selectedSystem->Objects())
		if(selectedPlanet && object.GetPlanet() == selectedPlanet)
			RingShader::Draw(orbitCenter + object.Position() * scale,
				object.Radius() * scale + 5., object.Radius() * scale + 4.,
				habitColor[6]);

	// Draw the name of the selected planet.
	const string &name = selectedPlanet ? selectedPlanet->DisplayName() : selectedSystem->DisplayName();
	Point namePos(Screen::Right() - 190., Screen::Top() + 7.);
	font.Draw({name, {180, Alignment::CENTER, Truncate::BACK}},
		namePos, *GameData::Colors().Get("medium"));
}



// Set the commodity coloring, and update the player info as well.
void MapDetailPanel::SetCommodity(int index)
{
	commodity = index;
	if(index != SHOW_STARS)
		isStars = false;

	player.SetMapColoring(commodity);
}<|MERGE_RESOLUTION|>--- conflicted
+++ resolved
@@ -822,20 +822,12 @@
 	bool noCompare = (!player.GetSystem() || !player.GetSystem()->IsInhabited(player.Flagship()));
 	int value = 0;
 	double lowCompare = 0;
-<<<<<<< HEAD
-	double halfCompare = 0;
-=======
 	double highCompare = 0;
->>>>>>> 83c3cfdf
 
 	// When comparing prices, determine min/max deltas in order to represent commodity delta prices for displayed
 	// commodities as a gradient.
 	if(!noCompare && canView && selectedSystem->IsInhabited(player.Flagship()))
 	{
-<<<<<<< HEAD
-		double highCompare = 0;
-=======
->>>>>>> 83c3cfdf
 		for(const Trade::Commodity &commodity : GameData::Commodities())
 		{
 			value = selectedSystem->Trade(commodity.name);
@@ -847,10 +839,6 @@
 				highCompare = value > highCompare ? value : highCompare;
 			}
 		}
-<<<<<<< HEAD
-		halfCompare = (0.5 * (highCompare - lowCompare));
-=======
->>>>>>> 83c3cfdf
 	}
 
 	for(const Trade::Commodity &commodity : GameData::Commodities())
@@ -898,14 +886,6 @@
 		{
 			if(!noCompare && player.GetSystem() != selectedSystem)
 			{
-<<<<<<< HEAD
-				// Avoid divide by zero, all deltas could possibly be zero.
-				halfCompare = halfCompare < 1 ? 1 : halfCompare;
-				double v = (static_cast<double>(value) - (lowCompare + halfCompare)) / halfCompare;
-				color = MapColor(v);
-				// Draw up/down/equals arrows based on price delta (value)
-				PointerShader::Draw(uiPoint + Point(137, 7. + (-7 * v)), Point(0., 1), 20.f,
-=======
 				// Determine the relative negative-ness or positive-ness of the value compared to low/high.
 				// Note: if value is negative, lowCompare will be negative and if value is positive, highCompare will be
 				//       positive.
@@ -917,18 +897,10 @@
 				color = MapColor(v);
 				// Draw up/down/equals arrows based on price delta (value).
 				PointerShader::Draw(uiPoint + Point(143, 7. + (-7 * v)), Point(0., 1), 20.f,
->>>>>>> 83c3cfdf
 					static_cast<float>(-14. * v), 0.f, color);
 			}
 			else
 			{
-<<<<<<< HEAD
-				if(canView && selectedSystem->IsInhabited(player.Flagship()))
-					halfCompare = (0.5 * (commodity.high - commodity.low));
-				// Avoid divide by zero, though this really shouldn't be a problem.
-				halfCompare = halfCompare < 1 ? 1 : halfCompare;
-				RingShader::Draw(uiPoint + Point(137, 7), OUTER, INNER,
-=======
 				double halfCompare = 1;
 				if(canView && selectedSystem->IsInhabited(player.Flagship()))
 				{
@@ -937,7 +909,6 @@
 					halfCompare = (halfCompare < 1) ? 1 : halfCompare;
 				}
 				RingShader::Draw(uiPoint + Point(143, 8), OUTER, INNER,
->>>>>>> 83c3cfdf
 					MapColor((static_cast<double>(value) - (commodity.low + halfCompare)) / halfCompare));
 			}
 		}
