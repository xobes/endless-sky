/* ShipyardPanel.cpp
Copyright (c) 2014 by Michael Zahniser

Endless Sky is free software: you can redistribute it and/or modify it under the
terms of the GNU General Public License as published by the Free Software
Foundation, either version 3 of the License, or (at your option) any later version.

Endless Sky is distributed in the hope that it will be useful, but WITHOUT ANY
WARRANTY; without even the implied warranty of MERCHANTABILITY or FITNESS FOR A
PARTICULAR PURPOSE. See the GNU General Public License for more details.

You should have received a copy of the GNU General Public License along with
this program. If not, see <https://www.gnu.org/licenses/>.
*/

#include "ShipyardPanel.h"

#include "text/Alignment.h"
#include "comparators/BySeriesAndIndex.h"
#include "ClickZone.h"
#include "Dialog.h"
#include "text/DisplayText.h"
#include "shader/FillShader.h"
#include "text/Font.h"
#include "text/FontSet.h"
#include "text/Format.h"
#include "GameData.h"
#include "Government.h"
#include "Mission.h"
#include "Phrase.h"
#include "Planet.h"
#include "PlayerInfo.h"
#include "Point.h"
#include "Screen.h"
#include "Ship.h"
#include "ShipNameDialog.h"
#include "image/Sprite.h"
#include "image/SpriteSet.h"
#include "shader/SpriteShader.h"
#include "text/Truncate.h"
#include "UI.h"

#include <algorithm>

class System;

using namespace std;

namespace {
	// Label for the description field of the detail pane.
	const string DESCRIPTION = "description";
}



ShipyardPanel::ShipyardPanel(PlayerInfo &player, Sale<Ship> stock)
	: ShopPanel(player, false), modifier(0), shipyard(stock)
{
	for(const auto &it : GameData::Ships())
		catalog[it.second.Attributes().Category()].push_back(it.first);

	for(pair<const string, vector<string>> &it : catalog)
		sort(it.second.begin(), it.second.end(), BySeriesAndIndex<Ship>());
}



void ShipyardPanel::Step()
{
	ShopPanel::Step();
	ShopPanel::CheckForMissions(Mission::SHIPYARD);
	if(GetUI()->IsTop(this))
		DoHelp("shipyard");
}



int ShipyardPanel::TileSize() const
{
	return SHIP_SIZE;
}



bool ShipyardPanel::HasItem(const string &name) const
{
	const Ship *ship = GameData::Ships().Get(name);
	return shipyard.Has(ship);
}



void ShipyardPanel::DrawItem(const string &name, const Point &point)
{
	const Ship *ship = GameData::Ships().Get(name);
	zones.emplace_back(point, Point(SHIP_SIZE, SHIP_SIZE), ship);
	if(point.Y() + SHIP_SIZE / 2 < Screen::Top() || point.Y() - SHIP_SIZE / 2 > Screen::Bottom())
		return;

	DrawShip(*ship, point, ship == selectedShip);
}



double ShipyardPanel::ButtonPanelHeight() const
{
	// The 50 = (3 x 10 (pad) + 20 x 1 (text)) for the credit information line.
	return 50 + BUTTON_HEIGHT * 2 + BUTTON_ROW_PAD * 1;
}



double ShipyardPanel::DrawDetails(const Point &center)
{
	string selectedItem = "No Ship Selected";
	const Font &font = FontSet::Get(14);

	double heightOffset = 20.;

	if(selectedShip)
	{
		shipInfo.Update(*selectedShip, player, collapsed.contains(DESCRIPTION), true);
		selectedItem = selectedShip->DisplayModelName();

		const Point spriteCenter(center.X(), center.Y() + 20 + TileSize() / 2);
		const Point startPoint(center.X() - INFOBAR_WIDTH / 2 + 20, center.Y() + 20 + TileSize());
		const Sprite *background = SpriteSet::Get("ui/shipyard selected");
		SpriteShader::Draw(background, spriteCenter);

		const Sprite *shipSprite = selectedShip->GetSprite();
		if(shipSprite)
		{
			const float spriteScale = min(1.f, (INFOBAR_WIDTH - 60.f) / max(shipSprite->Width(), shipSprite->Height()));
			const Swizzle *swizzle = selectedShip->CustomSwizzle()
				? selectedShip->CustomSwizzle() : GameData::PlayerGovernment()->GetSwizzle();
			SpriteShader::Draw(shipSprite, spriteCenter, spriteScale, swizzle);
		}

		const bool hasDescription = shipInfo.DescriptionHeight();

		double descriptionOffset = hasDescription ? 40. : 0.;

		if(hasDescription)
		{
			if(!collapsed.contains(DESCRIPTION))
			{
				descriptionOffset = shipInfo.DescriptionHeight();
				shipInfo.DrawDescription(startPoint);
			}
			else
			{
				const Color &dim = *GameData::Colors().Get("medium");
				font.Draw(DESCRIPTION, startPoint + Point(35., 12.), dim);
				const Sprite *collapsedArrow = SpriteSet::Get("ui/collapsed");
				SpriteShader::Draw(collapsedArrow, startPoint + Point(20., 20.));
			}

			// Calculate the ClickZone for the description and add it.
			const Point descriptionDimensions(INFOBAR_WIDTH, descriptionOffset);
			const Point descriptionCenter(center.X(), startPoint.Y() + descriptionOffset / 2);
			const ClickZone<string> collapseDescription = ClickZone<string>(
				descriptionCenter, descriptionDimensions, DESCRIPTION);
			categoryZones.emplace_back(collapseDescription);
		}

		const Point attributesPoint(startPoint.X(), startPoint.Y() + descriptionOffset);
		const Point outfitsPoint(startPoint.X(), attributesPoint.Y() + shipInfo.AttributesHeight());
		shipInfo.DrawAttributes(attributesPoint);
		shipInfo.DrawOutfits(outfitsPoint);

		heightOffset = outfitsPoint.Y() + shipInfo.OutfitsHeight();
	}

	// Draw this string representing the selected ship (if any), centered in the details side panel.
	const Color &bright = *GameData::Colors().Get("bright");
	const Point selectedPoint(center.X() - INFOBAR_WIDTH / 2, center.Y());
	font.Draw({selectedItem, {INFOBAR_WIDTH, Alignment::CENTER, Truncate::MIDDLE}},
		selectedPoint, bright);

	return heightOffset;
}



void ShipyardPanel::DrawButtons()
{
	// There will be two rows of buttons:
	//  [    Buy    ] [    Sell    ] [ Sell Hull ]
	//                               [   Leave   ]
	const double rowOffsetY = BUTTON_HEIGHT + BUTTON_ROW_PAD;
	const double rowBaseY = Screen::BottomRight().Y() - 1.5 * rowOffsetY - BUTTON_ROW_START_PAD;
	const double buttonOffsetX = BUTTON_WIDTH + BUTTON_COL_PAD;
	const double buttonCenterX = Screen::Right() - SIDEBAR_WIDTH / 2;
	const Point buttonSize{BUTTON_WIDTH, BUTTON_HEIGHT};

	// Draw the button panel (shop side panel footer).
	const Point buttonPanelSize(SIDEBAR_WIDTH, ButtonPanelHeight());
	FillShader::Fill(Screen::BottomRight() - .5 * buttonPanelSize, buttonPanelSize,
		*GameData::Colors().Get("shop side panel background"));
	FillShader::Fill(
		Point(Screen::Right() - SIDEBAR_WIDTH / 2, Screen::Bottom() - ButtonPanelHeight()),
		Point(SIDEBAR_WIDTH, 1), *GameData::Colors().Get("shop side panel footer"));

	// Set up font size and colors for the credits.
	const Font &font = FontSet::Get(14);
	const Color &bright = *GameData::Colors().Get("bright");
	const Color &dim = *GameData::Colors().Get("medium");

	// Draw the row for credits display.
	const Point creditsPoint(
		Screen::Right() - SIDEBAR_WIDTH + 10,
		Screen::Bottom() - ButtonPanelHeight() + 10);
	font.Draw("You have:", creditsPoint, dim);
	const string &credits = Format::CreditString(player.Accounts().Credits());
	font.Draw({credits, {SIDEBAR_WIDTH - 20, Alignment::RIGHT}}, creditsPoint, bright);

	// Clear the buttonZones, they will be populated again as buttons are drawn.
	buttonZones.clear();

	// Row 1
	ShopPanel::DrawButton("_Buy",
		Rectangle(Point(buttonCenterX + buttonOffsetX * -1, rowBaseY + rowOffsetY * 0), buttonSize),
		static_cast<bool>(CanDoBuyButton()), hoverButton == 'b', 'b');
	ShopPanel::DrawButton("_Sell",
		Rectangle(Point(buttonCenterX + buttonOffsetX * 0, rowBaseY + rowOffsetY * 0), buttonSize),
		static_cast<bool>(playerShips.size()), hoverButton == 's', 's');
	ShopPanel::DrawButton("Sell H_ull",
		Rectangle(Point(buttonCenterX + buttonOffsetX * 1, rowBaseY + rowOffsetY * 0), buttonSize),
		static_cast<bool>(playerShips.size()), hoverButton == 'r', 'r');
	// Row 2
	ShopPanel::DrawButton("_Leave",
		Rectangle(Point(buttonCenterX + buttonOffsetX * 1, rowBaseY + rowOffsetY * 1), buttonSize),
		true, hoverButton == 'l', 'l');

	// Draw the Modifier hover text that appears below the buttons when a modifier
	// is being applied.
	int modifier = Modifier();
	if(modifier > 1)
	{
		string mod = "x " + to_string(modifier);
		int modWidth = font.Width(mod);
		font.Draw(mod, Point(buttonCenterX + buttonOffsetX * -1, rowBaseY + rowOffsetY * 0)
		+ Point(-.5 * modWidth, 10.), dim);
	}

	// Draw tooltips for the button being hovered over:
	string tooltip = GameData::Tooltip(string("shipyard: ") + hoverButton);
	if(!tooltip.empty())
		// Note: there is an offset between the cursor and tooltips in this case so that other
		// buttons can be seen as the mouse moves around.
		DrawTooltip(tooltip, hoverPoint + Point(-40, -60), dim, *GameData::Colors().Get("tooltip background"));

	// Draw the tooltip for your full number of credits.
	const Rectangle creditsBox = Rectangle::FromCorner(creditsPoint, Point(SIDEBAR_WIDTH - 20, 15));
	if(creditsBox.Contains(ShopPanel::hoverPoint))
		ShopPanel::hoverCount += ShopPanel::hoverCount < ShopPanel::HOVER_TIME;
	else if(ShopPanel::hoverCount)
		--ShopPanel::hoverCount;

	if(ShopPanel::hoverCount == ShopPanel::HOVER_TIME)
	{
		string text = Format::Number(player.Accounts().Credits()) + " credits";
		DrawTooltip(text, hoverPoint, dim, *GameData::Colors().Get("tooltip background"));
	}
}



int ShipyardPanel::FindItem(const string &text) const
{
	int bestIndex = 9999;
	int bestItem = -1;
	auto it = zones.begin();
	for(unsigned int i = 0; i < zones.size(); ++i, ++it)
	{
		const Ship *ship = it->GetShip();
		int index = Format::Search(ship->DisplayModelName(), text);
		if(index >= 0 && index < bestIndex)
		{
			bestIndex = index;
			bestItem = i;
			if(!index)
				return i;
		}
	}
	return bestItem;
}



ShopPanel::TransactionResult ShipyardPanel::HandleShortcuts(char key)
{
	TransactionResult result = false;
	if(key == 'b')
	{
		// Buy up to <modifier> ships.
		result = CanDoBuyButton();
		if(result)
			DoBuyButton();
	}
	else if(key == 's')
	{
		// Sell selected ships and outfits.
		if(playerShip)
			Sell(false);
	}
	else if(key == 'r' || key == 'u')
	{
		// Sell selected ships and move outfits to Storage.
		if(playerShip)
			Sell(true);
	}

	return result;
}



ShopPanel::TransactionResult ShipyardPanel::CanDoBuyButton () const
{
	if(!selectedShip)
		return false;

	int64_t cost = player.StockDepreciation().Value(*selectedShip, day);

	// Check that the player has any necessary licenses.
	int64_t licenseCost = LicenseCost(&selectedShip->Attributes());
	if(licenseCost < 0)
		return "Buying this ship requires a special license. "
			"You will probably need to complete some sort of mission to get one.";

	// Check if the player can't pay.
	cost += licenseCost;
	if(player.Accounts().Credits() < cost)
	{
		// Check if ships could be sold to pay for the new ship.
		for(const auto &it : player.Ships())
			cost -= player.FleetDepreciation().Value(*it, day);

		if(player.Accounts().Credits() >= cost)
		{
			string ship = (player.Ships().size() == 1) ? "your current ship" : "some of your ships";
			return "You do not have enough credits to buy this ship. "
				"If you want to buy it, you must sell " + ship + " first.";
		}

		// Check if the license cost is the tipping point.
		if(player.Accounts().Credits() >= cost - licenseCost)
			return "You do not have enough credits to buy this ship, "
				"because it will cost you an extra " + Format::Credits(licenseCost) +
				" credits to buy the necessary licenses. "
				"Consider checking if the bank will offer you a loan.";

		return "You do not have enough credits to buy this ship. "
				"Consider checking if the bank will offer you a loan.";
	}
	return true;
}



void ShipyardPanel::DoBuyButton()
{
	int64_t licenseCost = LicenseCost(&selectedShip->Attributes());
	if(licenseCost < 0)
		return;

	modifier = Modifier();
	string message;
	if(licenseCost)
		message = "Note: you will need to pay " + Format::CreditString(licenseCost)
			+ " for the licenses required to operate this ship, in addition to its cost."
			" If that is okay with you, go ahead and enter a name for your brand new ";
	else
		message = "Enter a name for your brand new ";

	if(modifier == 1)
		message += selectedShip->DisplayModelName() + "! (Or leave it blank to use a randomly chosen name.)";
	else
		message += selectedShip->PluralModelName() + "! (Or leave it blank to use randomly chosen names.)";

	GetUI()->Push(new ShipNameDialog(this,
			Dialog::FunctionButton(this, "Buy", 'b', &ShipyardPanel::BuyShip),
			message));
}



void ShipyardPanel::Sell(bool storeOutfits)
{
	static const int MAX_LIST = 20;

	int count = playerShips.size();
	int initialCount = count;
	string message;

	if(storeOutfits && !planet->HasOutfitter())
	{
		message = "WARNING: This planet has no Outfitter. "
			"There is no way to retain the outfits in storage.\n";
	}
	// Never allow keeping outfits where they cannot be retrieved.
	// TODO: Consider how to keep outfits in Cargo in the future.
	storeOutfits &= planet->HasOutfitter();

	if(!storeOutfits)
		message += "Sell the ";
	else if(count == 1)
		message += "Sell the hull of the ";
	else
		message = "Sell the hulls of the ";
	if(count == 1)
		message += playerShip->Name();
	else if(count <= MAX_LIST)
	{
		auto it = playerShips.begin();
		message += (*it++)->Name();
		--count;

		if(count == 1)
			message += " and ";
		else
		{
			while(count-- > 1)
				message += ",\n" + (*it++)->Name();
			message += ",\nand ";
		}
		message += (*it)->Name();
	}
	else
	{
		auto it = playerShips.begin();
		message += (*it++)->Name() + ",\n";
		for(int i = 1; i < MAX_LIST - 1; ++i)
			message += (*it++)->Name() + ",\n";

		message += "and " + to_string(count - (MAX_LIST - 1)) + " other ships";
	}
	// To allow calculating the sale price of all the ships in the list,
	// temporarily copy into a shared_ptr vector:
	vector<shared_ptr<Ship>> toSell;
	for(const auto &it : playerShips)
		toSell.push_back(it->shared_from_this());
	int64_t total = player.FleetDepreciation().Value(toSell, day, storeOutfits);

	message += ((initialCount > 2) ? "\nfor " : " for ") + Format::CreditString(total) + "?";

	if(storeOutfits)
	{
		message += " Any outfits will be placed in storage.";
		GetUI()->Push(new Dialog(this, &ShipyardPanel::SellShipChassis, message, Truncate::MIDDLE));
	}
	else
		GetUI()->Push(new Dialog(this, &ShipyardPanel::SellShipAndOutfits, message, Truncate::MIDDLE));
}



<<<<<<< HEAD
void ShipyardPanel::BuyShip(const string &name)
=======
bool ShipyardPanel::CanSellMultiple() const
{
	return false;
}



bool ShipyardPanel::BuyShip(const string &name)
>>>>>>> 8e6111c2
{
	int64_t licenseCost = LicenseCost(&selectedShip->Attributes());
	if(licenseCost)
	{
		player.Accounts().AddCredits(-licenseCost);
		for(const string &licenseName : selectedShip->Attributes().Licenses())
			if(!player.HasLicense(licenseName))
				player.AddLicense(licenseName);
	}

	for(int i = 1; i <= modifier; ++i)
	{
		// If no name is given, choose a random name. Otherwise, if buying
		// multiple ships, append a number to the given ship name.
		string shipName = name;
		if(name.empty())
			shipName = GameData::Phrases().Get("civilian")->Get();
		else if(modifier > 1)
			shipName += " " + to_string(i);

		player.BuyShip(selectedShip, shipName);
	}

	playerShip = &*player.Ships().back();
	playerShips.clear();
	playerShips.insert(playerShip);
	CheckSelection();
	// Close dialog
	return true;
}



void ShipyardPanel::SellShipAndOutfits()
{
	SellShip(false);
}



void ShipyardPanel::SellShipChassis()
{
	SellShip(true);
}



void ShipyardPanel::SellShip(bool storeOutfits)
{
	for(Ship *ship : playerShips)
		player.SellShip(ship, storeOutfits);
	playerShips.clear();
	playerShip = nullptr;
	for(const shared_ptr<Ship> &ship : player.Ships())
		if(ship->GetSystem() == player.GetSystem() && !ship->IsDisabled())
		{
			playerShip = ship.get();
			break;
		}
	if(playerShip)
		playerShips.insert(playerShip);
}<|MERGE_RESOLUTION|>--- conflicted
+++ resolved
@@ -456,18 +456,7 @@
 
 
 
-<<<<<<< HEAD
 void ShipyardPanel::BuyShip(const string &name)
-=======
-bool ShipyardPanel::CanSellMultiple() const
-{
-	return false;
-}
-
-
-
-bool ShipyardPanel::BuyShip(const string &name)
->>>>>>> 8e6111c2
 {
 	int64_t licenseCost = LicenseCost(&selectedShip->Attributes());
 	if(licenseCost)
