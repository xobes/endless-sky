--- conflicted
+++ resolved
@@ -49,16 +49,6 @@
 namespace {
 	// Label for the description field of the detail pane.
 	const string DESCRIPTION = "description";
-
-	// Button size/placement info:
-	constexpr double BUTTON_ROW_PAD = 10.;
-	constexpr double BUTTON_COL_PAD = 10.;
-	// These button widths need to add up to 200 with the current right panel
-	// width and column padding (above):
-	constexpr double BUTTON_1_WIDTH = 40.;
-	constexpr double BUTTON_2_WIDTH = 40.;
-	constexpr double BUTTON_3_WIDTH = 75.;
-	constexpr double BUTTON_4_WIDTH = 50.;
 }
 
 
@@ -114,11 +104,7 @@
 
 double ShipyardPanel::ButtonPanelHeight() const
 {
-<<<<<<< HEAD
-	return BUTTON_HEIGHT + 40;
-=======
 	return 2 * BUTTON_HEIGHT + 40;
->>>>>>> ac86c682
 }
 
 
@@ -195,8 +181,6 @@
 
 
 
-<<<<<<< HEAD
-=======
 void ShipyardPanel::DrawButtons()
 {
 	// There will be two rows of buttons:
@@ -326,7 +310,6 @@
 
 
 
->>>>>>> ac86c682
 ShopPanel::TransactionResult ShipyardPanel::CanDoBuyButton () const
 {
 	if(!selectedShip)
@@ -405,13 +388,8 @@
 
 	if(storeOutfits && !planet->HasOutfitter())
 	{
-<<<<<<< HEAD
-		message = "WARNING!\n\nThis planet has no Outfitter. "
-			"There is no way to retain the outfits in storage.\n\n";
-=======
 		message = "WARNING: This planet has no Outfitter. "
 			"There is no way to retain the outfits in storage.\n";
->>>>>>> ac86c682
 	}
 	// Never allow keeping outfits where they cannot be retrieved.
 	// TODO: Consider how to keep outfits in Cargo in the future.
@@ -530,123 +508,4 @@
 		}
 	if(playerShip)
 		playerShips.insert(playerShip);
-<<<<<<< HEAD
-}
-
-
-
-void ShipyardPanel::DrawButtonPanel()
-{
-	// There will be one row of buttons:
-	//  [ Buy  ] [ Sell ] [ Store  ] [ Leave ]
-	// Calculate row locations from bottom to top:
-	const double buttonRowY = Screen::BottomRight().Y() - .5 * BUTTON_HEIGHT - BUTTON_ROW_PAD;
-	// Calculate button positions from right to left:
-	const double buttonFourX = Screen::BottomRight().X() - .5 * BUTTON_4_WIDTH - BUTTON_COL_PAD;
-	const double buttonThreeX = buttonFourX - (.5 * BUTTON_4_WIDTH + .5 * BUTTON_3_WIDTH) - BUTTON_COL_PAD;
-	const double buttonTwoX = buttonThreeX - (.5 * BUTTON_3_WIDTH + .5 * BUTTON_2_WIDTH) - BUTTON_COL_PAD;
-	const double buttonOneX = buttonTwoX - (.5 * BUTTON_2_WIDTH + .5 * BUTTON_1_WIDTH) - BUTTON_COL_PAD;
-	const Point buttonOneSize = Point(BUTTON_1_WIDTH, BUTTON_HEIGHT);
-	const Point buttonTwoSize = Point(BUTTON_2_WIDTH, BUTTON_HEIGHT);
-	const Point buttonThreeSize = Point(BUTTON_3_WIDTH, BUTTON_HEIGHT);
-	const Point buttonFourSize = Point(BUTTON_4_WIDTH, BUTTON_HEIGHT);
-
-	// Draw the button panel (shop side panel footer).
-	const Point buttonPanelSize(SIDEBAR_WIDTH, ButtonPanelHeight());
-	FillShader::Fill(Screen::BottomRight() - .5 * buttonPanelSize, buttonPanelSize,
-		*GameData::Colors().Get("shop side panel background"));
-	FillShader::Fill(
-		Point(Screen::Right() - SIDEBAR_WIDTH / 2, Screen::Bottom() - ButtonPanelHeight()),
-		Point(SIDEBAR_WIDTH, 1), *GameData::Colors().Get("shop side panel footer"));
-
-	// Set up font size and colors for the credits.
-	const Font &font = FontSet::Get(14);
-	const Color &bright = *GameData::Colors().Get("bright");
-	const Color &dim = *GameData::Colors().Get("medium");
-
-	// Draw the row for credits display.
-	const Point creditsPoint(
-		Screen::Right() - SIDEBAR_WIDTH + 10,
-		Screen::Bottom() - ButtonPanelHeight() + 5);
-	font.Draw("You have:", creditsPoint, dim);
-	const auto credits = Format::CreditString(player.Accounts().Credits());
-	font.Draw({ credits, {SIDEBAR_WIDTH - 20, Alignment::RIGHT} }, creditsPoint, bright);
-
-	// Define the button text colors.
-	const Font &bigFont = FontSet::Get(18);
-	const Color &hover = *GameData::Colors().Get("hover");
-	const Color &active = *GameData::Colors().Get("active");
-	const Color &inactive = *GameData::Colors().Get("inactive");
-
-	// Clear the buttonZones, they will be populated again as buttons are drawn.
-	buttonZones.clear();
-
-	// Draw the buttons.
-	DrawButton(Point(buttonOneX, buttonRowY), buttonOneSize, bigFont,
-		!CanDoBuyButton() ? inactive : hoverButton == 'b' ? hover : active, "_Buy", 'b');
-	DrawButton(Point(buttonTwoX, buttonRowY), buttonTwoSize, bigFont,
-		playerShip ? hoverButton == 's' ? hover : active : inactive, "_Sell", 's');
-	DrawButton(Point(buttonThreeX, buttonRowY), buttonThreeSize, bigFont,
-		playerShip ? hoverButton == 's' ? hover : active : inactive, "Sell H_ull", 'r');
-	DrawButton(Point(buttonFourX, buttonRowY), buttonFourSize, bigFont,
-		hoverButton == 'l' ? hover : active, "_Leave", 'l');
-
-	// Draw the Find button.
-	const Point findCenter = Screen::BottomRight() - Point(580, 20);
-	const Sprite *findIcon =
-		hoverButton == 'f' ? SpriteSet::Get("ui/find selected") : SpriteSet::Get("ui/find unselected");
-	SpriteShader::Draw(findIcon, findCenter);
-
-	// Draw the Modifier hover text that appears below the buy button when a modifier is being applied.
-	int modifier = Modifier();
-	if(modifier > 1)
-	{
-		string mod = "x " + to_string(modifier);
-		int modWidth = font.Width(mod);
-		font.Draw(mod, Point(buttonOneX, buttonRowY) + Point(-.5 * modWidth, 10.), dim);
-	}
-
-	// Draw tooltips for the button being hovered over:
-	string tooltip = GameData::Tooltip(string("shipyard: ") + hoverButton);
-	if(!tooltip.empty())
-		// Note: there is an offset between the cursor and tooltips in this case so that other
-		// buttons can be seen as the mouse moves around.
-		DrawTooltip(tooltip, hoverPoint + Point(-40, -60), dim, *GameData::Colors().Get("tooltip background"));
-
-	// Draw the tooltip for your full number of credits.
-	const Rectangle creditsBox = Rectangle::FromCorner(creditsPoint, Point(SIDEBAR_WIDTH - 20, 15));
-	if(creditsBox.Contains(hoverPoint))
-		hoverCount += hoverCount < HOVER_TIME;
-	else if(hoverCount)
-		--hoverCount;
-
-	if(hoverCount == HOVER_TIME)
-	{
-		tooltip = Format::Number(player.Accounts().Credits()) + " credits";
-		DrawTooltip(tooltip, hoverPoint, dim, *GameData::Colors().Get("tooltip background"));
-	}
-}
-
-
-
-int ShipyardPanel::FindItem(const string &text) const
-{
-	int bestIndex = 9999;
-	int bestItem = -1;
-	auto it = zones.begin();
-	for(unsigned int i = 0; i < zones.size(); ++i, ++it)
-	{
-		const Ship *ship = it->GetShip();
-		int index = Format::Search(ship->DisplayModelName(), text);
-		if(index >= 0 && index < bestIndex)
-		{
-			bestIndex = index;
-			bestItem = i;
-			if(!index)
-				return i;
-		}
-	}
-	return bestItem;
-=======
->>>>>>> ac86c682
 }