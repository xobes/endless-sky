/* ShipyardPanel.cpp
Copyright (c) 2014 by Michael Zahniser

Endless Sky is free software: you can redistribute it and/or modify it under the
terms of the GNU General Public License as published by the Free Software
Foundation, either version 3 of the License, or (at your option) any later version.

Endless Sky is distributed in the hope that it will be useful, but WITHOUT ANY
WARRANTY; without even the implied warranty of MERCHANTABILITY or FITNESS FOR A
PARTICULAR PURPOSE. See the GNU General Public License for more details.

You should have received a copy of the GNU General Public License along with
this program. If not, see <https://www.gnu.org/licenses/>.
*/

#include "ShipyardPanel.h"

#include "text/Alignment.h"
#include "comparators/BySeriesAndIndex.h"
#include "ClickZone.h"
#include "Dialog.h"
#include "text/DisplayText.h"
#include "shader/FillShader.h"
#include "text/Font.h"
#include "text/FontSet.h"
#include "text/Format.h"
#include "GameData.h"
#include "Government.h"
#include "Mission.h"
#include "Phrase.h"
#include "Planet.h"
#include "PlayerInfo.h"
#include "Point.h"
#include "Screen.h"
#include "Ship.h"
#include "ShipNameDialog.h"
#include "image/Sprite.h"
#include "image/SpriteSet.h"
#include "shader/SpriteShader.h"
#include "text/Truncate.h"
#include "UI.h"

#include <algorithm>

class System;

using namespace std;

namespace {
	// Label for the description field of the detail pane.
	const string DESCRIPTION = "description";

	// Button size/placement info:
	constexpr double BUTTON_ROW_PAD = 10.;
	constexpr double BUTTON_COL_PAD = 10.;
	// These button widths need to add up to 200 with the current right panel
	// width and column padding (above):
	constexpr double BUTTON_1_WIDTH = 40.;
	constexpr double BUTTON_2_WIDTH = 40.;
	constexpr double BUTTON_3_WIDTH = 75.;
	constexpr double BUTTON_4_WIDTH = 50.;
}



ShipyardPanel::ShipyardPanel(PlayerInfo &player, Sale<Ship> stock)
	: ShopPanel(player, false), modifier(0), shipyard(stock)
{
	for(const auto &it : GameData::Ships())
		catalog[it.second.Attributes().Category()].push_back(it.first);

	for(pair<const string, vector<string>> &it : catalog)
		sort(it.second.begin(), it.second.end(), BySeriesAndIndex<Ship>());
}



void ShipyardPanel::Step()
{
	ShopPanel::Step();
	ShopPanel::CheckForMissions(Mission::SHIPYARD);
	if(GetUI()->IsTop(this))
		DoHelp("shipyard");
}



int ShipyardPanel::TileSize() const
{
	return SHIP_SIZE;
}



bool ShipyardPanel::HasItem(const string &name) const
{
	const Ship *ship = GameData::Ships().Get(name);
	return shipyard.Has(ship);
}



void ShipyardPanel::DrawItem(const string &name, const Point &point)
{
	const Ship *ship = GameData::Ships().Get(name);
	zones.emplace_back(point, Point(SHIP_SIZE, SHIP_SIZE), ship);
	if(point.Y() + SHIP_SIZE / 2 < Screen::Top() || point.Y() - SHIP_SIZE / 2 > Screen::Bottom())
		return;

	DrawShip(*ship, point, ship == selectedShip);
}



double ShipyardPanel::ButtonPanelHeight() const
{
	return BUTTON_HEIGHT + 40;
}



double ShipyardPanel::DrawDetails(const Point &center)
{
	string selectedItem = "No Ship Selected";
	const Font &font = FontSet::Get(14);

	double heightOffset = 20.;

	if(selectedShip)
	{
		shipInfo.Update(*selectedShip, player, collapsed.contains(DESCRIPTION), true);
		selectedItem = selectedShip->DisplayModelName();

		const Point spriteCenter(center.X(), center.Y() + 20 + TileSize() / 2);
		const Point startPoint(center.X() - INFOBAR_WIDTH / 2 + 20, center.Y() + 20 + TileSize());
		const Sprite *background = SpriteSet::Get("ui/shipyard selected");
		SpriteShader::Draw(background, spriteCenter);

		const Sprite *shipSprite = selectedShip->GetSprite();
		if(shipSprite)
		{
			const float spriteScale = min(1.f, (INFOBAR_WIDTH - 60.f) / max(shipSprite->Width(), shipSprite->Height()));
			const Swizzle *swizzle = selectedShip->CustomSwizzle()
				? selectedShip->CustomSwizzle() : GameData::PlayerGovernment()->GetSwizzle();
			SpriteShader::Draw(shipSprite, spriteCenter, spriteScale, swizzle);
		}

		const bool hasDescription = shipInfo.DescriptionHeight();

		double descriptionOffset = hasDescription ? 40. : 0.;

		if(hasDescription)
		{
			if(!collapsed.contains(DESCRIPTION))
			{
				descriptionOffset = shipInfo.DescriptionHeight();
				shipInfo.DrawDescription(startPoint);
			}
			else
			{
				const Color &dim = *GameData::Colors().Get("medium");
				font.Draw(DESCRIPTION, startPoint + Point(35., 12.), dim);
				const Sprite *collapsedArrow = SpriteSet::Get("ui/collapsed");
				SpriteShader::Draw(collapsedArrow, startPoint + Point(20., 20.));
			}

			// Calculate the ClickZone for the description and add it.
			const Point descriptionDimensions(INFOBAR_WIDTH, descriptionOffset);
			const Point descriptionCenter(center.X(), startPoint.Y() + descriptionOffset / 2);
			const ClickZone<string> collapseDescription = ClickZone<string>(
				descriptionCenter, descriptionDimensions, DESCRIPTION);
			categoryZones.emplace_back(collapseDescription);
		}

		const Point attributesPoint(startPoint.X(), startPoint.Y() + descriptionOffset);
		const Point outfitsPoint(startPoint.X(), attributesPoint.Y() + shipInfo.AttributesHeight());
		shipInfo.DrawAttributes(attributesPoint);
		shipInfo.DrawOutfits(outfitsPoint);

		heightOffset = outfitsPoint.Y() + shipInfo.OutfitsHeight();
	}

	// Draw this string representing the selected ship (if any), centered in the details side panel.
	const Color &bright = *GameData::Colors().Get("bright");
	const Point selectedPoint(center.X() - INFOBAR_WIDTH / 2, center.Y());
	font.Draw({selectedItem, {INFOBAR_WIDTH, Alignment::CENTER, Truncate::MIDDLE}},
		selectedPoint, bright);

	return heightOffset;
}



ShopPanel::TransactionResult ShipyardPanel::CanDoBuyButton () const
{
	if(!selectedShip)
		return false;

	int64_t cost = player.StockDepreciation().Value(*selectedShip, day);

	// Check that the player has any necessary licenses.
	int64_t licenseCost = LicenseCost(&selectedShip->Attributes());
	if(licenseCost < 0)
		return "Buying this ship requires a special license. "
			"You will probably need to complete some sort of mission to get one.";

	// Check if the player can't pay.
	cost += licenseCost;
	if(player.Accounts().Credits() < cost)
	{
		// Check if ships could be sold to pay for the new ship.
		for(const auto &it : player.Ships())
			cost -= player.FleetDepreciation().Value(*it, day);

		if(player.Accounts().Credits() >= cost)
		{
			string ship = (player.Ships().size() == 1) ? "your current ship" : "some of your ships";
			return "You do not have enough credits to buy this ship. "
				"If you want to buy it, you must sell " + ship + " first.";
		}

		// Check if the license cost is the tipping point.
		if(player.Accounts().Credits() >= cost - licenseCost)
			return "You do not have enough credits to buy this ship, "
				"because it will cost you an extra " + Format::Credits(licenseCost) +
				" credits to buy the necessary licenses. "
				"Consider checking if the bank will offer you a loan.";

		return "You do not have enough credits to buy this ship. "
				"Consider checking if the bank will offer you a loan.";
	}
	return true;
}



void ShipyardPanel::DoBuyButton()
{
	int64_t licenseCost = LicenseCost(&selectedShip->Attributes());
	if(licenseCost < 0)
		return;

	modifier = Modifier();
	string message;
	if(licenseCost)
		message = "Note: you will need to pay " + Format::CreditString(licenseCost)
			+ " for the licenses required to operate this ship, in addition to its cost."
			" If that is okay with you, go ahead and enter a name for your brand new ";
	else
		message = "Enter a name for your brand new ";

	if(modifier == 1)
		message += selectedShip->DisplayModelName() + "! (Or leave it blank to use a randomly chosen name.)";
	else
		message += selectedShip->PluralModelName() + "! (Or leave it blank to use randomly chosen names.)";

	GetUI()->Push(new ShipNameDialog(this, &ShipyardPanel::BuyShip, message));
}



void ShipyardPanel::Sell(bool storeOutfits)
{
	static const int MAX_LIST = 20;

	int count = playerShips.size();
	int initialCount = count;
	string message;

	if(storeOutfits && !planet->HasOutfitter())
	{
		message = "WARNING: This planet has no Outfitter. "
			"There is no way to retain the outfits in storage.\n";
	}
	// Never allow keeping outfits where they cannot be retrieved.
	// TODO: Consider how to keep outfits in Cargo in the future.
	storeOutfits &= planet->HasOutfitter();

	if(!storeOutfits)
		message += "Sell the ";
	else if(count == 1)
		message += "Sell the hull of the ";
	else
		message = "Sell the hulls of the ";
	if(count == 1)
		message += playerShip->Name();
	else if(count <= MAX_LIST)
	{
		auto it = playerShips.begin();
		message += (*it++)->Name();
		--count;

		if(count == 1)
			message += " and ";
		else
		{
			while(count-- > 1)
				message += ",\n" + (*it++)->Name();
			message += ",\nand ";
		}
		message += (*it)->Name();
	}
	else
	{
		auto it = playerShips.begin();
		message += (*it++)->Name() + ",\n";
		for(int i = 1; i < MAX_LIST - 1; ++i)
			message += (*it++)->Name() + ",\n";

		message += "and " + to_string(count - (MAX_LIST - 1)) + " other ships";
	}
	// To allow calculating the sale price of all the ships in the list,
	// temporarily copy into a shared_ptr vector:
	vector<shared_ptr<Ship>> toSell;
	for(const auto &it : playerShips)
		toSell.push_back(it->shared_from_this());
	int64_t total = player.FleetDepreciation().Value(toSell, day, storeOutfits);

	message += ((initialCount > 2) ? "\nfor " : " for ") + Format::CreditString(total) + "?";

	if(storeOutfits)
	{
		message += " Any outfits will be placed in storage.";
		GetUI()->Push(new Dialog(this, &ShipyardPanel::SellShipChassis, message, Truncate::MIDDLE));
	}
	else
		GetUI()->Push(new Dialog(this, &ShipyardPanel::SellShipAndOutfits, message, Truncate::MIDDLE));
}



void ShipyardPanel::BuyShip(const string &name)
{
	int64_t licenseCost = LicenseCost(&selectedShip->Attributes());
	if(licenseCost)
	{
		player.Accounts().AddCredits(-licenseCost);
		for(const string &licenseName : selectedShip->Attributes().Licenses())
			if(!player.HasLicense(licenseName))
				player.AddLicense(licenseName);
	}

	for(int i = 1; i <= modifier; ++i)
	{
		// If no name is given, choose a random name. Otherwise, if buying
		// multiple ships, append a number to the given ship name.
		string shipName = name;
		if(name.empty())
			shipName = GameData::Phrases().Get("civilian")->Get();
		else if(modifier > 1)
			shipName += " " + to_string(i);

		player.BuyShip(selectedShip, shipName);
	}

	playerShip = &*player.Ships().back();
	playerShips.clear();
	playerShips.insert(playerShip);
	CheckSelection();
}



void ShipyardPanel::SellShipAndOutfits()
{
	SellShip(false);
}



void ShipyardPanel::SellShipChassis()
{
	SellShip(true);
}



void ShipyardPanel::SellShip(bool storeOutfits)
{
	for(Ship *ship : playerShips)
		player.SellShip(ship, storeOutfits);
	playerShips.clear();
	playerShip = nullptr;
	for(const shared_ptr<Ship> &ship : player.Ships())
		if(ship->GetSystem() == player.GetSystem() && !ship->IsDisabled())
		{
			playerShip = ship.get();
			break;
		}
	if(playerShip)
		playerShips.insert(playerShip);
}



void ShipyardPanel::DrawButtonPanel()
{
	// There will be one row of buttons:
	//  [ Buy  ] [ Sell ] [ Store  ] [ Leave ]
	// Calculate row locations from bottom to top:
	const double buttonRowY = Screen::BottomRight().Y() - .5 * BUTTON_HEIGHT - BUTTON_ROW_PAD;
	// Calculate button positions from right to left:
	const double buttonFourX = Screen::BottomRight().X() - .5 * BUTTON_4_WIDTH - BUTTON_COL_PAD;
	const double buttonThreeX = buttonFourX - (.5 * BUTTON_4_WIDTH + .5 * BUTTON_3_WIDTH) - BUTTON_COL_PAD;
	const double buttonTwoX = buttonThreeX - (.5 * BUTTON_3_WIDTH + .5 * BUTTON_2_WIDTH) - BUTTON_COL_PAD;
	const double buttonOneX = buttonTwoX - (.5 * BUTTON_2_WIDTH + .5 * BUTTON_1_WIDTH) - BUTTON_COL_PAD;
	const Point buttonOneSize = Point(BUTTON_1_WIDTH, BUTTON_HEIGHT);
	const Point buttonTwoSize = Point(BUTTON_2_WIDTH, BUTTON_HEIGHT);
	const Point buttonThreeSize = Point(BUTTON_3_WIDTH, BUTTON_HEIGHT);
	const Point buttonFourSize = Point(BUTTON_4_WIDTH, BUTTON_HEIGHT);

	// Draw the button panel (shop side panel footer).
	const Point buttonPanelSize(SIDEBAR_WIDTH, ButtonPanelHeight());
	FillShader::Fill(Screen::BottomRight() - .5 * buttonPanelSize, buttonPanelSize,
		*GameData::Colors().Get("shop side panel background"));
	FillShader::Fill(
		Point(Screen::Right() - SIDEBAR_WIDTH / 2, Screen::Bottom() - ButtonPanelHeight()),
		Point(SIDEBAR_WIDTH, 1), *GameData::Colors().Get("shop side panel footer"));

	// Set up font size and colors for the credits.
	const Font &font = FontSet::Get(14);
	const Color &bright = *GameData::Colors().Get("bright");
	const Color &dim = *GameData::Colors().Get("medium");

	// Draw the row for credits display.
	const Point creditsPoint(
		Screen::Right() - SIDEBAR_WIDTH + 10,
		Screen::Bottom() - ButtonPanelHeight() + 5);
	font.Draw("You have:", creditsPoint, dim);
	const auto credits = Format::CreditString(player.Accounts().Credits());
	font.Draw({ credits, {SIDEBAR_WIDTH - 20, Alignment::RIGHT} }, creditsPoint, bright);

	// Define the button text colors.
	const Font &bigFont = FontSet::Get(18);
	const Color &hover = *GameData::Colors().Get("hover");
	const Color &active = *GameData::Colors().Get("active");
	const Color &inactive = *GameData::Colors().Get("inactive");

	// Clear the buttonZones, they will be populated again as buttons are drawn.
	buttonZones.clear();

	// Draw the buttons.
	DrawButton(Point(buttonOneX, buttonRowY), buttonOneSize, bigFont,
		!CanDoBuyButton() ? inactive : hoverButton == 'b' ? hover : active, "_Buy", 'b');
	DrawButton(Point(buttonTwoX, buttonRowY), buttonTwoSize, bigFont,
		playerShip ? hoverButton == 's' ? hover : active : inactive, "_Sell", 's');
	DrawButton(Point(buttonThreeX, buttonRowY), buttonThreeSize, bigFont,
		playerShip ? hoverButton == 's' ? hover : active : inactive, "Sell H_ull", 'r');
	DrawButton(Point(buttonFourX, buttonRowY), buttonFourSize, bigFont,
		hoverButton == 'l' ? hover : active, "_Leave", 'l');

<<<<<<< HEAD
	// Draw the Find button.
	const Point findCenter = Screen::BottomRight() - Point(580, 20);
	const Sprite *findIcon =
		hoverButton == 'f' ? SpriteSet::Get("ui/find selected") : SpriteSet::Get("ui/find unselected");
	SpriteShader::Draw(findIcon, findCenter);

	// Draw the Modifier hover text that appears below the buy button when a modifier is being applied.
=======
>>>>>>> 26ebb71a
	int modifier = Modifier();
	if(modifier > 1)
	{
		string mod = "x " + to_string(modifier);
		int modWidth = font.Width(mod);
		font.Draw(mod, Point(buttonOneX, buttonRowY) + Point(-.5 * modWidth, 10.), dim);
	}

	// Draw tooltips for the button being hovered over:
	string tooltip = GameData::Tooltip(string("shipyard: ") + hoverButton);
	if(!tooltip.empty())
		// Note: there is an offset between the cursor and tooltips in this case so that other
		// buttons can be seen as the mouse moves around.
		DrawTooltip(tooltip, hoverPoint + Point(-40, -60), dim, *GameData::Colors().Get("tooltip background"));

	// Draw the tooltip for your full number of credits.
	const Rectangle creditsBox = Rectangle::FromCorner(creditsPoint, Point(SIDEBAR_WIDTH - 20, 15));
	if(creditsBox.Contains(hoverPoint))
		hoverCount += hoverCount < HOVER_TIME;
	else if(hoverCount)
		--hoverCount;

	if(hoverCount == HOVER_TIME)
	{
		tooltip = Format::Number(player.Accounts().Credits()) + " credits";
		DrawTooltip(tooltip, hoverPoint, dim, *GameData::Colors().Get("tooltip background"));
	}
}



<<<<<<< HEAD
=======
// Check if the given point is within the button zone, and if so return the
// letter of the button (or ' ' if it's not on a button).
char ShipyardPanel::CheckButton(int x, int y)
{
	if(x < Screen::Right() - SIDEBAR_WIDTH || y < Screen::Bottom() - ButtonPanelHeight())
		return '\0';

	if(y < Screen::Bottom() - 40 || y >= Screen::Bottom() - 10)
		return ' ';

	x -= Screen::Right() - SIDEBAR_WIDTH;
	if(x > 9 && x < 70)
		// Check if it's the _Buy button.
		return 'b';
	else if(x > 89 && x < 150)
		// Check if it's the _Sell button:
		return 's';
	else if(x > 169 && x < 240)
		// Check if it's the _Leave button.
		return 'l';

	return ' ';
}



>>>>>>> 26ebb71a
int ShipyardPanel::FindItem(const string &text) const
{
	int bestIndex = 9999;
	int bestItem = -1;
	auto it = zones.begin();
	for(unsigned int i = 0; i < zones.size(); ++i, ++it)
	{
		const Ship *ship = it->GetShip();
		int index = Format::Search(ship->DisplayModelName(), text);
		if(index >= 0 && index < bestIndex)
		{
			bestIndex = index;
			bestItem = i;
			if(!index)
				return i;
		}
	}
	return bestItem;
}<|MERGE_RESOLUTION|>--- conflicted
+++ resolved
@@ -430,35 +430,20 @@
 	const auto credits = Format::CreditString(player.Accounts().Credits());
 	font.Draw({ credits, {SIDEBAR_WIDTH - 20, Alignment::RIGHT} }, creditsPoint, bright);
 
-	// Define the button text colors.
-	const Font &bigFont = FontSet::Get(18);
-	const Color &hover = *GameData::Colors().Get("hover");
-	const Color &active = *GameData::Colors().Get("active");
-	const Color &inactive = *GameData::Colors().Get("inactive");
-
 	// Clear the buttonZones, they will be populated again as buttons are drawn.
 	buttonZones.clear();
 
 	// Draw the buttons.
-	DrawButton(Point(buttonOneX, buttonRowY), buttonOneSize, bigFont,
-		!CanDoBuyButton() ? inactive : hoverButton == 'b' ? hover : active, "_Buy", 'b');
-	DrawButton(Point(buttonTwoX, buttonRowY), buttonTwoSize, bigFont,
-		playerShip ? hoverButton == 's' ? hover : active : inactive, "_Sell", 's');
-	DrawButton(Point(buttonThreeX, buttonRowY), buttonThreeSize, bigFont,
-		playerShip ? hoverButton == 's' ? hover : active : inactive, "Sell H_ull", 'r');
-	DrawButton(Point(buttonFourX, buttonRowY), buttonFourSize, bigFont,
-		hoverButton == 'l' ? hover : active, "_Leave", 'l');
-
-<<<<<<< HEAD
-	// Draw the Find button.
-	const Point findCenter = Screen::BottomRight() - Point(580, 20);
-	const Sprite *findIcon =
-		hoverButton == 'f' ? SpriteSet::Get("ui/find selected") : SpriteSet::Get("ui/find unselected");
-	SpriteShader::Draw(findIcon, findCenter);
+	ShopPanel::DrawButton("_Buy", Point(buttonOneX, buttonRowY), buttonOneSize,
+		static_cast<bool>(CanDoBuyButton()), hoverButton == 'b', 'b');
+	ShopPanel::DrawButton("_Sell", Point(buttonTwoX, buttonRowY), buttonTwoSize,
+		true, hoverButton == 's', 's');
+	ShopPanel::DrawButton("Sell H_ull", Point(buttonThreeX, buttonRowY), buttonThreeSize,
+		true, hoverButton == 'r', 'r');
+	ShopPanel::DrawButton("_Leave", Point(buttonFourX, buttonRowY), buttonFourSize,
+		true, hoverButton == 'l', 'l');
 
 	// Draw the Modifier hover text that appears below the buy button when a modifier is being applied.
-=======
->>>>>>> 26ebb71a
 	int modifier = Modifier();
 	if(modifier > 1)
 	{
@@ -489,36 +474,6 @@
 }
 
 
-
-<<<<<<< HEAD
-=======
-// Check if the given point is within the button zone, and if so return the
-// letter of the button (or ' ' if it's not on a button).
-char ShipyardPanel::CheckButton(int x, int y)
-{
-	if(x < Screen::Right() - SIDEBAR_WIDTH || y < Screen::Bottom() - ButtonPanelHeight())
-		return '\0';
-
-	if(y < Screen::Bottom() - 40 || y >= Screen::Bottom() - 10)
-		return ' ';
-
-	x -= Screen::Right() - SIDEBAR_WIDTH;
-	if(x > 9 && x < 70)
-		// Check if it's the _Buy button.
-		return 'b';
-	else if(x > 89 && x < 150)
-		// Check if it's the _Sell button:
-		return 's';
-	else if(x > 169 && x < 240)
-		// Check if it's the _Leave button.
-		return 'l';
-
-	return ' ';
-}
-
-
-
->>>>>>> 26ebb71a
 int ShipyardPanel::FindItem(const string &text) const
 {
 	int bestIndex = 9999;
