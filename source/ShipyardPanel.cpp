--- conflicted
+++ resolved
@@ -49,12 +49,6 @@
 namespace {
 	// Label for the description field of the detail pane.
 	const string DESCRIPTION = "description";
-
-	// Button size/placement info:
-	constexpr double BUTTON_ROW_START_PAD = 4.;
-	constexpr double BUTTON_ROW_PAD = 6.;
-	constexpr double BUTTON_COL_PAD = 6.;
-	constexpr double BUTTON_WIDTH = 75.;
 }
 
 
@@ -110,7 +104,7 @@
 
 double ShipyardPanel::ButtonPanelHeight() const
 {
-	return 2 * BUTTON_HEIGHT + 40;
+	return BUTTON_HEIGHT + 40;
 }
 
 
@@ -187,95 +181,73 @@
 
 
 
-// Check if the given point is within the button zone, and if so return the
-// letter of the button (or ' ' if it's not on a button).
-char ShipyardPanel::CheckButton(int x, int y)
-{
-	if(x < Screen::Right() - SIDEBAR_WIDTH || y < Screen::Bottom() - ButtonPanelHeight())
-		return '\0';
-
-	if(y < Screen::Bottom() - 40 || y >= Screen::Bottom() - 10)
-		return ' ';
-
-	x -= Screen::Right() - SIDEBAR_WIDTH;
-	if(x > 9 && x < 70)
-		// Check if it's the _Buy button.
-		return 'b';
-	else if(x > 89 && x < 150)
-		// Check if it's the _Sell button:
-		return 's';
-	else if(x > 169 && x < 240)
-		// Check if it's the _Leave button.
-		return 'l';
-
-	return ' ';
-}
-
-
-
 void ShipyardPanel::DrawButtons()
 {
-	// The last 70 pixels on the end of the side panel are for the buttons:
-	Point buttonSize(SIDEBAR_WIDTH, ButtonPanelHeight());
-	FillShader::Fill(Screen::BottomRight() - .5 * buttonSize, buttonSize,
+	// There will be two rows of buttons:
+	//  [    Buy    ] [    Sell    ] [ Sell Hull ]
+	//                               [   Leave   ]
+	const double rowOffsetY = BUTTON_HEIGHT + BUTTON_ROW_PAD;
+	const double rowBaseY = Screen::BottomRight().Y() - 1.5 * rowOffsetY - BUTTON_ROW_START_PAD;
+	const double buttonOffsetX = BUTTON_WIDTH + BUTTON_COL_PAD;
+	const double buttonCenterX = Screen::Right() - SIDEBAR_WIDTH / 2;
+	const Point buttonSize{BUTTON_WIDTH, BUTTON_HEIGHT};
+
+	// Draw the button panel (shop side panel footer).
+	const Point buttonPanelSize(SIDEBAR_WIDTH, ButtonPanelHeight());
+	FillShader::Fill(Screen::BottomRight() - .5 * buttonPanelSize, buttonPanelSize,
 		*GameData::Colors().Get("shop side panel background"));
 	FillShader::Fill(
 		Point(Screen::Right() - SIDEBAR_WIDTH / 2, Screen::Bottom() - ButtonPanelHeight()),
 		Point(SIDEBAR_WIDTH, 1), *GameData::Colors().Get("shop side panel footer"));
 
+	// Set up font size and colors for the credits.
 	const Font &font = FontSet::Get(14);
 	const Color &bright = *GameData::Colors().Get("bright");
 	const Color &dim = *GameData::Colors().Get("medium");
-	const Color &back = *GameData::Colors().Get("panel background");
-
+
+	// Draw the row for credits display.
 	const Point creditsPoint(
 		Screen::Right() - SIDEBAR_WIDTH + 10,
-		Screen::Bottom() - 65);
+		Screen::Bottom() - ButtonPanelHeight() + 5);
 	font.Draw("You have:", creditsPoint, dim);
-
-	const auto credits = Format::CreditString(player.Accounts().Credits());
-	font.Draw({ credits, {SIDEBAR_WIDTH - 20, Alignment::RIGHT} }, creditsPoint, bright);
-
-	const Font &bigFont = FontSet::Get(18);
-	const Color &hover = *GameData::Colors().Get("hover");
-	const Color &active = *GameData::Colors().Get("active");
-	const Color &inactive = *GameData::Colors().Get("inactive");
-
-	const Point buyCenter = Screen::BottomRight() - Point(210, 25);
-	FillShader::Fill(buyCenter, Point(60, 30), back);
-	const Color *buyTextColor = !CanDoBuyButton() ? &inactive : hoverButton == 'b' ? &hover : &active;
-	string BUY = "_Buy";
-	bigFont.Draw(BUY,
-		buyCenter - .5 * Point(bigFont.Width(BUY), bigFont.Height()),
-		*buyTextColor);
-
-	const Point sellCenter = Screen::BottomRight() - Point(130, 25);
-	FillShader::Fill(sellCenter, Point(60, 30), back);
-	static const string SELL = "_Sell";
-	bigFont.Draw(SELL,
-		sellCenter - .5 * Point(bigFont.Width(SELL), bigFont.Height()),
-		playerShip ? hoverButton == 's' ? hover : active : inactive);
-
-	// TODO: Add button for sell but retain outfits.
-
-	const Point leaveCenter = Screen::BottomRight() - Point(45, 25);
-	FillShader::Fill(leaveCenter, Point(70, 30), back);
-	static const string LEAVE = "_Leave";
-	bigFont.Draw(LEAVE,
-		leaveCenter - .5 * Point(bigFont.Width(LEAVE), bigFont.Height()),
-		hoverButton == 'l' ? hover : active);
-
+	const string &credits = Format::CreditString(player.Accounts().Credits());
+	font.Draw({credits, {SIDEBAR_WIDTH - 20, Alignment::RIGHT}}, creditsPoint, bright);
+
+	// Clear the buttonZones, they will be populated again as buttons are drawn.
+	buttonZones.clear();
+
+	// Row 1
+	ShopPanel::DrawButton("_Buy", Point(buttonCenterX + buttonOffsetX * -1, rowBaseY + rowOffsetY * 0), buttonSize,
+		static_cast<bool>(CanDoBuyButton()), hoverButton == 'b', 'b');
+	ShopPanel::DrawButton("_Sell", Point(buttonCenterX + buttonOffsetX * 0, rowBaseY + rowOffsetY * 0), buttonSize,
+		static_cast<bool>(playerShips.size()), hoverButton == 's', 's');
+	ShopPanel::DrawButton("Sell H_ull", Point(buttonCenterX + buttonOffsetX * 1, rowBaseY + rowOffsetY * 0), buttonSize,
+		static_cast<bool>(playerShips.size()), hoverButton == 'r', 'r');
+	// Row 2
+	ShopPanel::DrawButton("_Leave", Point(buttonCenterX + buttonOffsetX * 1, rowBaseY + rowOffsetY * 1), buttonSize,
+		true, hoverButton == 'l', 'l');
+
+	// Draw the Modifier hover text that appears below the buttons when a modifier
+	// is being applied.
 	int modifier = Modifier();
 	if(modifier > 1)
 	{
 		string mod = "x " + to_string(modifier);
 		int modWidth = font.Width(mod);
-		font.Draw(mod, buyCenter + Point(-.5 * modWidth, 10.), dim);
-	}
+		font.Draw(mod, Point(buttonCenterX + buttonOffsetX * -1, rowBaseY + rowOffsetY * 0)
+		+ Point(-.5 * modWidth, 10.), dim);
+	}
+
+	// Draw tooltips for the button being hovered over:
+	string tooltip = GameData::Tooltip(string("shipyard: ") + hoverButton);
+	if(!tooltip.empty())
+		// Note: there is an offset between the cursor and tooltips in this case so that other
+		// buttons can be seen as the mouse moves around.
+		DrawTooltip(tooltip, hoverPoint + Point(-40, -60), dim, *GameData::Colors().Get("tooltip background"));
 
 	// Draw the tooltip for your full number of credits.
-	const Rectangle creditsBox = Rectangle::FromCorner(creditsPoint, Point(SIDEBAR_WIDTH - 20, 15));
-	if(creditsBox.Contains(ShopPanel::hoverPoint))
+	const Rectangle creditsBox = Rectangle::FromCorner(creditsPoint, Point(SIDEBAR_WIDTH - 20, 30));
+	if(creditsBox.Contains(hoverPoint))
 		ShopPanel::hoverCount += ShopPanel::hoverCount < ShopPanel::HOVER_TIME;
 	else if(ShopPanel::hoverCount)
 		--ShopPanel::hoverCount;
@@ -286,7 +258,6 @@
 		DrawTooltip(text, hoverPoint, dim, *GameData::Colors().Get("tooltip background"));
 	}
 }
-
 
 
 int ShipyardPanel::FindItem(const string &text) const
@@ -537,108 +508,4 @@
 		}
 	if(playerShip)
 		playerShips.insert(playerShip);
-<<<<<<< HEAD
-}
-
-
-
-void ShipyardPanel::DrawButtons()
-{
-	// There will be two rows of buttons:
-	//  [    Buy    ] [    Sell    ] [ Sell Hull ]
-	//                               [   Leave   ]
-	const double rowOffsetY = BUTTON_HEIGHT + BUTTON_ROW_PAD;
-	const double rowBaseY = Screen::BottomRight().Y() - 1.5 * rowOffsetY - BUTTON_ROW_START_PAD;
-	const double buttonOffsetX = BUTTON_WIDTH + BUTTON_COL_PAD;
-	const double buttonCenterX = Screen::Right() - SIDEBAR_WIDTH / 2;
-	const Point buttonSize{BUTTON_WIDTH, BUTTON_HEIGHT};
-
-	// Draw the button panel (shop side panel footer).
-	const Point buttonPanelSize(SIDEBAR_WIDTH, ButtonPanelHeight());
-	FillShader::Fill(Screen::BottomRight() - .5 * buttonPanelSize, buttonPanelSize,
-		*GameData::Colors().Get("shop side panel background"));
-	FillShader::Fill(
-		Point(Screen::Right() - SIDEBAR_WIDTH / 2, Screen::Bottom() - ButtonPanelHeight()),
-		Point(SIDEBAR_WIDTH, 1), *GameData::Colors().Get("shop side panel footer"));
-
-	// Set up font size and colors for the credits.
-	const Font &font = FontSet::Get(14);
-	const Color &bright = *GameData::Colors().Get("bright");
-	const Color &dim = *GameData::Colors().Get("medium");
-
-	// Draw the row for credits display.
-	const Point creditsPoint(
-		Screen::Right() - SIDEBAR_WIDTH + 10,
-		Screen::Bottom() - ButtonPanelHeight() + 5);
-	font.Draw("You have:", creditsPoint, dim);
-	const string &credits = Format::CreditString(player.Accounts().Credits());
-	font.Draw({credits, {SIDEBAR_WIDTH - 20, Alignment::RIGHT}}, creditsPoint, bright);
-
-	// Clear the buttonZones, they will be populated again as buttons are drawn.
-	buttonZones.clear();
-
-	// Row 1
-	ShopPanel::DrawButton("_Buy", Point(buttonCenterX + buttonOffsetX * -1, rowBaseY + rowOffsetY * 0), buttonSize,
-		static_cast<bool>(CanDoBuyButton()), hoverButton == 'b', 'b');
-	ShopPanel::DrawButton("_Sell", Point(buttonCenterX + buttonOffsetX * 0, rowBaseY + rowOffsetY * 0), buttonSize,
-		static_cast<bool>(playerShips.size()), hoverButton == 's', 's');
-	ShopPanel::DrawButton("Sell H_ull", Point(buttonCenterX + buttonOffsetX * 1, rowBaseY + rowOffsetY * 0), buttonSize,
-		static_cast<bool>(playerShips.size()), hoverButton == 'r', 'r');
-	// Row 2
-	ShopPanel::DrawButton("_Leave", Point(buttonCenterX + buttonOffsetX * 1, rowBaseY + rowOffsetY * 1), buttonSize,
-		true, hoverButton == 'l', 'l');
-
-	// Draw the Modifier hover text that appears below the buttons when a modifier
-	// is being applied.
-	int modifier = Modifier();
-	if(modifier > 1)
-	{
-		string mod = "x " + to_string(modifier);
-		int modWidth = font.Width(mod);
-		font.Draw(mod, Point(buttonCenterX + buttonOffsetX * -1, rowBaseY + rowOffsetY * 0)
-		+ Point(-.5 * modWidth, 10.), dim);
-	}
-
-	// Draw tooltips for the button being hovered over:
-	string tooltip = GameData::Tooltip(string("shipyard: ") + hoverButton);
-	if(!tooltip.empty())
-		// Note: there is an offset between the cursor and tooltips in this case so that other
-		// buttons can be seen as the mouse moves around.
-		DrawTooltip(tooltip, hoverPoint + Point(-40, -60), dim, *GameData::Colors().Get("tooltip background"));
-
-	// Draw the tooltip for your full number of credits.
-	const Rectangle creditsBox = Rectangle::FromCorner(creditsPoint, Point(SIDEBAR_WIDTH - 20, 30));
-	if(creditsBox.Contains(hoverPoint))
-		ShopPanel::hoverCount += ShopPanel::hoverCount < ShopPanel::HOVER_TIME;
-	else if(ShopPanel::hoverCount)
-		--ShopPanel::hoverCount;
-
-	if(ShopPanel::hoverCount == ShopPanel::HOVER_TIME)
-	{
-		string text = Format::Number(player.Accounts().Credits()) + " credits";
-		DrawTooltip(text, hoverPoint, dim, *GameData::Colors().Get("tooltip background"));
-	}
-}
-
-
-int ShipyardPanel::FindItem(const string &text) const
-{
-	int bestIndex = 9999;
-	int bestItem = -1;
-	auto it = zones.begin();
-	for(unsigned int i = 0; i < zones.size(); ++i, ++it)
-	{
-		const Ship *ship = it->GetShip();
-		int index = Format::Search(ship->DisplayModelName(), text);
-		if(index >= 0 && index < bestIndex)
-		{
-			bestIndex = index;
-			bestItem = i;
-			if(!index)
-				return i;
-		}
-	}
-	return bestItem;
-=======
->>>>>>> c7f6f7e7
 }