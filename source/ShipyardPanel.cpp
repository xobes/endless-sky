/* ShipyardPanel.cpp
Copyright (c) 2014 by Michael Zahniser

Endless Sky is free software: you can redistribute it and/or modify it under the
terms of the GNU General Public License as published by the Free Software
Foundation, either version 3 of the License, or (at your option) any later version.

Endless Sky is distributed in the hope that it will be useful, but WITHOUT ANY
WARRANTY; without even the implied warranty of MERCHANTABILITY or FITNESS FOR A
PARTICULAR PURPOSE. See the GNU General Public License for more details.

You should have received a copy of the GNU General Public License along with
this program. If not, see <https://www.gnu.org/licenses/>.
*/

#include "ShipyardPanel.h"

#include "text/Alignment.h"
#include "comparators/BySeriesAndIndex.h"
#include "ClickZone.h"
#include "Dialog.h"
#include "text/DisplayText.h"
#include "shader/FillShader.h"
#include "text/Font.h"
#include "text/FontSet.h"
#include "text/Format.h"
#include "GameData.h"
#include "Government.h"
#include "Mission.h"
#include "Phrase.h"
#include "Planet.h"
#include "PlayerInfo.h"
#include "Point.h"
#include "Screen.h"
#include "Ship.h"
#include "ShipNameDialog.h"
#include "image/Sprite.h"
#include "image/SpriteSet.h"
#include "shader/SpriteShader.h"
#include "text/Truncate.h"
#include "UI.h"

#include <algorithm>

class System;

using namespace std;

namespace {
	// Label for the description field of the detail pane.
	const string DESCRIPTION = "description";
}



ShipyardPanel::ShipyardPanel(PlayerInfo &player, Sale<Ship> stock)
	: ShopPanel(player, false), modifier(0), shipyard(stock)
{
	for(const auto &it : GameData::Ships())
		catalog[it.second.Attributes().Category()].push_back(it.first);

	for(pair<const string, vector<string>> &it : catalog)
		sort(it.second.begin(), it.second.end(), BySeriesAndIndex<Ship>());
}



void ShipyardPanel::Step()
{
	ShopPanel::Step();
	ShopPanel::CheckForMissions(Mission::SHIPYARD);
	if(GetUI()->IsTop(this))
		DoHelp("shipyard");
}



int ShipyardPanel::TileSize() const
{
	return SHIP_SIZE;
}



bool ShipyardPanel::HasItem(const string &name) const
{
	const Ship *ship = GameData::Ships().Get(name);
	return shipyard.Has(ship);
}



void ShipyardPanel::DrawItem(const string &name, const Point &point)
{
	const Ship *ship = GameData::Ships().Get(name);
	zones.emplace_back(point, Point(SHIP_SIZE, SHIP_SIZE), ship);
	if(point.Y() + SHIP_SIZE / 2 < Screen::Top() || point.Y() - SHIP_SIZE / 2 > Screen::Bottom())
		return;

	DrawShip(*ship, point, ship == selectedShip);
}



double ShipyardPanel::ButtonPanelHeight() const
{
	// The 50 = (3 x 10 (pad) + 20 x 1 (text)) for the credit information line.
	return 50 + BUTTON_HEIGHT * 2 + BUTTON_ROW_PAD * 1;
}



double ShipyardPanel::DrawDetails(const Point &center)
{
	string selectedItem = "No Ship Selected";
	const Font &font = FontSet::Get(14);

	double heightOffset = 20.;

	if(selectedShip)
	{
		shipInfo.Update(*selectedShip, player, collapsed.contains(DESCRIPTION), true);
		selectedItem = selectedShip->DisplayModelName();

		const Point spriteCenter(center.X(), center.Y() + 20 + TileSize() / 2);
		const Point startPoint(center.X() - INFOBAR_WIDTH / 2 + 20, center.Y() + 20 + TileSize());
		const Sprite *background = SpriteSet::Get("ui/shipyard selected");
		SpriteShader::Draw(background, spriteCenter);

		const Sprite *shipSprite = selectedShip->GetSprite();
		if(shipSprite)
		{
			const float spriteScale = min(1.f, (INFOBAR_WIDTH - 60.f) / max(shipSprite->Width(), shipSprite->Height()));
			const Swizzle *swizzle = selectedShip->CustomSwizzle()
				? selectedShip->CustomSwizzle() : GameData::PlayerGovernment()->GetSwizzle();
			SpriteShader::Draw(shipSprite, spriteCenter, spriteScale, swizzle);
		}

		const bool hasDescription = shipInfo.DescriptionHeight();

		double descriptionOffset = hasDescription ? 40. : 0.;

		if(hasDescription)
		{
			if(!collapsed.contains(DESCRIPTION))
			{
				descriptionOffset = shipInfo.DescriptionHeight();
				shipInfo.DrawDescription(startPoint);
			}
			else
			{
				const Color &dim = *GameData::Colors().Get("medium");
				font.Draw(DESCRIPTION, startPoint + Point(35., 12.), dim);
				const Sprite *collapsedArrow = SpriteSet::Get("ui/collapsed");
				SpriteShader::Draw(collapsedArrow, startPoint + Point(20., 20.));
			}

			// Calculate the ClickZone for the description and add it.
			const Point descriptionDimensions(INFOBAR_WIDTH, descriptionOffset);
			const Point descriptionCenter(center.X(), startPoint.Y() + descriptionOffset / 2);
			const ClickZone<string> collapseDescription = ClickZone<string>(
				descriptionCenter, descriptionDimensions, DESCRIPTION);
			categoryZones.emplace_back(collapseDescription);
		}

		const Point attributesPoint(startPoint.X(), startPoint.Y() + descriptionOffset);
		const Point outfitsPoint(startPoint.X(), attributesPoint.Y() + shipInfo.AttributesHeight());
		shipInfo.DrawAttributes(attributesPoint);
		shipInfo.DrawOutfits(outfitsPoint);

		heightOffset = outfitsPoint.Y() + shipInfo.OutfitsHeight();
	}

	// Draw this string representing the selected ship (if any), centered in the details side panel.
	const Color &bright = *GameData::Colors().Get("bright");
	const Point selectedPoint(center.X() - INFOBAR_WIDTH / 2, center.Y());
	font.Draw({selectedItem, {INFOBAR_WIDTH, Alignment::CENTER, Truncate::MIDDLE}},
		selectedPoint, bright);

	return heightOffset;
}



void ShipyardPanel::DrawButtons()
{
	// There will be two rows of buttons:
	//  [    Buy    ] [    Sell    ] [ Sell Hull ]
	//                               [   Leave   ]
	const double rowOffsetY = BUTTON_HEIGHT + BUTTON_ROW_PAD;
	const double rowBaseY = Screen::BottomRight().Y() - 1.5 * rowOffsetY - BUTTON_ROW_START_PAD;
	const double buttonOffsetX = BUTTON_WIDTH + BUTTON_COL_PAD;
	const double buttonCenterX = Screen::Right() - SIDEBAR_WIDTH / 2;
	const Point buttonSize{BUTTON_WIDTH, BUTTON_HEIGHT};

	// Draw the button panel (shop side panel footer).
	const Point buttonPanelSize(SIDEBAR_WIDTH, ButtonPanelHeight());
	FillShader::Fill(Screen::BottomRight() - .5 * buttonPanelSize, buttonPanelSize,
		*GameData::Colors().Get("shop side panel background"));
	FillShader::Fill(
		Point(Screen::Right() - SIDEBAR_WIDTH / 2, Screen::Bottom() - ButtonPanelHeight()),
		Point(SIDEBAR_WIDTH, 1), *GameData::Colors().Get("shop side panel footer"));

	// Set up font size and colors for the credits.
	const Font &font = FontSet::Get(14);
	const Color &bright = *GameData::Colors().Get("bright");
	const Color &dim = *GameData::Colors().Get("medium");

	// Draw the row for credits display.
	const Point creditsPoint(
		Screen::Right() - SIDEBAR_WIDTH + 10,
		Screen::Bottom() - ButtonPanelHeight() + 10);
	font.Draw("You have:", creditsPoint, dim);
	const string &credits = Format::CreditString(player.Accounts().Credits());
	font.Draw({credits, {SIDEBAR_WIDTH - 20, Alignment::RIGHT}}, creditsPoint, bright);

	// Clear the buttonZones, they will be populated again as buttons are drawn.
	buttonZones.clear();

	// Row 1
	ShopPanel::DrawButton("_Buy",
		Rectangle(Point(buttonCenterX + buttonOffsetX * -1, rowBaseY + rowOffsetY * 0), buttonSize),
		static_cast<bool>(CanDoBuyButton()), hoverButton == 'b', 'b');
	ShopPanel::DrawButton("_Sell",
		Rectangle(Point(buttonCenterX + buttonOffsetX * 0, rowBaseY + rowOffsetY * 0), buttonSize),
		static_cast<bool>(playerShips.size()), hoverButton == 's', 's');
	ShopPanel::DrawButton("Sell H_ull",
		Rectangle(Point(buttonCenterX + buttonOffsetX * 1, rowBaseY + rowOffsetY * 0), buttonSize),
		static_cast<bool>(playerShips.size()), hoverButton == 'r', 'r');
	// Row 2
	ShopPanel::DrawButton("_Leave",
		Rectangle(Point(buttonCenterX + buttonOffsetX * 1, rowBaseY + rowOffsetY * 1), buttonSize),
		true, hoverButton == 'l', 'l');

	// Draw the Modifier hover text that appears below the buttons when a modifier
	// is being applied.
	int modifier = Modifier();
	if(modifier > 1)
	{
		string mod = "x " + to_string(modifier);
		int modWidth = font.Width(mod);
		font.Draw(mod, Point(buttonCenterX + buttonOffsetX * -1, rowBaseY + rowOffsetY * 0)
		+ Point(-.5 * modWidth, 10.), dim);
	}

	// Draw tooltips for the button being hovered over:
	string tooltip = GameData::Tooltip(string("shipyard: ") + hoverButton);
	if(!tooltip.empty())
		// Note: there is an offset between the cursor and tooltips in this case so that other
		// buttons can be seen as the mouse moves around.
		DrawTooltip(tooltip, hoverPoint + Point(-40, -60), dim, *GameData::Colors().Get("tooltip background"));

	// Draw the tooltip for your full number of credits.
	const Rectangle creditsBox = Rectangle::FromCorner(creditsPoint, Point(SIDEBAR_WIDTH - 20, 15));
	if(creditsBox.Contains(ShopPanel::hoverPoint))
		ShopPanel::hoverCount += ShopPanel::hoverCount < ShopPanel::HOVER_TIME;
	else if(ShopPanel::hoverCount)
		--ShopPanel::hoverCount;

	if(ShopPanel::hoverCount == ShopPanel::HOVER_TIME)
	{
		string text = Format::Number(player.Accounts().Credits()) + " credits";
		DrawTooltip(text, hoverPoint, dim, *GameData::Colors().Get("tooltip background"));
	}
}



<<<<<<< HEAD
int ShipyardPanel::FindItem(const string &text) const
{
	int bestIndex = 9999;
	int bestItem = -1;
	auto it = zones.begin();
	for(unsigned int i = 0; i < zones.size(); ++i, ++it)
	{
		const Ship *ship = it->GetShip();
		int index = Format::Search(ship->DisplayModelName(), text);
		if(index >= 0 && index < bestIndex)
		{
			bestIndex = index;
			bestItem = i;
			if(!index)
				return i;
		}
	}
	return bestItem;
}



=======
>>>>>>> faa48eb4
ShopPanel::TransactionResult ShipyardPanel::HandleShortcuts(char key)
{
	TransactionResult result = false;
	if(key == 'b')
	{
		// Buy up to <modifier> ships.
		result = CanDoBuyButton();
		if(result)
			DoBuyButton();
	}
	else if(key == 's')
	{
		// Sell selected ships and outfits.
		if(playerShip)
			Sell(false);
	}
	else if(key == 'r' || key == 'u')
	{
		// Sell selected ships and move outfits to Storage.
		if(playerShip)
			Sell(true);
	}

	return result;
}



<<<<<<< HEAD
ShopPanel::TransactionResult ShipyardPanel::CanDoBuyButton () const
=======
ShopPanel::TransactionResult ShipyardPanel::CanDoBuyButton() const
>>>>>>> faa48eb4
{
	if(!selectedShip)
		return false;

	int64_t cost = player.StockDepreciation().Value(*selectedShip, day);

	// Check that the player has any necessary licenses.
	int64_t licenseCost = LicenseCost(&selectedShip->Attributes());
	if(licenseCost < 0)
		return "Buying this ship requires a special license. "
			"You will probably need to complete some sort of mission to get one.";

	// Check if the player can't pay.
	cost += licenseCost;
	if(player.Accounts().Credits() < cost)
	{
		// Check if ships could be sold to pay for the new ship.
		for(const auto &it : player.Ships())
			cost -= player.FleetDepreciation().Value(*it, day);

		if(player.Accounts().Credits() >= cost)
		{
			string ship = (player.Ships().size() == 1) ? "your current ship" : "some of your ships";
			return "You do not have enough credits to buy this ship. "
				"If you want to buy it, you must sell " + ship + " first.";
		}

		// Check if the license cost is the tipping point.
		if(player.Accounts().Credits() >= cost - licenseCost)
			return "You do not have enough credits to buy this ship, "
				"because it will cost you an extra " + Format::Credits(licenseCost) +
				" credits to buy the necessary licenses. "
				"Consider checking if the bank will offer you a loan.";

		return "You do not have enough credits to buy this ship. "
				"Consider checking if the bank will offer you a loan.";
	}
	return true;
}



void ShipyardPanel::DoBuyButton()
{
	int64_t licenseCost = LicenseCost(&selectedShip->Attributes());
	if(licenseCost < 0)
		return;

	modifier = Modifier();
	string message;
	if(licenseCost)
		message = "Note: you will need to pay " + Format::CreditString(licenseCost)
			+ " for the licenses required to operate this ship, in addition to its cost."
			" If that is okay with you, go ahead and enter a name for your brand new ";
	else
		message = "Enter a name for your brand new ";

	if(modifier == 1)
		message += selectedShip->DisplayModelName() + "! (Or leave it blank to use a randomly chosen name.)";
	else
		message += selectedShip->PluralModelName() + "! (Or leave it blank to use randomly chosen names.)";

	GetUI()->Push(new ShipNameDialog(this, &ShipyardPanel::BuyShip, message));
}



void ShipyardPanel::Sell(bool storeOutfits)
{
	static const int MAX_LIST = 20;

	int count = playerShips.size();
	int initialCount = count;
	string message;

	if(storeOutfits && !planet->HasOutfitter())
	{
		message = "WARNING: This planet has no Outfitter. "
			"There is no way to retain the outfits in storage.\n";
	}
	// Never allow keeping outfits where they cannot be retrieved.
	// TODO: Consider how to keep outfits in Cargo in the future.
	storeOutfits &= planet->HasOutfitter();

	if(!storeOutfits)
		message += "Sell the ";
	else if(count == 1)
		message += "Sell the hull of the ";
	else
		message = "Sell the hulls of the ";
	if(count == 1)
		message += playerShip->Name();
	else if(count <= MAX_LIST)
	{
		auto it = playerShips.begin();
		message += (*it++)->Name();
		--count;

		if(count == 1)
			message += " and ";
		else
		{
			while(count-- > 1)
				message += ",\n" + (*it++)->Name();
			message += ",\nand ";
		}
		message += (*it)->Name();
	}
	else
	{
		auto it = playerShips.begin();
		message += (*it++)->Name() + ",\n";
		for(int i = 1; i < MAX_LIST - 1; ++i)
			message += (*it++)->Name() + ",\n";

		message += "and " + to_string(count - (MAX_LIST - 1)) + " other ships";
	}
	// To allow calculating the sale price of all the ships in the list,
	// temporarily copy into a shared_ptr vector:
	vector<shared_ptr<Ship>> toSell;
	for(const auto &it : playerShips)
		toSell.push_back(it->shared_from_this());
	int64_t total = player.FleetDepreciation().Value(toSell, day, storeOutfits);

	message += ((initialCount > 2) ? "\nfor " : " for ") + Format::CreditString(total) + "?";

	if(storeOutfits)
	{
		message += " Any outfits will be placed in storage.";
		GetUI()->Push(new Dialog(this, &ShipyardPanel::SellShipChassis, message, Truncate::MIDDLE));
	}
	else
		GetUI()->Push(new Dialog(this, &ShipyardPanel::SellShipAndOutfits, message, Truncate::MIDDLE));
}



void ShipyardPanel::BuyShip(const string &name)
{
	int64_t licenseCost = LicenseCost(&selectedShip->Attributes());
	if(licenseCost)
	{
		player.Accounts().AddCredits(-licenseCost);
		for(const string &licenseName : selectedShip->Attributes().Licenses())
			if(!player.HasLicense(licenseName))
				player.AddLicense(licenseName);
	}

	for(int i = 1; i <= modifier; ++i)
	{
		// If no name is given, choose a random name. Otherwise, if buying
		// multiple ships, append a number to the given ship name.
		string shipName = name;
		if(name.empty())
			shipName = GameData::Phrases().Get("civilian")->Get();
		else if(modifier > 1)
			shipName += " " + to_string(i);

		player.BuyShip(selectedShip, shipName);
	}

	playerShip = &*player.Ships().back();
	playerShips.clear();
	playerShips.insert(playerShip);
	CheckSelection();
}



void ShipyardPanel::SellShipAndOutfits()
{
	SellShip(false);
}



void ShipyardPanel::SellShipChassis()
{
	SellShip(true);
}



void ShipyardPanel::SellShip(bool storeOutfits)
{
	for(Ship *ship : playerShips)
		player.SellShip(ship, storeOutfits);
	playerShips.clear();
	playerShip = nullptr;
	for(const shared_ptr<Ship> &ship : player.Ships())
		if(ship->GetSystem() == player.GetSystem() && !ship->IsDisabled())
		{
			playerShip = ship.get();
			break;
		}
	if(playerShip)
		playerShips.insert(playerShip);
<<<<<<< HEAD
=======
}




int ShipyardPanel::FindItem(const string &text) const
{
	int bestIndex = 9999;
	int bestItem = -1;
	auto it = zones.begin();
	for(unsigned int i = 0; i < zones.size(); ++i, ++it)
	{
		const Ship *ship = it->GetShip();
		int index = Format::Search(ship->DisplayModelName(), text);
		if(index >= 0 && index < bestIndex)
		{
			bestIndex = index;
			bestItem = i;
			if(!index)
				return i;
		}
	}
	return bestItem;
>>>>>>> faa48eb4
}<|MERGE_RESOLUTION|>--- conflicted
+++ resolved
@@ -266,31 +266,6 @@
 
 
 
-<<<<<<< HEAD
-int ShipyardPanel::FindItem(const string &text) const
-{
-	int bestIndex = 9999;
-	int bestItem = -1;
-	auto it = zones.begin();
-	for(unsigned int i = 0; i < zones.size(); ++i, ++it)
-	{
-		const Ship *ship = it->GetShip();
-		int index = Format::Search(ship->DisplayModelName(), text);
-		if(index >= 0 && index < bestIndex)
-		{
-			bestIndex = index;
-			bestItem = i;
-			if(!index)
-				return i;
-		}
-	}
-	return bestItem;
-}
-
-
-
-=======
->>>>>>> faa48eb4
 ShopPanel::TransactionResult ShipyardPanel::HandleShortcuts(char key)
 {
 	TransactionResult result = false;
@@ -319,11 +294,7 @@
 
 
 
-<<<<<<< HEAD
-ShopPanel::TransactionResult ShipyardPanel::CanDoBuyButton () const
-=======
 ShopPanel::TransactionResult ShipyardPanel::CanDoBuyButton() const
->>>>>>> faa48eb4
 {
 	if(!selectedShip)
 		return false;
@@ -521,8 +492,6 @@
 		}
 	if(playerShip)
 		playerShips.insert(playerShip);
-<<<<<<< HEAD
-=======
 }
 
 
@@ -546,5 +515,4 @@
 		}
 	}
 	return bestItem;
->>>>>>> faa48eb4
 }