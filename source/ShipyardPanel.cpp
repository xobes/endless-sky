/* ShipyardPanel.cpp
Copyright (c) 2014 by Michael Zahniser

Endless Sky is free software: you can redistribute it and/or modify it under the
terms of the GNU General Public License as published by the Free Software
Foundation, either version 3 of the License, or (at your option) any later version.

Endless Sky is distributed in the hope that it will be useful, but WITHOUT ANY
WARRANTY; without even the implied warranty of MERCHANTABILITY or FITNESS FOR A
PARTICULAR PURPOSE. See the GNU General Public License for more details.

You should have received a copy of the GNU General Public License along with
this program. If not, see <https://www.gnu.org/licenses/>.
*/

#include "ShipyardPanel.h"

#include "text/Alignment.h"
#include "comparators/BySeriesAndIndex.h"
#include "ClickZone.h"
#include "Dialog.h"
#include "text/DisplayText.h"
#include "shader/FillShader.h"
#include "text/Font.h"
#include "text/FontSet.h"
#include "text/Format.h"
#include "GameData.h"
#include "Government.h"
#include "Mission.h"
#include "Phrase.h"
#include "Planet.h"
#include "PlayerInfo.h"
#include "Point.h"
#include "Screen.h"
#include "Ship.h"
#include "ShipNameDialog.h"
#include "image/Sprite.h"
#include "image/SpriteSet.h"
#include "shader/SpriteShader.h"
#include "text/Truncate.h"
#include "UI.h"

#include <algorithm>

class System;

using namespace std;

namespace {
	// Label for the description field of the detail pane.
	const string DESCRIPTION = "description";
}



ShipyardPanel::ShipyardPanel(PlayerInfo &player, Sale<Ship> stock)
	: ShopPanel(player, false), modifier(0), shipyard(stock)
{
	for(const auto &it : GameData::Ships())
		catalog[it.second.Attributes().Category()].push_back(it.first);

	for(pair<const string, vector<string>> &it : catalog)
		sort(it.second.begin(), it.second.end(), BySeriesAndIndex<Ship>());
}



void ShipyardPanel::Step()
{
	ShopPanel::Step();
	ShopPanel::CheckForMissions(Mission::SHIPYARD);
	if(GetUI()->IsTop(this))
		DoHelp("shipyard");
}



int ShipyardPanel::TileSize() const
{
	return SHIP_SIZE;
}



bool ShipyardPanel::HasItem(const string &name) const
{
	const Ship *ship = GameData::Ships().Get(name);
	return shipyard.Has(ship);
}



void ShipyardPanel::DrawItem(const string &name, const Point &point)
{
	const Ship *ship = GameData::Ships().Get(name);
	zones.emplace_back(point, Point(SHIP_SIZE, SHIP_SIZE), ship);
	if(point.Y() + SHIP_SIZE / 2 < Screen::Top() || point.Y() - SHIP_SIZE / 2 > Screen::Bottom())
		return;

	DrawShip(*ship, point, ship == selectedShip);
}



double ShipyardPanel::ButtonPanelHeight() const
{
	// The 50 = (3 x 10 (pad) + 20 x 1 (text)) for the credit information line.
	return 50 + BUTTON_HEIGHT * 2 + BUTTON_ROW_PAD * 1;
}



double ShipyardPanel::DrawDetails(const Point &center)
{
	string selectedItem = "No Ship Selected";
	const Font &font = FontSet::Get(14);

	double heightOffset = 20.;

	if(selectedShip)
	{
		shipInfo.Update(*selectedShip, player, collapsed.contains(DESCRIPTION), true);
		selectedItem = selectedShip->DisplayModelName();

		const Point spriteCenter(center.X(), center.Y() + 20 + TileSize() / 2);
		const Point startPoint(center.X() - INFOBAR_WIDTH / 2 + 20, center.Y() + 20 + TileSize());
		const Sprite *background = SpriteSet::Get("ui/shipyard selected");
		SpriteShader::Draw(background, spriteCenter);

		const Sprite *shipSprite = selectedShip->GetSprite();
		if(shipSprite)
		{
			const float spriteScale = min(1.f, (INFOBAR_WIDTH - 60.f) / max(shipSprite->Width(), shipSprite->Height()));
			const Swizzle *swizzle = selectedShip->CustomSwizzle()
				? selectedShip->CustomSwizzle() : GameData::PlayerGovernment()->GetSwizzle();
			SpriteShader::Draw(shipSprite, spriteCenter, spriteScale, swizzle);
		}

		const bool hasDescription = shipInfo.DescriptionHeight();

		double descriptionOffset = hasDescription ? 40. : 0.;

		if(hasDescription)
		{
			if(!collapsed.contains(DESCRIPTION))
			{
				descriptionOffset = shipInfo.DescriptionHeight();
				shipInfo.DrawDescription(startPoint);
			}
			else
			{
				const Color &dim = *GameData::Colors().Get("medium");
				font.Draw(DESCRIPTION, startPoint + Point(35., 12.), dim);
				const Sprite *collapsedArrow = SpriteSet::Get("ui/collapsed");
				SpriteShader::Draw(collapsedArrow, startPoint + Point(20., 20.));
			}

			// Calculate the ClickZone for the description and add it.
			const Point descriptionDimensions(INFOBAR_WIDTH, descriptionOffset);
			const Point descriptionCenter(center.X(), startPoint.Y() + descriptionOffset / 2);
			const ClickZone<string> collapseDescription = ClickZone<string>(
				descriptionCenter, descriptionDimensions, DESCRIPTION);
			categoryZones.emplace_back(collapseDescription);
		}

		const Point attributesPoint(startPoint.X(), startPoint.Y() + descriptionOffset);
		const Point outfitsPoint(startPoint.X(), attributesPoint.Y() + shipInfo.AttributesHeight());
		shipInfo.DrawAttributes(attributesPoint);
		shipInfo.DrawOutfits(outfitsPoint);

		heightOffset = outfitsPoint.Y() + shipInfo.OutfitsHeight();
	}

	// Draw this string representing the selected ship (if any), centered in the details side panel.
	const Color &bright = *GameData::Colors().Get("bright");
	const Point selectedPoint(center.X() - INFOBAR_WIDTH / 2, center.Y());
	font.Draw({selectedItem, {INFOBAR_WIDTH, Alignment::CENTER, Truncate::MIDDLE}},
		selectedPoint, bright);

	return heightOffset;
}



void ShipyardPanel::DrawButtons()
{
	// There will be two rows of buttons:
	//  [    Buy    ] [    Sell    ] [ Sell Hull ]
	//                               [   Leave   ]
	const double rowOffsetY = BUTTON_HEIGHT + BUTTON_ROW_PAD;
	const double rowBaseY = Screen::BottomRight().Y() - 1.5 * rowOffsetY - BUTTON_ROW_START_PAD;
	const double buttonOffsetX = BUTTON_WIDTH + BUTTON_COL_PAD;
	const double buttonCenterX = Screen::Right() - SIDEBAR_WIDTH / 2;
	const Point buttonSize{BUTTON_WIDTH, BUTTON_HEIGHT};

	// Draw the button panel (shop side panel footer).
	const Point buttonPanelSize(SIDEBAR_WIDTH, ButtonPanelHeight());
	const Rectangle buttonsFooter(Screen::BottomRight() - .5 * buttonPanelSize, buttonPanelSize);
	FillShader::Fill(buttonsFooter, *GameData::Colors().Get("shop side panel background"));
	FillShader::Fill(
		Point(Screen::Right() - SIDEBAR_WIDTH / 2, Screen::Bottom() - ButtonPanelHeight()),
		Point(SIDEBAR_WIDTH, 1), *GameData::Colors().Get("shop side panel footer"));

	// Set up font size and colors for the credits.
	const Font &font = FontSet::Get(14);
	const Color &bright = *GameData::Colors().Get("bright");
	const Color &dim = *GameData::Colors().Get("medium");

	// Draw the row for credits display.
	const Point creditsPoint(
		Screen::Right() - SIDEBAR_WIDTH + 10,
		Screen::Bottom() - ButtonPanelHeight() + 10);
	font.Draw("You have:", creditsPoint, dim);

	const string credits = Format::CreditString(player.Accounts().Credits());
	font.Draw({credits, {SIDEBAR_WIDTH - 20, Alignment::RIGHT}}, creditsPoint, bright);

	// Clear the buttonZones, they will be populated again as buttons are drawn.
	buttonZones.clear();

	// Row 1
	DrawButton("_Buy",
		Rectangle(Point(buttonCenterX + buttonOffsetX * -1, rowBaseY + rowOffsetY * 0), buttonSize),
		static_cast<bool>(CanDoBuyButton()), hoverButton == 'b', 'b');
	DrawButton("_Sell",
		Rectangle(Point(buttonCenterX + buttonOffsetX * 0, rowBaseY + rowOffsetY * 0), buttonSize),
		static_cast<bool>(playerShips.size()), hoverButton == 's', 's');
	DrawButton("Sell H_ull",
		Rectangle(Point(buttonCenterX + buttonOffsetX * 1, rowBaseY + rowOffsetY * 0), buttonSize),
		static_cast<bool>(playerShips.size()), hoverButton == 'r', 'r');
	// Row 2
	DrawButton("_Leave",
		Rectangle(Point(buttonCenterX + buttonOffsetX * 1, rowBaseY + rowOffsetY * 1), buttonSize),
		true, hoverButton == 'l', 'l');

	// Draw the Modifier hover text that appears below the buttons when a modifier
	// is being applied.
	int modifier = Modifier();
	if(modifier > 1)
	{
		string mod = "x " + to_string(modifier);
		int modWidth = font.Width(mod);
		font.Draw(mod, Point(buttonCenterX + buttonOffsetX * -1, rowBaseY + rowOffsetY * 0)
		+ Point(-.5 * modWidth, 10.), dim);
	}

	// Draw tooltips for the button being hovered over:
	string tooltip = GameData::Tooltip(string("shipyard: ") + hoverButton);
	if(!tooltip.empty())
		buttonsTooltip.IncrementCount();
	else
		buttonsTooltip.DecrementCount();

	if(buttonsTooltip.ShouldDraw())
	{
		buttonsTooltip.SetZone(buttonsFooter);
		buttonsTooltip.SetText(tooltip, true);
		buttonsTooltip.Draw();
	}

	// Draw the tooltip for your full number of credits.
	const Rectangle creditsBox = Rectangle::FromCorner(creditsPoint, Point(SIDEBAR_WIDTH - 20, 15));
	if(creditsBox.Contains(hoverPoint))
		creditsTooltip.IncrementCount();
	else
		creditsTooltip.DecrementCount();

	if(creditsTooltip.ShouldDraw())
	{
		creditsTooltip.SetZone(creditsBox);
		int64_t credits = player.Accounts().Credits();
		creditsTooltip.SetText(to_string(credits) + (credits == 1 ? " credit" : " credits"), true);
		creditsTooltip.Draw();
	}
}



ShopPanel::TransactionResult ShipyardPanel::HandleShortcuts(SDL_Keycode key)
{
	TransactionResult result = false;
	if(key == 'b')
	{
		// Buy up to <modifier> ships.
		result = CanDoBuyButton();
		if(result)
			DoBuyButton();
	}
	else if(key == 's')
	{
		// Sell selected ships and outfits.
		if(playerShip)
			Sell(false);
	}
	else if(key == 'r' || key == 'u')
	{
		// Sell selected ships and move outfits to Storage.
		if(playerShip)
			Sell(true);
	}

	return result;
}



ShopPanel::TransactionResult ShipyardPanel::CanDoBuyButton() const
{
	if(!selectedShip)
		return false;

	int64_t cost = player.StockDepreciation().Value(*selectedShip, day);

	// Check that the player has any necessary licenses.
	int64_t licenseCost = LicenseCost(&selectedShip->Attributes());
	if(licenseCost < 0)
		return "Buying this ship requires a special license. "
			"You will probably need to complete some sort of mission to get one.";

	// Check if the player can't pay.
	cost += licenseCost;
	if(player.Accounts().Credits() < cost)
	{
		// Check if ships could be sold to pay for the new ship.
		for(const auto &it : player.Ships())
			cost -= player.FleetDepreciation().Value(*it, day);

		if(player.Accounts().Credits() >= cost)
		{
			string ship = (player.Ships().size() == 1) ? "your current ship" : "some of your ships";
			return "You do not have enough credits to buy this ship. "
				"If you want to buy it, you must sell " + ship + " first.";
		}

		// Check if the license cost is the tipping point.
		if(player.Accounts().Credits() >= cost - licenseCost)
			return "You do not have enough credits to buy this ship, "
				"because it will cost you an extra " + Format::Credits(licenseCost) +
				" credits to buy the necessary licenses. "
				"Consider checking if the bank will offer you a loan.";

		return "You do not have enough credits to buy this ship. "
				"Consider checking if the bank will offer you a loan.";
	}
	return true;
}



void ShipyardPanel::DoBuyButton()
{
	int64_t licenseCost = LicenseCost(&selectedShip->Attributes());
	if(licenseCost < 0)
		return;

	modifier = Modifier();
	string message;
	if(licenseCost)
		message = "Note: you will need to pay " + Format::CreditString(licenseCost)
			+ " for the licenses required to operate this ship, in addition to its cost."
			" If that is okay with you, go ahead and enter a name for your brand new ";
	else
		message = "Enter a name for your brand new ";

	if(modifier == 1)
		message += selectedShip->DisplayModelName() + "! (Or leave it blank to use a randomly chosen name.)";
	else
		message += selectedShip->PluralModelName() + "! (Or leave it blank to use randomly chosen names.)";

	GetUI()->Push(new ShipNameDialog(this,
			Dialog::FunctionButton(this, "Buy", 'b', &ShipyardPanel::BuyShip),
			message));
}



void ShipyardPanel::Sell(bool storeOutfits)
{
	static const int MAX_LIST = 20;

	int count = playerShips.size();
	int initialCount = count;
	string message;

	if(storeOutfits && !planet->HasOutfitter())
	{
		message = "WARNING: This planet has no Outfitter. "
			"There is no way to retain the outfits in storage.\n";
		storeOutfits = false;
	}
	// Never allow keeping outfits where they cannot be retrieved.
	// TODO: Consider how to keep outfits in Cargo in the future.

	if(!storeOutfits)
		message += "Sell the ";
	else if(count == 1)
		message = "Sell the hull of the ";
	else
		message = "Sell the hulls of the ";
	if(count == 1)
		message += playerShip->GivenName();
	else if(count <= MAX_LIST)
	{
		auto it = playerShips.begin();
		message += (*it++)->GivenName();
		--count;

		if(count == 1)
			message += " and ";
		else
		{
			while(count-- > 1)
				message += ",\n" + (*it++)->GivenName();
			message += ",\nand ";
		}
		message += (*it)->GivenName();
	}
	else
	{
		auto it = playerShips.begin();
		message += (*it++)->GivenName() + ",\n";
		for(int i = 1; i < MAX_LIST - 1; ++i)
			message += (*it++)->GivenName() + ",\n";

		message += "and " + to_string(count - (MAX_LIST - 1)) + " other ships";
	}
	// To allow calculating the sale price of all the ships in the list,
	// temporarily copy into a shared_ptr vector:
	vector<shared_ptr<Ship>> toSell;
	for(const auto &it : playerShips)
		toSell.push_back(it->shared_from_this());
	int64_t total = player.FleetDepreciation().Value(toSell, day, storeOutfits);

	message += ((initialCount > 2) ? "\nfor " : " for ") + Format::CreditString(total) + "?";

	if(storeOutfits)
	{
		message += " Any outfits will be placed in storage.";
		GetUI()->Push(new Dialog(this, &ShipyardPanel::SellShipChassis, message, Truncate::MIDDLE));
	}
	else
		GetUI()->Push(new Dialog(this, &ShipyardPanel::SellShipAndOutfits, message, Truncate::MIDDLE));
}



<<<<<<< HEAD
void ShipyardPanel::BuyShip(const string &name)
=======
bool ShipyardPanel::CanSellMultiple() const
{
	return false;
}



bool ShipyardPanel::BuyShip(const string &name)
>>>>>>> 9d62b799
{
	int64_t licenseCost = LicenseCost(&selectedShip->Attributes());
	if(licenseCost)
	{
		player.Accounts().AddCredits(-licenseCost);
		for(const string &licenseName : selectedShip->Attributes().Licenses())
			if(!player.HasLicense(licenseName))
				player.AddLicense(licenseName);
	}

	for(int i = 1; i <= modifier; ++i)
	{
		// If no name is given, choose a random name. Otherwise, if buying
		// multiple ships, append a number to the given ship name.
		string shipName = name;
		if(name.empty())
			shipName = GameData::Phrases().Get("civilian")->Get();
		else if(modifier > 1)
			shipName += " " + to_string(i);

		player.BuyShip(selectedShip, shipName);
	}

	playerShip = &*player.Ships().back();
	playerShips.clear();
	playerShips.insert(playerShip);
	CheckSelection();

	// Close dialog
	return true;
}



void ShipyardPanel::SellShipAndOutfits()
{
	SellShip(false);
}



void ShipyardPanel::SellShipChassis()
{
	SellShip(true);
}



void ShipyardPanel::SellShip(bool storeOutfits)
{
	for(Ship *ship : playerShips)
		player.SellShip(ship, storeOutfits);
	playerShips.clear();
	playerShip = nullptr;
	for(const shared_ptr<Ship> &ship : player.Ships())
		if(ship->GetSystem() == player.GetSystem() && !ship->IsDisabled())
		{
			playerShip = ship.get();
			break;
		}
	if(playerShip)
		playerShips.insert(playerShip);
}



int ShipyardPanel::FindItem(const string &text) const
{
	int bestIndex = 9999;
	int bestItem = -1;
	auto it = zones.begin();
	for(unsigned int i = 0; i < zones.size(); ++i, ++it)
	{
		const Ship *ship = it->GetShip();
		int index = Format::Search(ship->DisplayModelName(), text);
		if(index >= 0 && index < bestIndex)
		{
			bestIndex = index;
			bestItem = i;
			if(!index)
				return i;
		}
	}
	return bestItem;
}<|MERGE_RESOLUTION|>--- conflicted
+++ resolved
@@ -444,18 +444,7 @@
 
 
 
-<<<<<<< HEAD
 void ShipyardPanel::BuyShip(const string &name)
-=======
-bool ShipyardPanel::CanSellMultiple() const
-{
-	return false;
-}
-
-
-
-bool ShipyardPanel::BuyShip(const string &name)
->>>>>>> 9d62b799
 {
 	int64_t licenseCost = LicenseCost(&selectedShip->Attributes());
 	if(licenseCost)
