--- conflicted
+++ resolved
@@ -51,14 +51,10 @@
 	const string DESCRIPTION = "description";
 
 	// Button size/placement info:
-	constexpr double BUTTON_ROW_PAD = 10.;
-	constexpr double BUTTON_COL_PAD = 10.;
-	// These button widths need to add up to 200 with the current right panel
-	// width and column padding (above):
-	constexpr double BUTTON_1_WIDTH = 40.;
-	constexpr double BUTTON_2_WIDTH = 40.;
-	constexpr double BUTTON_3_WIDTH = 75.;
-	constexpr double BUTTON_4_WIDTH = 50.;
+	constexpr double BUTTON_ROW_START_PAD = 4.;
+	constexpr double BUTTON_ROW_PAD = 6.;
+	constexpr double BUTTON_COL_PAD = 6.;
+	constexpr double BUTTON_WIDTH = 75.;
 }
 
 
@@ -114,7 +110,7 @@
 
 double ShipyardPanel::ButtonPanelHeight() const
 {
-	return BUTTON_HEIGHT + 40;
+	return 2 * BUTTON_HEIGHT + 40;
 }
 
 
@@ -392,101 +388,61 @@
 }
 
 
-<<<<<<< HEAD
-
 void ShipyardPanel::DrawButtons()
 {
-	// There will be one row of buttons:
-	//  [ Buy  ] [ Sell ] [ Store  ] [ Leave ]
-	// Calculate row locations from bottom to top:
-	const double buttonRowY = Screen::BottomRight().Y() - .5 * BUTTON_HEIGHT - BUTTON_ROW_PAD;
-	// Calculate button positions from right to left:
-	const double buttonFourX = Screen::BottomRight().X() - .5 * BUTTON_4_WIDTH - BUTTON_COL_PAD;
-	const double buttonThreeX = buttonFourX - (.5 * BUTTON_4_WIDTH + .5 * BUTTON_3_WIDTH) - BUTTON_COL_PAD;
-	const double buttonTwoX = buttonThreeX - (.5 * BUTTON_3_WIDTH + .5 * BUTTON_2_WIDTH) - BUTTON_COL_PAD;
-	const double buttonOneX = buttonTwoX - (.5 * BUTTON_2_WIDTH + .5 * BUTTON_1_WIDTH) - BUTTON_COL_PAD;
-	const Point buttonOneSize = Point(BUTTON_1_WIDTH, BUTTON_HEIGHT);
-	const Point buttonTwoSize = Point(BUTTON_2_WIDTH, BUTTON_HEIGHT);
-	const Point buttonThreeSize = Point(BUTTON_3_WIDTH, BUTTON_HEIGHT);
-	const Point buttonFourSize = Point(BUTTON_4_WIDTH, BUTTON_HEIGHT);
+	// There will be two rows of buttons:
+	//  [    Buy    ] [    Sell    ] [ Sell Hull ] 
+	//                               [   Leave   ]
+	const double rowOffsetY = BUTTON_HEIGHT + BUTTON_ROW_PAD;
+	const double rowBaseY = Screen::BottomRight().Y() - 1.5 * rowOffsetY - BUTTON_ROW_START_PAD;
+	const double buttonOffsetX = BUTTON_WIDTH + BUTTON_COL_PAD;
+	const double buttonCenterX = Screen::Right() - SIDEBAR_WIDTH / 2;
+	const Point buttonSize{BUTTON_WIDTH, BUTTON_HEIGHT};
 
 	// Draw the button panel (shop side panel footer).
 	const Point buttonPanelSize(SIDEBAR_WIDTH, ButtonPanelHeight());
 	FillShader::Fill(Screen::BottomRight() - .5 * buttonPanelSize, buttonPanelSize,
-=======
-void ShipyardPanel::DrawButtons()
-{
-	// The last 70 pixels on the end of the side panel are for the buttons:
-	Point buttonSize(SIDEBAR_WIDTH, ButtonPanelHeight());
-	FillShader::Fill(Screen::BottomRight() - .5 * buttonSize, buttonSize,
->>>>>>> c2c10c7b
 		*GameData::Colors().Get("shop side panel background"));
 	FillShader::Fill(
 		Point(Screen::Right() - SIDEBAR_WIDTH / 2, Screen::Bottom() - ButtonPanelHeight()),
 		Point(SIDEBAR_WIDTH, 1), *GameData::Colors().Get("shop side panel footer"));
 
-<<<<<<< HEAD
 	// Set up font size and colors for the credits.
-=======
->>>>>>> c2c10c7b
 	const Font &font = FontSet::Get(14);
 	const Color &bright = *GameData::Colors().Get("bright");
 	const Color &dim = *GameData::Colors().Get("medium");
 
-<<<<<<< HEAD
 	// Draw the row for credits display.
 	const Point creditsPoint(
 		Screen::Right() - SIDEBAR_WIDTH + 10,
 		Screen::Bottom() - ButtonPanelHeight() + 5);
 	font.Draw("You have:", creditsPoint, dim);
-=======
-	const Point creditsPoint(
-		Screen::Right() - SIDEBAR_WIDTH + 10,
-		Screen::Bottom() - 65);
-	font.Draw("You have:", creditsPoint, dim);
-
->>>>>>> c2c10c7b
-	const auto credits = Format::CreditString(player.Accounts().Credits());
-	font.Draw({ credits, {SIDEBAR_WIDTH - 20, Alignment::RIGHT} }, creditsPoint, bright);
+	const string &credits = Format::CreditString(player.Accounts().Credits());
+	font.Draw({credits, {SIDEBAR_WIDTH - 20, Alignment::RIGHT}}, creditsPoint, bright);
 
 	// Clear the buttonZones, they will be populated again as buttons are drawn.
 	buttonZones.clear();
 
-<<<<<<< HEAD
-	// Draw the buttons.
-	ShopPanel::DrawButton("_Buy", Point(buttonOneX, buttonRowY), buttonOneSize,
+	// Row 1
+	ShopPanel::DrawButton("_Buy", Point(buttonCenterX + buttonOffsetX * -1, rowBaseY + rowOffsetY * 0), buttonSize,
 		static_cast<bool>(CanDoBuyButton()), hoverButton == 'b', 'b');
-	ShopPanel::DrawButton("_Sell", Point(buttonTwoX, buttonRowY), buttonTwoSize,
-		true, hoverButton == 's', 's');
-	ShopPanel::DrawButton("Sell H_ull", Point(buttonThreeX, buttonRowY), buttonThreeSize,
-		true, hoverButton == 'r', 'r');
-	ShopPanel::DrawButton("_Leave", Point(buttonFourX, buttonRowY), buttonFourSize,
+	ShopPanel::DrawButton("_Sell", Point(buttonCenterX + buttonOffsetX * 0, rowBaseY + rowOffsetY * 0), buttonSize,
+		static_cast<bool>(playerShips.size()), hoverButton == 's', 's');
+	ShopPanel::DrawButton("Sell H_ull", Point(buttonCenterX + buttonOffsetX * 1, rowBaseY + rowOffsetY * 0), buttonSize,
+		static_cast<bool>(playerShips.size()), hoverButton == 'r', 'r');
+	// Row 2
+	ShopPanel::DrawButton("_Leave", Point(buttonCenterX + buttonOffsetX * 1, rowBaseY + rowOffsetY * 1), buttonSize,
 		true, hoverButton == 'l', 'l');
 
-	// Draw the Modifier hover text that appears below the buy button when a modifier is being applied.
-=======
-	const Point buyCenter = Screen::BottomRight() - Point(210, 25);
-	ShopPanel::DrawButton("_Buy", buyCenter, Point(60, 30),
-		static_cast<bool>(CanDoBuyButton()), hoverButton == 'b', 'b');
-
-	const Point sellCenter = Screen::BottomRight() - Point(130, 25);
-	ShopPanel::DrawButton("_Sell", sellCenter, Point(60, 30),
-		static_cast<bool>(playerShip), hoverButton == 's', 's');
-	
-	// TODO: Add button for sell but retain outfits.
-
-	const Point leaveCenter = Screen::BottomRight() - Point(45, 25);
-	ShopPanel::DrawButton("_Leave", leaveCenter, Point(70, 30),
-		true, hoverButton == 'l', 'l');
-
->>>>>>> c2c10c7b
+	// Draw the Modifier hover text that appears below the buttons when a modifier
+	// is being applied.
 	int modifier = Modifier();
 	if(modifier > 1)
 	{
 		string mod = "x " + to_string(modifier);
 		int modWidth = font.Width(mod);
-<<<<<<< HEAD
-		font.Draw(mod, Point(buttonOneX, buttonRowY) + Point(-.5 * modWidth, 10.), dim);
+		font.Draw(mod, Point(buttonCenterX + buttonOffsetX * -1, rowBaseY + rowOffsetY * 0)
+		+ Point(-.5 * modWidth, 10.), dim);
 	}
 
 	// Draw tooltips for the button being hovered over:
@@ -497,23 +453,8 @@
 		DrawTooltip(tooltip, hoverPoint + Point(-40, -60), dim, *GameData::Colors().Get("tooltip background"));
 
 	// Draw the tooltip for your full number of credits.
-	const Rectangle creditsBox = Rectangle::FromCorner(creditsPoint, Point(SIDEBAR_WIDTH - 20, 15));
+	const Rectangle creditsBox = Rectangle::FromCorner(creditsPoint, Point(SIDEBAR_WIDTH - 20, 30));
 	if(creditsBox.Contains(hoverPoint))
-		hoverCount += hoverCount < HOVER_TIME;
-	else if(hoverCount)
-		--hoverCount;
-
-	if(hoverCount == HOVER_TIME)
-	{
-		tooltip = Format::Number(player.Accounts().Credits()) + " credits";
-		DrawTooltip(tooltip, hoverPoint, dim, *GameData::Colors().Get("tooltip background"));
-=======
-		font.Draw(mod, buyCenter + Point(-.5 * modWidth, 10.), dim);
-	}
-
-	// Draw the tooltip for your full number of credits.
-	const Rectangle creditsBox = Rectangle::FromCorner(creditsPoint, Point(SIDEBAR_WIDTH - 20, 15));
-	if(creditsBox.Contains(ShopPanel::hoverPoint))
 		ShopPanel::hoverCount += ShopPanel::hoverCount < ShopPanel::HOVER_TIME;
 	else if(ShopPanel::hoverCount)
 		--ShopPanel::hoverCount;
@@ -522,7 +463,6 @@
 	{
 		string text = Format::Number(player.Accounts().Credits()) + " credits";
 		DrawTooltip(text, hoverPoint, dim, *GameData::Colors().Get("tooltip background"));
->>>>>>> c2c10c7b
 	}
 }
 
