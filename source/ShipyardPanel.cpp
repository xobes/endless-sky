/* ShipyardPanel.cpp
Copyright (c) 2014 by Michael Zahniser

Endless Sky is free software: you can redistribute it and/or modify it under the
terms of the GNU General Public License as published by the Free Software
Foundation, either version 3 of the License, or (at your option) any later version.

Endless Sky is distributed in the hope that it will be useful, but WITHOUT ANY
WARRANTY; without even the implied warranty of MERCHANTABILITY or FITNESS FOR A
PARTICULAR PURPOSE. See the GNU General Public License for more details.

You should have received a copy of the GNU General Public License along with
this program. If not, see <https://www.gnu.org/licenses/>.
*/

#include "ShipyardPanel.h"

#include "text/Alignment.h"
#include "comparators/BySeriesAndIndex.h"
#include "ClickZone.h"
#include "Dialog.h"
#include "text/DisplayText.h"
#include "shader/FillShader.h"
#include "text/Font.h"
#include "text/FontSet.h"
#include "text/Format.h"
#include "GameData.h"
#include "Government.h"
#include "Mission.h"
#include "Phrase.h"
#include "Planet.h"
#include "PlayerInfo.h"
#include "Point.h"
#include "Screen.h"
#include "Ship.h"
#include "ShipNameDialog.h"
#include "image/Sprite.h"
#include "image/SpriteSet.h"
#include "shader/SpriteShader.h"
#include "text/Truncate.h"
#include "UI.h"

#include <algorithm>

class System;

using namespace std;

namespace {
	// Label for the description field of the detail pane.
	const string DESCRIPTION = "description";
}



ShipyardPanel::ShipyardPanel(PlayerInfo &player, Sale<Ship> stock)
	: ShopPanel(player, false), modifier(0), shipyard(stock)
{
	for(const auto &it : GameData::Ships())
		catalog[it.second.Attributes().Category()].push_back(it.first);

	for(pair<const string, vector<string>> &it : catalog)
		sort(it.second.begin(), it.second.end(), BySeriesAndIndex<Ship>());
}



void ShipyardPanel::Step()
{
	ShopPanel::Step();
	ShopPanel::CheckForMissions(Mission::SHIPYARD);
	if(GetUI()->IsTop(this))
		DoHelp("shipyard");
}



int ShipyardPanel::TileSize() const
{
	return SHIP_SIZE;
}



bool ShipyardPanel::HasItem(const string &name) const
{
	const Ship *ship = GameData::Ships().Get(name);
	return shipyard.Has(ship);
}



void ShipyardPanel::DrawItem(const string &name, const Point &point)
{
	const Ship *ship = GameData::Ships().Get(name);
	zones.emplace_back(point, Point(SHIP_SIZE, SHIP_SIZE), ship);
	if(point.Y() + SHIP_SIZE / 2 < Screen::Top() || point.Y() - SHIP_SIZE / 2 > Screen::Bottom())
		return;

	DrawShip(*ship, point, ship == selectedShip);
}



double ShipyardPanel::ButtonPanelHeight() const
{
	// The 50 = (3 x 10 (pad) + 20 x 1 (text)) for the credit information line.
	return 50 + BUTTON_HEIGHT * 2 + BUTTON_ROW_PAD * 1;
}



double ShipyardPanel::DrawDetails(const Point &center)
{
	string selectedItem = "No Ship Selected";
	const Font &font = FontSet::Get(14);

	double heightOffset = 20.;

	if(selectedShip)
	{
		shipInfo.Update(*selectedShip, player, collapsed.contains(DESCRIPTION), true);
		selectedItem = selectedShip->DisplayModelName();

		const Point spriteCenter(center.X(), center.Y() + 20 + TileSize() / 2);
		const Point startPoint(center.X() - INFOBAR_WIDTH / 2 + 20, center.Y() + 20 + TileSize());
		const Sprite *background = SpriteSet::Get("ui/shipyard selected");
		SpriteShader::Draw(background, spriteCenter);

		const Sprite *shipSprite = selectedShip->GetSprite();
		if(shipSprite)
		{
			const float spriteScale = min(1.f, (INFOBAR_WIDTH - 60.f) / max(shipSprite->Width(), shipSprite->Height()));
			const Swizzle *swizzle = selectedShip->CustomSwizzle()
				? selectedShip->CustomSwizzle() : GameData::PlayerGovernment()->GetSwizzle();
			SpriteShader::Draw(shipSprite, spriteCenter, spriteScale, swizzle);
		}

		const bool hasDescription = shipInfo.DescriptionHeight();

		double descriptionOffset = hasDescription ? 40. : 0.;

		if(hasDescription)
		{
			if(!collapsed.contains(DESCRIPTION))
			{
				descriptionOffset = shipInfo.DescriptionHeight();
				shipInfo.DrawDescription(startPoint);
			}
			else
			{
				const Color &dim = *GameData::Colors().Get("medium");
				font.Draw(DESCRIPTION, startPoint + Point(35., 12.), dim);
				const Sprite *collapsedArrow = SpriteSet::Get("ui/collapsed");
				SpriteShader::Draw(collapsedArrow, startPoint + Point(20., 20.));
			}

			// Calculate the ClickZone for the description and add it.
			const Point descriptionDimensions(INFOBAR_WIDTH, descriptionOffset);
			const Point descriptionCenter(center.X(), startPoint.Y() + descriptionOffset / 2);
			const ClickZone<string> collapseDescription = ClickZone<string>(
				descriptionCenter, descriptionDimensions, DESCRIPTION);
			categoryZones.emplace_back(collapseDescription);
		}

		const Point attributesPoint(startPoint.X(), startPoint.Y() + descriptionOffset);
		const Point outfitsPoint(startPoint.X(), attributesPoint.Y() + shipInfo.AttributesHeight());
		shipInfo.DrawAttributes(attributesPoint);
		shipInfo.DrawOutfits(outfitsPoint);

		heightOffset = outfitsPoint.Y() + shipInfo.OutfitsHeight();
	}

	// Draw this string representing the selected ship (if any), centered in the details side panel.
	const Color &bright = *GameData::Colors().Get("bright");
	const Point selectedPoint(center.X() - INFOBAR_WIDTH / 2, center.Y());
	font.Draw({selectedItem, {INFOBAR_WIDTH, Alignment::CENTER, Truncate::MIDDLE}},
		selectedPoint, bright);

	return heightOffset;
}



void ShipyardPanel::DrawButtons()
{
	// There will be two rows of buttons:
	//  [    Buy    ] [    Sell    ] [ Sell Hull ]
	//                               [   Leave   ]
	const double rowOffsetY = BUTTON_HEIGHT + BUTTON_ROW_PAD;
	const double rowBaseY = Screen::BottomRight().Y() - 1.5 * rowOffsetY - BUTTON_ROW_START_PAD;
	const double buttonOffsetX = BUTTON_WIDTH + BUTTON_COL_PAD;
	const double buttonCenterX = Screen::Right() - SIDEBAR_WIDTH / 2;
	const Point buttonSize{BUTTON_WIDTH, BUTTON_HEIGHT};

	// Draw the button panel (shop side panel footer).
	const Point buttonPanelSize(SIDEBAR_WIDTH, ButtonPanelHeight());
<<<<<<< HEAD
	FillShader::Fill(Screen::BottomRight() - .5 * buttonPanelSize, buttonPanelSize,
		*GameData::Colors().Get("shop side panel background"));
=======
	const Rectangle buttonsFooter(Screen::BottomRight() - .5 * buttonPanelSize, buttonPanelSize);
	FillShader::Fill(buttonsFooter, *GameData::Colors().Get("shop side panel background"));
>>>>>>> ad9cee17
	FillShader::Fill(
		Point(Screen::Right() - SIDEBAR_WIDTH / 2, Screen::Bottom() - ButtonPanelHeight()),
		Point(SIDEBAR_WIDTH, 1), *GameData::Colors().Get("shop side panel footer"));

	// Set up font size and colors for the credits.
	const Font &font = FontSet::Get(14);
	const Color &bright = *GameData::Colors().Get("bright");
	const Color &dim = *GameData::Colors().Get("medium");
<<<<<<< HEAD
	const Color &back = *GameData::Colors().Get("panel background");
=======
>>>>>>> ad9cee17

	// Draw the row for credits display.
	const Point creditsPoint(
		Screen::Right() - SIDEBAR_WIDTH + 10,
		Screen::Bottom() - ButtonPanelHeight() + 10);
	font.Draw("You have:", creditsPoint, dim);
	const string &credits = Format::CreditString(player.Accounts().Credits());
	font.Draw({credits, {SIDEBAR_WIDTH - 20, Alignment::RIGHT}}, creditsPoint, bright);

	// Clear the buttonZones, they will be populated again as buttons are drawn.
	buttonZones.clear();

	// Row 1
	ShopPanel::DrawButton("_Buy",
		Rectangle(Point(buttonCenterX + buttonOffsetX * -1, rowBaseY + rowOffsetY * 0), buttonSize),
		static_cast<bool>(CanDoBuyButton()), hoverButton == 'b', 'b');
	ShopPanel::DrawButton("_Sell",
		Rectangle(Point(buttonCenterX + buttonOffsetX * 0, rowBaseY + rowOffsetY * 0), buttonSize),
		static_cast<bool>(playerShips.size()), hoverButton == 's', 's');
	ShopPanel::DrawButton("Sell H_ull",
		Rectangle(Point(buttonCenterX + buttonOffsetX * 1, rowBaseY + rowOffsetY * 0), buttonSize),
		static_cast<bool>(playerShips.size()), hoverButton == 'r', 'r');
	// Row 2
	ShopPanel::DrawButton("_Leave",
		Rectangle(Point(buttonCenterX + buttonOffsetX * 1, rowBaseY + rowOffsetY * 1), buttonSize),
		true, hoverButton == 'l', 'l');

	// Draw the Modifier hover text that appears below the buttons when a modifier
	// is being applied.
	int modifier = Modifier();
	if(modifier > 1)
	{
		string mod = "x " + to_string(modifier);
		int modWidth = font.Width(mod);
		font.Draw(mod, Point(buttonCenterX + buttonOffsetX * -1, rowBaseY + rowOffsetY * 0)
		+ Point(-.5 * modWidth, 10.), dim);
	}

	// Draw tooltips for the button being hovered over:
	string tooltip = GameData::Tooltip(string("shipyard: ") + hoverButton);
	if(!tooltip.empty())
		buttonsTooltip.IncrementCount();
	else
		buttonsTooltip.DecrementCount();

	if(buttonsTooltip.ShouldDraw())
	{
		buttonsTooltip.SetZone(buttonsFooter);
		buttonsTooltip.SetText(tooltip, true);
		buttonsTooltip.Draw();
	}

	// Draw the tooltip for your full number of credits.
	const Rectangle creditsBox = Rectangle::FromCorner(creditsPoint, Point(SIDEBAR_WIDTH - 20, 15));
	if(creditsBox.Contains(hoverPoint))
		creditsTooltip.IncrementCount();
	else
		creditsTooltip.DecrementCount();

	if(creditsTooltip.ShouldDraw())
	{
		creditsTooltip.SetZone(creditsBox);
		creditsTooltip.SetText(Format::Number(player.Accounts().Credits()) + " credits", true);
		creditsTooltip.Draw();
	}
}



ShopPanel::TransactionResult ShipyardPanel::HandleShortcuts(char key)
{
	TransactionResult result = false;
	if(key == 'b')
	{
		// Buy up to <modifier> ships.
		result = CanDoBuyButton();
		if(result)
			DoBuyButton();
	}
	else if(key == 's')
	{
		// Sell selected ships and outfits.
		if(playerShip)
			Sell(false);
	}
	else if(key == 'r' || key == 'u')
	{
		// Sell selected ships and move outfits to Storage.
		if(playerShip)
			Sell(true);
	}

	return result;
}



ShopPanel::TransactionResult ShipyardPanel::CanDoBuyButton() const
{
	if(!selectedShip)
		return false;

	int64_t cost = player.StockDepreciation().Value(*selectedShip, day);

	// Check that the player has any necessary licenses.
	int64_t licenseCost = LicenseCost(&selectedShip->Attributes());
	if(licenseCost < 0)
		return "Buying this ship requires a special license. "
			"You will probably need to complete some sort of mission to get one.";

	// Check if the player can't pay.
	cost += licenseCost;
	if(player.Accounts().Credits() < cost)
	{
		// Check if ships could be sold to pay for the new ship.
		for(const auto &it : player.Ships())
			cost -= player.FleetDepreciation().Value(*it, day);

		if(player.Accounts().Credits() >= cost)
		{
			string ship = (player.Ships().size() == 1) ? "your current ship" : "some of your ships";
			return "You do not have enough credits to buy this ship. "
				"If you want to buy it, you must sell " + ship + " first.";
		}

		// Check if the license cost is the tipping point.
		if(player.Accounts().Credits() >= cost - licenseCost)
			return "You do not have enough credits to buy this ship, "
				"because it will cost you an extra " + Format::Credits(licenseCost) +
				" credits to buy the necessary licenses. "
				"Consider checking if the bank will offer you a loan.";

		return "You do not have enough credits to buy this ship. "
				"Consider checking if the bank will offer you a loan.";
	}
	return true;
}



void ShipyardPanel::DoBuyButton()
{
	int64_t licenseCost = LicenseCost(&selectedShip->Attributes());
	if(licenseCost < 0)
		return;

	modifier = Modifier();
	string message;
	if(licenseCost)
		message = "Note: you will need to pay " + Format::CreditString(licenseCost)
			+ " for the licenses required to operate this ship, in addition to its cost."
			" If that is okay with you, go ahead and enter a name for your brand new ";
	else
		message = "Enter a name for your brand new ";

	if(modifier == 1)
		message += selectedShip->DisplayModelName() + "! (Or leave it blank to use a randomly chosen name.)";
	else
		message += selectedShip->PluralModelName() + "! (Or leave it blank to use randomly chosen names.)";

<<<<<<< HEAD
	GetUI()->Push(new ShipNameDialog(this,
			Dialog::FunctionButton(this, "Buy", 'b', &ShipyardPanel::BuyShip),
			message));
=======
	GetUI()->Push(new ShipNameDialog(this, &ShipyardPanel::BuyShip, message));
>>>>>>> ad9cee17
}



void ShipyardPanel::Sell(bool storeOutfits)
{
	static const int MAX_LIST = 20;

	int count = playerShips.size();
	int initialCount = count;
	string message;

	if(storeOutfits && !planet->HasOutfitter())
	{
		message = "WARNING: This planet has no Outfitter. "
			"There is no way to retain the outfits in storage.\n";
	}
	// Never allow keeping outfits where they cannot be retrieved.
	// TODO: Consider how to keep outfits in Cargo in the future.
	storeOutfits &= planet->HasOutfitter();

	if(!storeOutfits)
		message += "Sell the ";
	else if(count == 1)
		message += "Sell the hull of the ";
	else
		message = "Sell the hulls of the ";
	if(count == 1)
		message += playerShip->Name();
	else if(count <= MAX_LIST)
	{
		auto it = playerShips.begin();
		message += (*it++)->Name();
		--count;

		if(count == 1)
			message += " and ";
		else
		{
			while(count-- > 1)
				message += ",\n" + (*it++)->Name();
			message += ",\nand ";
		}
		message += (*it)->Name();
	}
	else
	{
		auto it = playerShips.begin();
		message += (*it++)->Name() + ",\n";
		for(int i = 1; i < MAX_LIST - 1; ++i)
			message += (*it++)->Name() + ",\n";

		message += "and " + to_string(count - (MAX_LIST - 1)) + " other ships";
	}
	// To allow calculating the sale price of all the ships in the list,
	// temporarily copy into a shared_ptr vector:
	vector<shared_ptr<Ship>> toSell;
	for(const auto &it : playerShips)
		toSell.push_back(it->shared_from_this());
	int64_t total = player.FleetDepreciation().Value(toSell, day, storeOutfits);

	message += ((initialCount > 2) ? "\nfor " : " for ") + Format::CreditString(total) + "?";

	if(storeOutfits)
	{
		message += " Any outfits will be placed in storage.";
		GetUI()->Push(new Dialog(this, &ShipyardPanel::SellShipChassis, message, Truncate::MIDDLE));
	}
	else
		GetUI()->Push(new Dialog(this, &ShipyardPanel::SellShipAndOutfits, message, Truncate::MIDDLE));
}



<<<<<<< HEAD
bool ShipyardPanel::BuyShip(const string &name)
=======
void ShipyardPanel::BuyShip(const string &name)
>>>>>>> ad9cee17
{
	int64_t licenseCost = LicenseCost(&selectedShip->Attributes());
	if(licenseCost)
	{
		player.Accounts().AddCredits(-licenseCost);
		for(const string &licenseName : selectedShip->Attributes().Licenses())
			if(!player.HasLicense(licenseName))
				player.AddLicense(licenseName);
	}

	for(int i = 1; i <= modifier; ++i)
	{
		// If no name is given, choose a random name. Otherwise, if buying
		// multiple ships, append a number to the given ship name.
		string shipName = name;
		if(name.empty())
			shipName = GameData::Phrases().Get("civilian")->Get();
		else if(modifier > 1)
			shipName += " " + to_string(i);

		player.BuyShip(selectedShip, shipName);
	}

	playerShip = &*player.Ships().back();
	playerShips.clear();
	playerShips.insert(playerShip);
	CheckSelection();

	// Close dialog
	return true;
}



void ShipyardPanel::SellShipAndOutfits()
{
	SellShip(false);
}



void ShipyardPanel::SellShipChassis()
{
	SellShip(true);
}



void ShipyardPanel::SellShip(bool storeOutfits)
{
	for(Ship *ship : playerShips)
		player.SellShip(ship, storeOutfits);
	playerShips.clear();
	playerShip = nullptr;
	for(const shared_ptr<Ship> &ship : player.Ships())
		if(ship->GetSystem() == player.GetSystem() && !ship->IsDisabled())
		{
			playerShip = ship.get();
			break;
		}
	if(playerShip)
		playerShips.insert(playerShip);
}



<<<<<<< HEAD
=======

>>>>>>> ad9cee17
int ShipyardPanel::FindItem(const string &text) const
{
	int bestIndex = 9999;
	int bestItem = -1;
	auto it = zones.begin();
	for(unsigned int i = 0; i < zones.size(); ++i, ++it)
	{
		const Ship *ship = it->GetShip();
		int index = Format::Search(ship->DisplayModelName(), text);
		if(index >= 0 && index < bestIndex)
		{
			bestIndex = index;
			bestItem = i;
			if(!index)
				return i;
		}
	}
	return bestItem;
}<|MERGE_RESOLUTION|>--- conflicted
+++ resolved
@@ -195,13 +195,8 @@
 
 	// Draw the button panel (shop side panel footer).
 	const Point buttonPanelSize(SIDEBAR_WIDTH, ButtonPanelHeight());
-<<<<<<< HEAD
-	FillShader::Fill(Screen::BottomRight() - .5 * buttonPanelSize, buttonPanelSize,
-		*GameData::Colors().Get("shop side panel background"));
-=======
 	const Rectangle buttonsFooter(Screen::BottomRight() - .5 * buttonPanelSize, buttonPanelSize);
 	FillShader::Fill(buttonsFooter, *GameData::Colors().Get("shop side panel background"));
->>>>>>> ad9cee17
 	FillShader::Fill(
 		Point(Screen::Right() - SIDEBAR_WIDTH / 2, Screen::Bottom() - ButtonPanelHeight()),
 		Point(SIDEBAR_WIDTH, 1), *GameData::Colors().Get("shop side panel footer"));
@@ -210,10 +205,7 @@
 	const Font &font = FontSet::Get(14);
 	const Color &bright = *GameData::Colors().Get("bright");
 	const Color &dim = *GameData::Colors().Get("medium");
-<<<<<<< HEAD
 	const Color &back = *GameData::Colors().Get("panel background");
-=======
->>>>>>> ad9cee17
 
 	// Draw the row for credits display.
 	const Point creditsPoint(
@@ -374,13 +366,9 @@
 	else
 		message += selectedShip->PluralModelName() + "! (Or leave it blank to use randomly chosen names.)";
 
-<<<<<<< HEAD
 	GetUI()->Push(new ShipNameDialog(this,
 			Dialog::FunctionButton(this, "Buy", 'b', &ShipyardPanel::BuyShip),
 			message));
-=======
-	GetUI()->Push(new ShipNameDialog(this, &ShipyardPanel::BuyShip, message));
->>>>>>> ad9cee17
 }
 
 
@@ -455,11 +443,7 @@
 
 
 
-<<<<<<< HEAD
 bool ShipyardPanel::BuyShip(const string &name)
-=======
-void ShipyardPanel::BuyShip(const string &name)
->>>>>>> ad9cee17
 {
 	int64_t licenseCost = LicenseCost(&selectedShip->Attributes());
 	if(licenseCost)
@@ -526,10 +510,6 @@
 
 
 
-<<<<<<< HEAD
-=======
-
->>>>>>> ad9cee17
 int ShipyardPanel::FindItem(const string &text) const
 {
 	int bestIndex = 9999;
