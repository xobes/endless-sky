/* ShipyardPanel.cpp
Copyright (c) 2014 by Michael Zahniser

Endless Sky is free software: you can redistribute it and/or modify it under the
terms of the GNU General Public License as published by the Free Software
Foundation, either version 3 of the License, or (at your option) any later version.

Endless Sky is distributed in the hope that it will be useful, but WITHOUT ANY
WARRANTY; without even the implied warranty of MERCHANTABILITY or FITNESS FOR A
PARTICULAR PURPOSE. See the GNU General Public License for more details.

You should have received a copy of the GNU General Public License along with
this program. If not, see <https://www.gnu.org/licenses/>.
*/

#include "ShipyardPanel.h"

#include "text/Alignment.h"
#include "comparators/BySeriesAndIndex.h"
#include "ClickZone.h"
#include "Color.h"
#include "Dialog.h"
#include "text/DisplayText.h"
#include "text/Font.h"
#include "text/FontSet.h"
#include "text/Format.h"
#include "GameData.h"
#include "Government.h"
#include "Mission.h"
#include "Phrase.h"
#include "Planet.h"
#include "PlayerInfo.h"
#include "Point.h"
#include "Screen.h"
#include "Ship.h"
#include "ShipNameDialog.h"
#include "image/Sprite.h"
#include "image/SpriteSet.h"
#include "shader/SpriteShader.h"
#include "text/Truncate.h"
#include "UI.h"

#include <algorithm>

class System;

using namespace std;

namespace {
	// Label for the description field of the detail pane.
	const string DESCRIPTION = "description";
}



ShipyardPanel::ShipyardPanel(PlayerInfo &player, Sale<Ship> stock)
	: ShopPanel(player, false), modifier(0), shipyard(stock)
{
	for(const auto &it : GameData::Ships())
		catalog[it.second.Attributes().Category()].push_back(it.first);

	for(pair<const string, vector<string>> &it : catalog)
		sort(it.second.begin(), it.second.end(), BySeriesAndIndex<Ship>());
}



void ShipyardPanel::Step()
{
	ShopPanel::Step();
	ShopPanel::CheckForMissions(Mission::SHIPYARD);
	if(GetUI()->IsTop(this))
		DoHelp("shipyard");
}



int ShipyardPanel::TileSize() const
{
	return SHIP_SIZE;
}



bool ShipyardPanel::HasItem(const string &name) const
{
	const Ship *ship = GameData::Ships().Get(name);
	return shipyard.Has(ship);
}



void ShipyardPanel::DrawItem(const string &name, const Point &point)
{
	const Ship *ship = GameData::Ships().Get(name);
	zones.emplace_back(point, Point(SHIP_SIZE, SHIP_SIZE), ship);
	if(point.Y() + SHIP_SIZE / 2 < Screen::Top() || point.Y() - SHIP_SIZE / 2 > Screen::Bottom())
		return;

	DrawShip(*ship, point, ship == selectedShip);
}



int ShipyardPanel::DividerOffset() const
{
	return 121;
}



int ShipyardPanel::DetailWidth() const
{
	return 3 * ItemInfoDisplay::PanelWidth();
}



double ShipyardPanel::DrawDetails(const Point &center)
{
	string selectedItem = "No Ship Selected";
	const Font &font = FontSet::Get(14);

	double heightOffset = 20.;

	if(selectedShip)
	{
		shipInfo.Update(*selectedShip, player, collapsed.contains(DESCRIPTION), true);
		selectedItem = selectedShip->DisplayModelName();

		const Point spriteCenter(center.X(), center.Y() + 20 + TileSize() / 2);
		const Point startPoint(center.X() - INFOBAR_WIDTH / 2 + 20, center.Y() + 20 + TileSize());
		const Sprite *background = SpriteSet::Get("ui/shipyard selected");
		SpriteShader::Draw(background, spriteCenter);

		const Sprite *shipSprite = selectedShip->GetSprite();
		if(shipSprite)
		{
			const float spriteScale = min(1.f, (INFOBAR_WIDTH - 60.f) / max(shipSprite->Width(), shipSprite->Height()));
			const Swizzle *swizzle = selectedShip->CustomSwizzle()
				? selectedShip->CustomSwizzle() : GameData::PlayerGovernment()->GetSwizzle();
			SpriteShader::Draw(shipSprite, spriteCenter, spriteScale, swizzle);
		}

		const bool hasDescription = shipInfo.DescriptionHeight();

		double descriptionOffset = hasDescription ? 40. : 0.;

		if(hasDescription)
		{
			if(!collapsed.contains(DESCRIPTION))
			{
				descriptionOffset = shipInfo.DescriptionHeight();
				shipInfo.DrawDescription(startPoint);
			}
			else
			{
				const Color &dim = *GameData::Colors().Get("medium");
				font.Draw(DESCRIPTION, startPoint + Point(35., 12.), dim);
				const Sprite *collapsedArrow = SpriteSet::Get("ui/collapsed");
				SpriteShader::Draw(collapsedArrow, startPoint + Point(20., 20.));
			}

			// Calculate the ClickZone for the description and add it.
			const Point descriptionDimensions(INFOBAR_WIDTH, descriptionOffset);
			const Point descriptionCenter(center.X(), startPoint.Y() + descriptionOffset / 2);
			const ClickZone<string> collapseDescription = ClickZone<string>(
				descriptionCenter, descriptionDimensions, DESCRIPTION);
			categoryZones.emplace_back(collapseDescription);
		}

		const Point attributesPoint(startPoint.X(), startPoint.Y() + descriptionOffset);
		const Point outfitsPoint(startPoint.X(), attributesPoint.Y() + shipInfo.AttributesHeight());
		shipInfo.DrawAttributes(attributesPoint);
		shipInfo.DrawOutfits(outfitsPoint);

		heightOffset = outfitsPoint.Y() + shipInfo.OutfitsHeight();
	}

	// Draw this string representing the selected ship (if any), centered in the details side panel
	const Color &bright = *GameData::Colors().Get("bright");
	const Point selectedPoint(center.X() - INFOBAR_WIDTH / 2, center.Y());
	font.Draw({selectedItem, {INFOBAR_WIDTH, Alignment::CENTER, Truncate::MIDDLE}},
		selectedPoint, bright);

	return heightOffset;
}



ShopPanel::BuyResult ShipyardPanel::CanBuy(bool onlyOwned) const
{
	if(!selectedShip)
		return false;

	int64_t cost = player.StockDepreciation().Value(*selectedShip, day);

	// Check that the player has any necessary licenses.
	int64_t licenseCost = LicenseCost(&selectedShip->Attributes());
	if(licenseCost < 0)
		return "Buying this ship requires a special license. "
			"You will probably need to complete some sort of mission to get one.";

	// Check if the player can't pay.
	cost += licenseCost;
	if(player.Accounts().Credits() < cost)
	{
		// Check if ships could be sold to pay for the new ship.
		for(const auto &it : player.Ships())
			cost -= player.FleetDepreciation().Value(*it, day);

		if(player.Accounts().Credits() >= cost)
		{
			string ship = (player.Ships().size() == 1) ? "your current ship" : "some of your ships";
			return "You do not have enough credits to buy this ship. "
				"If you want to buy it, you must sell " + ship + " first.";
		}

		// Check if the license cost is the tipping point.
		if(player.Accounts().Credits() >= cost - licenseCost)
			return "You do not have enough credits to buy this ship, "
				"because it will cost you an extra " + Format::Credits(licenseCost) +
				" credits to buy the necessary licenses. "
				"Consider checking if the bank will offer you a loan.";

		return "You do not have enough credits to buy this ship. "
				"Consider checking if the bank will offer you a loan.";
	}
	return true;
}



void ShipyardPanel::Buy(bool onlyOwned)
{
	int64_t licenseCost = LicenseCost(&selectedShip->Attributes());
	if(licenseCost < 0)
		return;

	modifier = Modifier();
	string message;
	if(licenseCost)
		message = "Note: you will need to pay " + Format::CreditString(licenseCost)
			+ " for the licenses required to operate this ship, in addition to its cost."
			" If that is okay with you, go ahead and enter a name for your brand new ";
	else
		message = "Enter a name for your brand new ";

	if(modifier == 1)
		message += selectedShip->DisplayModelName() + "! (Or leave it blank to use a randomly chosen name.)";
	else
		message += selectedShip->PluralModelName() + "! (Or leave it blank to use randomly chosen names.)";

	GetUI()->Push(new ShipNameDialog(this,
			Dialog::FunctionButton(this, "Buy", 'b', &ShipyardPanel::BuyShip),
			message));
}



bool ShipyardPanel::CanSell(bool toStorage) const
{
	return playerShip;
}



void ShipyardPanel::Sell(bool toStorage)
{
	static const int MAX_LIST = 20;

	int count = playerShips.size();
	int initialCount = count;
	string message;
	if(!toStorage)
		message = "Sell the ";
	else if(count == 1)
		message = "Sell the hull of the ";
	else
		message = "Sell the hulls of the ";
	if(count == 1)
		message += playerShip->GivenName();
	else if(count <= MAX_LIST)
	{
		auto it = playerShips.begin();
		message += (*it++)->GivenName();
		--count;

		if(count == 1)
			message += " and ";
		else
		{
			while(count-- > 1)
				message += ",\n" + (*it++)->GivenName();
			message += ",\nand ";
		}
		message += (*it)->GivenName();
	}
	else
	{
		auto it = playerShips.begin();
		message += (*it++)->GivenName() + ",\n";
		for(int i = 1; i < MAX_LIST - 1; ++i)
			message += (*it++)->GivenName() + ",\n";

		message += "and " + to_string(count - (MAX_LIST - 1)) + " other ships";
	}
	// To allow calculating the sale price of all the ships in the list,
	// temporarily copy into a shared_ptr vector:
	vector<shared_ptr<Ship>> toSell;
	for(const auto &it : playerShips)
		toSell.push_back(it->shared_from_this());
	int64_t total = player.FleetDepreciation().Value(toSell, day, toStorage);

	message += ((initialCount > 2) ? "\nfor " : " for ") + Format::CreditString(total) + "?";

	if(toStorage)
	{
		message += " Any outfits will be placed in storage.";
		GetUI()->Push(new Dialog(this, &ShipyardPanel::SellShipChassis, message, Truncate::MIDDLE));
	}
	else
		GetUI()->Push(new Dialog(this, &ShipyardPanel::SellShipAndOutfits, message, Truncate::MIDDLE));
}



bool ShipyardPanel::CanSellMultiple() const
{
	return false;
}



bool ShipyardPanel::BuyShip(const string &name)
{
	int64_t licenseCost = LicenseCost(&selectedShip->Attributes());
	if(licenseCost)
	{
		player.Accounts().AddCredits(-licenseCost);
		for(const string &licenseName : selectedShip->Attributes().Licenses())
			if(!player.HasLicense(licenseName))
				player.AddLicense(licenseName);
	}

	for(int i = 1; i <= modifier; ++i)
	{
		// If no name is given, choose a random name. Otherwise, if buying
		// multiple ships, append a number to the given ship name.
		string shipName = name;
		if(name.empty())
			shipName = GameData::Phrases().Get("civilian")->Get();
		else if(modifier > 1)
			shipName += " " + to_string(i);

		player.BuyShip(selectedShip, shipName);
	}

	playerShip = &*player.Ships().back();
	playerShips.clear();
	playerShips.insert(playerShip);
	CheckSelection();

<<<<<<< HEAD
	// Close dialog
=======
	// Close the dialog.
>>>>>>> 076f9b81
	return true;
}



void ShipyardPanel::SellShipAndOutfits()
{
	SellShip(false);
}



void ShipyardPanel::SellShipChassis()
{
	SellShip(true);
}



void ShipyardPanel::SellShip(bool toStorage)
{
	for(Ship *ship : playerShips)
		player.SellShip(ship, toStorage);
	playerShips.clear();
	playerShip = nullptr;
	for(const shared_ptr<Ship> &ship : player.Ships())
		if(ship->GetSystem() == player.GetSystem() && !ship->IsDisabled())
		{
			playerShip = ship.get();
			break;
		}
	if(playerShip)
		playerShips.insert(playerShip);
}

int ShipyardPanel::FindItem(const string &text) const
{
	int bestIndex = 9999;
	int bestItem = -1;
	auto it = zones.begin();
	for(unsigned int i = 0; i < zones.size(); ++i, ++it)
	{
		const Ship *ship = it->GetShip();
		int index = Format::Search(ship->DisplayModelName(), text);
		if(index >= 0 && index < bestIndex)
		{
			bestIndex = index;
			bestItem = i;
			if(!index)
				return i;
		}
	}
	return bestItem;
}<|MERGE_RESOLUTION|>--- conflicted
+++ resolved
@@ -361,11 +361,7 @@
 	playerShips.insert(playerShip);
 	CheckSelection();
 
-<<<<<<< HEAD
-	// Close dialog
-=======
 	// Close the dialog.
->>>>>>> 076f9b81
 	return true;
 }
 
