--- conflicted
+++ resolved
@@ -104,12 +104,8 @@
 
 double ShipyardPanel::ButtonPanelHeight() const
 {
-<<<<<<< HEAD
 	// The 50 = (3 x 10 (pad) + 20 x 1 (text)) for the credit information line.
 	return 50 + BUTTON_HEIGHT * 2 + BUTTON_ROW_PAD * 1;
-=======
-	return BUTTON_HEIGHT + 40;
->>>>>>> a291ba28
 }
 
 
@@ -188,7 +184,6 @@
 
 void ShipyardPanel::DrawButtons()
 {
-<<<<<<< HEAD
 	// There will be two rows of buttons:
 	//  [    Buy    ] [    Sell    ] [ Sell Hull ]
 	//                               [   Leave   ]
@@ -202,27 +197,16 @@
 	const Point buttonPanelSize(SIDEBAR_WIDTH, ButtonPanelHeight());
 	FillShader::Fill(Screen::BottomRight() - .5 * buttonPanelSize, buttonPanelSize,
 		*GameData::Colors().Get("shop side panel background"));
-=======
-	// The last 70 pixels on the end of the side panel are for the buttons:
-
-	// Draw the button panel (shop side panel footer).
-	const Point buttonPanelSize(SIDEBAR_WIDTH, ButtonPanelHeight());
-	const Rectangle buttonsFooter(Screen::BottomRight() - .5 * buttonPanelSize, buttonPanelSize);
-	FillShader::Fill(buttonsFooter, *GameData::Colors().Get("shop side panel background"));
->>>>>>> a291ba28
 	FillShader::Fill(
 		Point(Screen::Right() - SIDEBAR_WIDTH / 2, Screen::Bottom() - ButtonPanelHeight()),
 		Point(SIDEBAR_WIDTH, 1), *GameData::Colors().Get("shop side panel footer"));
 
-<<<<<<< HEAD
 	// Set up font size and colors for the credits.
-=======
->>>>>>> a291ba28
 	const Font &font = FontSet::Get(14);
 	const Color &bright = *GameData::Colors().Get("bright");
 	const Color &dim = *GameData::Colors().Get("medium");
-
-<<<<<<< HEAD
+	const Color &back = *GameData::Colors().Get("panel background");
+
 	// Draw the row for credits display.
 	const Point creditsPoint(
 		Screen::Right() - SIDEBAR_WIDTH + 10,
@@ -230,20 +214,10 @@
 	font.Draw("You have:", creditsPoint, dim);
 	const string &credits = Format::CreditString(player.Accounts().Credits());
 	font.Draw({credits, {SIDEBAR_WIDTH - 20, Alignment::RIGHT}}, creditsPoint, bright);
-=======
-	const Point creditsPoint(
-		Screen::Right() - SIDEBAR_WIDTH + 10,
-		Screen::Bottom() - 65);
-	font.Draw("You have:", creditsPoint, dim);
-
-	const auto credits = Format::CreditString(player.Accounts().Credits());
-	font.Draw({ credits, {SIDEBAR_WIDTH - 20, Alignment::RIGHT} }, creditsPoint, bright);
->>>>>>> a291ba28
 
 	// Clear the buttonZones, they will be populated again as buttons are drawn.
 	buttonZones.clear();
 
-<<<<<<< HEAD
 	// Row 1
 	ShopPanel::DrawButton("_Buy",
 		Rectangle(Point(buttonCenterX + buttonOffsetX * -1, rowBaseY + rowOffsetY * 0), buttonSize),
@@ -261,55 +235,18 @@
 
 	// Draw the Modifier hover text that appears below the buttons when a modifier
 	// is being applied.
-=======
-	const Point buyCenter(Screen::BottomRight() - Point(210, 25));
-	ShopPanel::DrawButton("_Buy",
-		Rectangle(buyCenter, Point(60, 30)),
-		static_cast<bool>(CanDoBuyButton()), hoverButton == 'b', 'b');
-	ShopPanel::DrawButton("_Sell",
-		Rectangle(Screen::BottomRight() - Point(130, 25), Point(60, 30)),
-		static_cast<bool>(playerShips.size()), hoverButton == 's', 's');
-
-	// TODO: Add button for sell but retain outfits.
-
-	ShopPanel::DrawButton("_Leave",
-		Rectangle(Screen::BottomRight() - Point(45, 25), Point(60, 30)),
-		true, hoverButton == 'l', 'l');
-
->>>>>>> a291ba28
 	int modifier = Modifier();
 	if(modifier > 1)
 	{
 		string mod = "x " + to_string(modifier);
 		int modWidth = font.Width(mod);
-<<<<<<< HEAD
 		font.Draw(mod, Point(buttonCenterX + buttonOffsetX * -1, rowBaseY + rowOffsetY * 0)
 		+ Point(-.5 * modWidth, 10.), dim);
-=======
-		font.Draw(mod, buyCenter + Point(-.5 * modWidth, 10.), dim);
->>>>>>> a291ba28
 	}
 
 	// Draw tooltips for the button being hovered over:
 	string tooltip = GameData::Tooltip(string("shipyard: ") + hoverButton);
 	if(!tooltip.empty())
-<<<<<<< HEAD
-		// Note: there is an offset between the cursor and tooltips in this case so that other
-		// buttons can be seen as the mouse moves around.
-		DrawTooltip(tooltip, hoverPoint + Point(-40, -60), dim, *GameData::Colors().Get("tooltip background"));
-
-	// Draw the tooltip for your full number of credits.
-	const Rectangle creditsBox = Rectangle::FromCorner(creditsPoint, Point(SIDEBAR_WIDTH - 20, 15));
-	if(creditsBox.Contains(ShopPanel::hoverPoint))
-		ShopPanel::hoverCount += ShopPanel::hoverCount < ShopPanel::HOVER_TIME;
-	else if(ShopPanel::hoverCount)
-		--ShopPanel::hoverCount;
-
-	if(ShopPanel::hoverCount == ShopPanel::HOVER_TIME)
-	{
-		string text = Format::Number(player.Accounts().Credits()) + " credits";
-		DrawTooltip(text, hoverPoint, dim, *GameData::Colors().Get("tooltip background"));
-=======
 		buttonsTooltip.IncrementCount();
 	else
 		buttonsTooltip.DecrementCount();
@@ -333,7 +270,6 @@
 		creditsTooltip.SetZone(creditsBox);
 		creditsTooltip.SetText(Format::Number(player.Accounts().Credits()) + " credits", true);
 		creditsTooltip.Draw();
->>>>>>> a291ba28
 	}
 }
 
@@ -430,13 +366,9 @@
 	else
 		message += selectedShip->PluralModelName() + "! (Or leave it blank to use randomly chosen names.)";
 
-<<<<<<< HEAD
 	GetUI()->Push(new ShipNameDialog(this,
 			Dialog::FunctionButton(this, "Buy", 'b', &ShipyardPanel::BuyShip),
 			message));
-=======
-	GetUI()->Push(new ShipNameDialog(this, &ShipyardPanel::BuyShip, message));
->>>>>>> a291ba28
 }
 
 
@@ -511,11 +443,7 @@
 
 
 
-<<<<<<< HEAD
 bool ShipyardPanel::BuyShip(const string &name)
-=======
-void ShipyardPanel::BuyShip(const string &name)
->>>>>>> a291ba28
 {
 	int64_t licenseCost = LicenseCost(&selectedShip->Attributes());
 	if(licenseCost)
@@ -582,10 +510,6 @@
 
 
 
-<<<<<<< HEAD
-
-=======
->>>>>>> a291ba28
 int ShipyardPanel::FindItem(const string &text) const
 {
 	int bestIndex = 9999;
