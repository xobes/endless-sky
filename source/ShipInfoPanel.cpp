/* ShipInfoPanel.cpp
Copyright (c) 2014 by Michael Zahniser

Endless Sky is free software: you can redistribute it and/or modify it under the
terms of the GNU General Public License as published by the Free Software
Foundation, either version 3 of the License, or (at your option) any later version.

Endless Sky is distributed in the hope that it will be useful, but WITHOUT ANY
WARRANTY; without even the implied warranty of MERCHANTABILITY or FITNESS FOR A
PARTICULAR PURPOSE. See the GNU General Public License for more details.

You should have received a copy of the GNU General Public License along with
this program. If not, see <https://www.gnu.org/licenses/>.
*/

#include "ShipInfoPanel.h"

#include "text/Alignment.h"
#include "audio/Audio.h"
#include "CategoryList.h"
#include "CategoryType.h"
#include "Command.h"
#include "Dialog.h"
#include "text/DisplayText.h"
#include "text/Font.h"
#include "text/FontSet.h"
#include "text/Format.h"
#include "GameData.h"
#include "Information.h"
#include "Interface.h"
#include "shader/LineShader.h"
#include "LogbookPanel.h"
#include "Messages.h"
#include "MissionPanel.h"
#include "shader/OutlineShader.h"
#include "PlayerInfo.h"
#include "PlayerInfoPanel.h"
#include "Rectangle.h"
#include "Ship.h"
#include "ShipNameDialog.h"
#include "image/Sprite.h"
#include "shader/SpriteShader.h"
#include "text/Table.h"
#include "text/Truncate.h"
#include "UI.h"

#include <algorithm>
#include <cmath>
#include <ranges>

using namespace std;

namespace {
	constexpr double WIDTH = 250.;
	constexpr int COLUMN_WIDTH = static_cast<int>(WIDTH) - 20;
}

ShipInfoPanel::ShipInfoPanel(PlayerInfo &player)
	: ShipInfoPanel(player, InfoPanelState(player))
{
}

ShipInfoPanel::ShipInfoPanel(PlayerInfo &player, InfoPanelState state)
	: player(player), panelState(std::move(state))
{
	shipIt = this->panelState.Ships().begin();
	Audio::Pause();
	SetInterruptible(false);

	// If a valid ship index was given, show that ship.
	if(static_cast<unsigned>(panelState.SelectedIndex()) < player.Ships().size())
		shipIt += panelState.SelectedIndex();
	else if(player.Flagship())
	{
		// Find the player's flagship. It may not be first in the list, if the
		// first item in the list cannot be a flagship.
		while(shipIt != this->panelState.Ships().end() && shipIt->get() != player.Flagship())
			++shipIt;
	}

	UpdateInfo();
}



ShipInfoPanel::~ShipInfoPanel()
{
	Audio::Resume();
}



void ShipInfoPanel::Step()
{
	DoHelp("ship info");
}



void ShipInfoPanel::Draw()
{
	// Dim everything behind this panel.
	DrawBackdrop();

	// Fill in the information for how this interface should be drawn.
	Information interfaceInfo;
	interfaceInfo.SetCondition("ship tab");
	if(panelState.CanEdit() && shipIt != panelState.Ships().end()
			&& (shipIt->get() != player.Flagship() || (*shipIt)->IsParked()))
	{
		if(!(*shipIt)->IsDisabled())
			interfaceInfo.SetCondition("can park");
		interfaceInfo.SetCondition((*shipIt)->IsParked() ? "show unpark" : "show park");
		interfaceInfo.SetCondition("show disown");
	}
	else if(!panelState.CanEdit())
	{
		interfaceInfo.SetCondition("show dump");
		if(CanDump())
			interfaceInfo.SetCondition("enable dump");
	}
	if(player.Ships().size() > 1)
		interfaceInfo.SetCondition("five buttons");
	else
		interfaceInfo.SetCondition("three buttons");
	if(player.HasLogs())
		interfaceInfo.SetCondition("enable logbook");

	// Draw the interface.
	const Interface *infoPanelUi = GameData::Interfaces().Get("info panel");
	infoPanelUi->Draw(interfaceInfo, this);

	// Draw all the different information sections.
	ClearZones();
	if(shipIt == panelState.Ships().end())
		return;
	Rectangle cargoBounds = infoPanelUi->GetBox("cargo");
	DrawShipStats(infoPanelUi->GetBox("stats"));
	DrawOutfits(infoPanelUi->GetBox("outfits"), cargoBounds);
	DrawWeapons(infoPanelUi->GetBox("weapons"));
	DrawCargo(cargoBounds);

	// If the player hovers their mouse over a ship attribute, show its tooltip.
	info.DrawTooltips();
}



bool ShipInfoPanel::KeyDown(SDL_Keycode key, Uint16 mod, const Command &command, bool /* isNewPress */)
{
	bool control = (mod & (KMOD_CTRL | KMOD_GUI));
	bool shift = (mod & KMOD_SHIFT);
	if(key == 'd' || key == SDLK_ESCAPE || (key == 'w' && control))
		GetUI()->Pop(this);
	else if(command.Has(Command::HELP))
		DoHelp("ship info", true);
	else if(!player.Ships().empty() && ((key == 'p' && !shift) || key == SDLK_LEFT || key == SDLK_UP))
	{
		if(shipIt == panelState.Ships().begin())
			shipIt = panelState.Ships().end();
		--shipIt;
		UpdateInfo();
	}
	else if(!panelState.Ships().empty() && (key == 'n' || key == SDLK_RIGHT || key == SDLK_DOWN))
	{
		++shipIt;
		if(shipIt == panelState.Ships().end())
			shipIt = panelState.Ships().begin();
		UpdateInfo();
	}
	else if(key == 'i' || command.Has(Command::INFO) || (control && key == SDLK_TAB))
	{
		GetUI()->Pop(this);
		GetUI()->Push(new PlayerInfoPanel(player, std::move(panelState)));
	}
	else if(key == 'R' || (key == 'r' && shift))
<<<<<<< HEAD
		GetUI()->Push(new ShipNameDialog(this,
			Dialog::FunctionButton(this, "Rename", 'r', &ShipInfoPanel::Rename),
			"Change this ship's name?", (*shipIt)->Name()));
=======
		GetUI()->Push(new ShipNameDialog(this, &ShipInfoPanel::Rename, "Change this ship's name?", (*shipIt)->GivenName()));
>>>>>>> 92a5d88f
	else if(panelState.CanEdit() && (key == 'P' || (key == 'p' && shift) || key == 'k'))
	{
		if(shipIt->get() != player.Flagship() || (*shipIt)->IsParked())
			player.ParkShip(shipIt->get(), !(*shipIt)->IsParked());
	}
	else if(panelState.CanEdit() && key == 'D')
	{
		if(shipIt->get() != player.Flagship())
		{
			map<const Outfit*, int> uniqueOutfits;
			auto AddToUniques = [&uniqueOutfits] (const map<const Outfit *, int> &outfits)
			{
				for(const auto &it : outfits)
					if(it.first->Attributes().Get("unique"))
						uniqueOutfits[it.first] += it.second;
			};
			AddToUniques(shipIt->get()->Outfits());
			AddToUniques(shipIt->get()->Cargo().Outfits());

			string message = "Are you sure you want to disown \""
				+ shipIt->get()->GivenName()
				+ "\"? Disowning a ship rather than selling it means you will not get any money for it.";
			if(!uniqueOutfits.empty())
			{
				const int uniquesSize = uniqueOutfits.size();
				const int detailedOutfitSize = (uniquesSize > 20 ? 19 : uniquesSize);
				message += "\nThe following unique items carried by the ship will be lost:";
				auto it = uniqueOutfits.begin();
				for(int i = 0; i < detailedOutfitSize; ++i)
				{
					message += "\n" + to_string(it->second) + " "
						+ (it->second == 1 ? it->first->DisplayName() : it->first->PluralName());
					++it;
				}
				if(it != uniqueOutfits.end())
				{
					int otherUniquesCount = 0;
					for( ; it != uniqueOutfits.end(); ++it)
						otherUniquesCount += it->second;
					message += "\nand " + to_string(otherUniquesCount) + " other unique outfits";
				}
			}

			GetUI()->Push(new Dialog(this, &ShipInfoPanel::Disown, message));
		}
	}
	else if(key == 'c' && CanDump())
	{
		int commodities = (*shipIt)->Cargo().CommoditiesSize();
		int amount = (*shipIt)->Cargo().Get(selectedCommodity);
		int plunderAmount = (*shipIt)->Cargo().Get(selectedPlunder);
		if(amount)
		{
			GetUI()->Push(new Dialog(this, &ShipInfoPanel::DumpCommodities,
				"How many tons of " + Format::LowerCase(selectedCommodity)
					+ " do you want to jettison?", amount));
		}
		else if(plunderAmount > 0 && selectedPlunder->Get("installable") < 0.)
		{
			GetUI()->Push(new Dialog(this, &ShipInfoPanel::DumpPlunder,
				"How many tons of " + Format::LowerCase(selectedPlunder->DisplayName())
					+ " do you want to jettison?", plunderAmount));
		}
		else if(plunderAmount == 1)
		{
			GetUI()->Push(new Dialog(this, &ShipInfoPanel::Dump,
				"Are you sure you want to jettison a " + selectedPlunder->DisplayName() + "?"));
		}
		else if(plunderAmount > 1)
		{
			GetUI()->Push(new Dialog(this, &ShipInfoPanel::DumpPlunder,
				"How many " + selectedPlunder->PluralName() + " do you want to jettison?",
				plunderAmount));
		}
		else if(commodities)
		{
			GetUI()->Push(new Dialog(this, &ShipInfoPanel::Dump,
				"Are you sure you want to jettison all of this ship's regular cargo?"));
		}
		else
		{
			GetUI()->Push(new Dialog(this, &ShipInfoPanel::Dump,
				"Are you sure you want to jettison all of this ship's cargo?"));
		}
	}
	else if(command.Has(Command::MAP) || key == 'm')
		GetUI()->Push(new MissionPanel(player));
	else if(key == 'l' && player.HasLogs())
		GetUI()->Push(new LogbookPanel(player));
	else
		return false;

	return true;
}



bool ShipInfoPanel::Click(int x, int y, MouseButton button, int /* clicks */)
{
	if(button != MouseButton::LEFT)
		return false;
	if(shipIt == panelState.Ships().end())
		return true;

	draggingIndex = -1;
	if(panelState.CanEdit() && hoverIndex >= 0 && (**shipIt).GetSystem() == player.GetSystem() && !(**shipIt).IsDisabled())
		draggingIndex = hoverIndex;

	selectedCommodity.clear();
	selectedPlunder = nullptr;
	Point point(x, y);
	for(const auto &zone : commodityZones)
		if(zone.Contains(point))
			selectedCommodity = zone.Value();
	for(const auto &zone : plunderZones)
		if(zone.Contains(point))
			selectedPlunder = zone.Value();

	return true;
}



bool ShipInfoPanel::Hover(int x, int y)
{
	Point point(x, y);
	info.Hover(point);
	return Hover(point);
}



bool ShipInfoPanel::Drag(double dx, double dy)
{
	return Hover(hoverPoint + Point(dx, dy));
}



bool ShipInfoPanel::Release(int /* x */, int /* y */, MouseButton button)
{
	if(button != MouseButton::LEFT)
		return false;

	if(draggingIndex >= 0 && hoverIndex >= 0 && hoverIndex != draggingIndex)
		(**shipIt).GetArmament().Swap(hoverIndex, draggingIndex);

	draggingIndex = -1;
	return true;
}



void ShipInfoPanel::UpdateInfo()
{
	draggingIndex = -1;
	hoverIndex = -1;
	ClearZones();
	if(shipIt == panelState.Ships().end())
		return;

	const Ship &ship = **shipIt;
	info.Update(ship, player);
	if(player.Flagship() && ship.GetSystem() == player.GetSystem() && &ship != player.Flagship())
	{
		player.Flagship()->SetTargetShip(*shipIt);
		player.SelectShip(shipIt->get(), false);
	}

	outfits.clear();
	for(const auto &it : ship.Outfits())
		outfits[it.first->Category()].push_back(it.first);

	panelState.SelectOnly(shipIt - panelState.Ships().begin());
}



void ShipInfoPanel::ClearZones()
{
	zones.clear();
	commodityZones.clear();
	plunderZones.clear();
}



void ShipInfoPanel::DrawShipStats(const Rectangle &bounds)
{
	// Check that the specified area is big enough.
	if(bounds.Width() < WIDTH)
		return;

	// Colors to draw with.
	Color dim = *GameData::Colors().Get("medium");
	Color bright = *GameData::Colors().Get("bright");
	const Ship &ship = **shipIt;

	// Two columns of opposite alignment are used to simulate a single visual column.
	Table table;
	table.AddColumn(0, {COLUMN_WIDTH, Alignment::LEFT});
	table.AddColumn(COLUMN_WIDTH, {COLUMN_WIDTH, Alignment::RIGHT, Truncate::MIDDLE});
	table.SetUnderline(0, COLUMN_WIDTH);
	table.DrawAt(bounds.TopLeft() + Point(10., 8.));

	table.DrawTruncatedPair("ship:", dim, ship.GivenName(), bright, Truncate::MIDDLE, true);

	info.DrawAttributes(table.GetRowBounds().TopLeft() - Point(10., 10.));
}



void ShipInfoPanel::DrawOutfits(const Rectangle &bounds, Rectangle &cargoBounds)
{
	// Check that the specified area is big enough.
	if(bounds.Width() < WIDTH)
		return;

	// Colors to draw with.
	Color dim = *GameData::Colors().Get("medium");
	Color bright = *GameData::Colors().Get("bright");
	const Ship &ship = **shipIt;

	// Two columns of opposite alignment are used to simulate a single visual column.
	Table table;
	table.AddColumn(0, {COLUMN_WIDTH, Alignment::LEFT});
	table.AddColumn(COLUMN_WIDTH, {COLUMN_WIDTH, Alignment::RIGHT});
	table.SetUnderline(0, COLUMN_WIDTH);
	Point start = bounds.TopLeft() + Point(10., 8.);
	table.DrawAt(start);

	// Draw the outfits in the same order used in the outfitter.
	for(const auto &cat : GameData::GetCategory(CategoryType::OUTFIT))
	{
		const string &category = cat.Name();
		if(category.empty())
			continue;
		auto it = outfits.find(category);
		if(it == outfits.end())
			continue;

		auto validOutfits = ranges::filter_view(it->second,
			[](const Outfit *outfit){ return outfit->IsDefined() && !outfit->DisplayName().empty(); });

		if(validOutfits.empty())
			continue;

		// Skip to the next column if there is no space for this category label
		// plus at least one outfit.
		if(table.GetRowBounds().Bottom() + 40. > bounds.Bottom())
		{
			start += Point(WIDTH, 0.);
			if(start.X() + COLUMN_WIDTH > bounds.Right())
				break;
			table.DrawAt(start);
		}

		// Draw the category label.
		table.Draw(category, bright);
		table.Advance();
		for(const Outfit *outfit : validOutfits)
		{
			// Check if we've gone below the bottom of the bounds.
			if(table.GetRowBounds().Bottom() > bounds.Bottom())
			{
				start += Point(WIDTH, 0.);
				if(start.X() + COLUMN_WIDTH > bounds.Right())
					break;
				table.DrawAt(start);
				table.Draw(category, bright);
				table.Advance();
			}

			// Draw the outfit name and count.
			table.DrawTruncatedPair(outfit->DisplayName(), dim,
				to_string(ship.OutfitCount(outfit)), bright, Truncate::BACK, false);
		}
		// Add an extra gap in between categories.
		table.DrawGap(10.);
	}

	// Check if this information spilled over into the cargo column.
	if(table.GetPoint().X() >= cargoBounds.Left())
	{
		double startY = table.GetRowBounds().Top() - 8.;
		cargoBounds = Rectangle::WithCorners(
			Point(cargoBounds.Left(), startY),
			Point(cargoBounds.Right(), max(startY, cargoBounds.Bottom())));
	}
}



void ShipInfoPanel::DrawWeapons(const Rectangle &bounds)
{
	// Colors to draw with.
	Color dim = *GameData::Colors().Get("medium");
	Color bright = *GameData::Colors().Get("bright");
	const Font &font = FontSet::Get(14);
	const Ship &ship = **shipIt;

	// Figure out how much to scale the sprite by.
	const Sprite *sprite = ship.GetSprite();
	double scale = 0.;
	if(sprite)
		scale = min(1., min((WIDTH - 10) / sprite->Width(), (WIDTH - 10) / sprite->Height()));

	// Figure out the left- and right-most hardpoints on the ship. If they are
	// too far apart, the scale may need to be reduced.
	// Also figure out how many weapons of each type are on each side.
	double maxX = 0.;
	int count[2][2] = {{0, 0}, {0, 0}};
	for(const Hardpoint &hardpoint : ship.Weapons())
	{
		// Multiply hardpoint X by 2 to convert to sprite pixels.
		maxX = max(maxX, fabs(2. * hardpoint.GetPoint().X()));
		++count[hardpoint.GetPoint().X() >= 0.][hardpoint.IsTurret()];
	}
	// If necessary, shrink the sprite to keep the hardpoints inside the labels.
	// The width of this UI block will be 2 * (LABEL_WIDTH + HARDPOINT_DX).
	static const double LABEL_WIDTH = 150.;
	static const double LABEL_DX = 95.;
	static const double LABEL_PAD = 5.;
	if(maxX > (LABEL_DX - LABEL_PAD))
		scale = min(scale, (LABEL_DX - LABEL_PAD) / (2. * maxX));

	// Draw the ship, using the black silhouette swizzle.
	if(sprite)
	{
		SpriteShader::Draw(sprite, bounds.Center(), scale, GameData::Swizzles().Get("28"));
		OutlineShader::Draw(sprite, bounds.Center(), scale * Point(sprite->Width(), sprite->Height()), Color(.5f));
	}

	// Figure out how tall each part of the weapon listing will be.
	int gunRows = max(count[0][0], count[1][0]);
	int turretRows = max(count[0][1], count[1][1]);
	// If there are both guns and turrets, add a gap of ten pixels.
	double height = 20. * (gunRows + turretRows) + 10. * (gunRows && turretRows);

	double gunY = bounds.Top() + .5 * (bounds.Height() - height);
	double turretY = gunY + 20. * gunRows + 10. * (gunRows != 0);
	double nextY[2][2] = {
		{gunY + 20. * (gunRows - count[0][0]), turretY + 20. * (turretRows - count[0][1])},
		{gunY + 20. * (gunRows - count[1][0]), turretY + 20. * (turretRows - count[1][1])}};

	int index = 0;
	const double centerX = bounds.Center().X();
	const double labelCenter[2] = {centerX - .5 * LABEL_WIDTH - LABEL_DX, centerX + LABEL_DX + .5 * LABEL_WIDTH};
	const double fromX[2] = { centerX - LABEL_DX + LABEL_PAD, centerX + LABEL_DX - LABEL_PAD};
	static const double LINE_HEIGHT = 20.;
	static const double TEXT_OFF = .5 * (LINE_HEIGHT - font.Height());
	static const Point LINE_SIZE(LABEL_WIDTH, LINE_HEIGHT);
	Point topFrom;
	Point topTo;
	Color topColor;
	bool hasTop = false;
	auto layout = Layout(static_cast<int>(LABEL_WIDTH), Truncate::BACK);
	for(const Hardpoint &hardpoint : ship.Weapons())
	{
		string name = "[empty]";
		if(hardpoint.GetOutfit())
			name = hardpoint.GetOutfit()->DisplayName();

		bool isRight = (hardpoint.GetPoint().X() >= 0.);
		bool isTurret = hardpoint.IsTurret();

		double &y = nextY[isRight][isTurret];
		double x = centerX + (isRight ? LABEL_DX : -LABEL_DX - LABEL_WIDTH);
		bool isHover = (index == hoverIndex);
		layout.align = isRight ? Alignment::LEFT : Alignment::RIGHT;
		font.Draw({name, layout}, Point(x, y + TEXT_OFF), isHover ? bright : dim);
		Point zoneCenter(labelCenter[isRight], y + .5 * LINE_HEIGHT);
		zones.emplace_back(zoneCenter, LINE_SIZE, index);

		// Determine what color to use for the line.
		Color color;
		if(isTurret)
			color = *GameData::Colors().Get(isHover ? "player info hardpoint turret hover"
			: "player info hardpoint turret");
		else
			color = *GameData::Colors().Get(isHover ? "player info hardpoint gun hover"
			: "player info hardpoint gun");

		// Draw the line.
		Point from(fromX[isRight], zoneCenter.Y());
		Point to = bounds.Center() + (2. * scale) * hardpoint.GetPoint();
		DrawLine(from, to, color);
		if(isHover)
		{
			topFrom = from;
			topTo = to;
			topColor = color;
			hasTop = true;
		}

		y += LINE_HEIGHT;
		++index;
	}
	// Make sure the line for whatever hardpoint we're hovering is always on top.
	if(hasTop)
		DrawLine(topFrom, topTo, topColor);

	// Re-positioning weapons.
	if(draggingIndex >= 0)
	{
		const Outfit *outfit = ship.Weapons()[draggingIndex].GetOutfit();
		string name = outfit ? outfit->DisplayName() : "[empty]";
		Point pos(hoverPoint.X() - .5 * font.Width(name), hoverPoint.Y());
		font.Draw(name, pos + Point(1., 1.), Color(0., 1.));
		font.Draw(name, pos, bright);
	}
}



void ShipInfoPanel::DrawCargo(const Rectangle &bounds)
{
	Color dim = *GameData::Colors().Get("medium");
	Color bright = *GameData::Colors().Get("bright");
	Color backColor = *GameData::Colors().Get("faint");
	const Ship &ship = **shipIt;

	// Cargo list: show pooled cargo instead if the ship to display is landed together with the flagship.
	const bool showPooled = ship.GetPlanet() == player.GetPlanet() && player.Cargo().Used();
	const CargoHold &cargo = (showPooled ? player.Cargo() : ship.Cargo());
	Table table;
	table.AddColumn(0, {COLUMN_WIDTH, Alignment::LEFT});
	table.AddColumn(COLUMN_WIDTH, {COLUMN_WIDTH, Alignment::RIGHT});
	table.SetUnderline(-5, COLUMN_WIDTH + 5);
	table.DrawAt(bounds.TopLeft() + Point(10., 8.));

	double endY = bounds.Bottom() - 30. * (cargo.Passengers() != 0);
	bool hasSpace = (table.GetRowBounds().Bottom() < endY);
	if((cargo.CommoditiesSize() || cargo.HasOutfits() || cargo.MissionCargoSize()) && hasSpace)
	{
		table.Draw("Cargo", bright);
		table.Advance();
		hasSpace = (table.GetRowBounds().Bottom() < endY);
	}
	if(cargo.CommoditiesSize() && hasSpace)
	{
		for(const auto &it : cargo.Commodities())
		{
			if(!it.second)
				continue;

			commodityZones.emplace_back(table.GetCenterPoint(), table.GetRowSize(), it.first);
			if(it.first == selectedCommodity)
				table.DrawHighlight(backColor);

			table.Draw(it.first, dim);
			table.Draw(to_string(it.second), bright);

			// Truncate the list if there is not enough space.
			if(table.GetRowBounds().Bottom() >= endY)
			{
				hasSpace = false;
				break;
			}
		}
		table.DrawGap(10.);
	}
	if(cargo.HasOutfits() && hasSpace)
	{
		for(const auto &it : cargo.Outfits())
		{
			if(!it.second)
				continue;

			plunderZones.emplace_back(table.GetCenterPoint(), table.GetRowSize(), it.first);
			if(it.first == selectedPlunder)
				table.DrawHighlight(backColor);

			// For outfits, show how many of them you have and their total mass.
			bool isSingular = (it.second == 1 || it.first->Get("installable") < 0.);
			string name = (isSingular ? it.first->DisplayName() : it.first->PluralName());
			if(!isSingular)
				name += " (" + to_string(it.second) + "x)";
			table.Draw(name, dim);

			double mass = it.first->Mass() * it.second;
			table.Draw(Format::Number(mass), bright);

			// Truncate the list if there is not enough space.
			if(table.GetRowBounds().Bottom() >= endY)
			{
				hasSpace = false;
				break;
			}
		}
		table.DrawGap(10.);
	}
	if(cargo.HasMissionCargo() && hasSpace)
	{
		for(const auto &it : cargo.MissionCargo())
		{
			// Capitalize the name of the cargo.
			table.Draw(Format::Capitalize(it.first->Cargo()), dim);
			table.Draw(to_string(it.second), bright);

			// Truncate the list if there is not enough space.
			if(table.GetRowBounds().Bottom() >= endY)
				break;
		}
		table.DrawGap(10.);
	}
	if(cargo.Passengers() && endY >= bounds.Top())
	{
		table.DrawAt(Point(bounds.Left(), endY) + Point(10., 8.));
		table.Draw("passengers:", dim);
		table.Draw(to_string(cargo.Passengers()), bright);
	}
}



void ShipInfoPanel::DrawLine(const Point &from, const Point &to, const Color &color) const
{
	Color black(0.f, 1.f);
	Point mid(to.X(), from.Y());

	LineShader::Draw(from, mid, 2.f, black);
	LineShader::Draw(mid, to, 2.f, black);
	LineShader::Draw(from, mid, 1.f, color);
	LineShader::Draw(mid, to, 1.f, color);
}



bool ShipInfoPanel::Hover(const Point &point)
{
	if(shipIt == panelState.Ships().end())
		return true;

	hoverPoint = point;

	hoverIndex = -1;
	const vector<Hardpoint> &weapons = (**shipIt).Weapons();
	bool dragIsTurret = (draggingIndex >= 0 && weapons[draggingIndex].IsTurret());
	for(const auto &zone : zones)
	{
		bool isTurret = weapons[zone.Value()].IsTurret();
		if(zone.Contains(hoverPoint) && (draggingIndex == -1 || isTurret == dragIsTurret))
			hoverIndex = zone.Value();
	}

	return true;
}



bool ShipInfoPanel::Rename(const string &name)
{
	if(shipIt != panelState.Ships().end() && !name.empty())
	{
		player.RenameShip(shipIt->get(), name);
		UpdateInfo();
	}
	// Close dialog
	return true;
}



bool ShipInfoPanel::CanDump() const
{
	if(panelState.CanEdit() || shipIt == panelState.Ships().end())
		return false;

	CargoHold &cargo = (*shipIt)->Cargo();
	return (selectedPlunder && cargo.Get(selectedPlunder) > 0) || cargo.CommoditiesSize() || cargo.OutfitsSize();
}



void ShipInfoPanel::Dump()
{
	if(!CanDump())
		return;

	CargoHold &cargo = (*shipIt)->Cargo();
	int commodities = (*shipIt)->Cargo().CommoditiesSize();
	int amount = cargo.Get(selectedCommodity);
	int plunderAmount = cargo.Get(selectedPlunder);
	int64_t loss = 0;
	if(amount)
	{
		int64_t basis = player.GetBasis(selectedCommodity, amount);
		loss += basis;
		player.AdjustBasis(selectedCommodity, -basis);
		(*shipIt)->Jettison(selectedCommodity, amount);
	}
	else if(plunderAmount > 0)
	{
		loss += plunderAmount * selectedPlunder->Cost();
		(*shipIt)->Jettison(selectedPlunder, plunderAmount);
	}
	else if(commodities)
	{
		for(const auto &it : cargo.Commodities())
		{
			int64_t basis = player.GetBasis(it.first, it.second);
			loss += basis;
			player.AdjustBasis(it.first, -basis);
			(*shipIt)->Jettison(it.first, it.second);
		}
	}
	else
	{
		for(const auto &it : cargo.Outfits())
		{
			loss += it.first->Cost() * max(0, it.second);
			(*shipIt)->Jettison(it.first, it.second);
		}
	}
	selectedCommodity.clear();
	selectedPlunder = nullptr;

	info.Update(**shipIt, player);
	if(loss)
		Messages::Add({"You jettisoned " + Format::CreditString(loss) + " worth of cargo.",
			GameData::MessageCategories().Get("normal")});
}



void ShipInfoPanel::DumpPlunder(int count)
{
	int64_t loss = 0;
	count = min(count, (*shipIt)->Cargo().Get(selectedPlunder));
	if(count > 0)
	{
		loss += count * selectedPlunder->Cost();
		(*shipIt)->Jettison(selectedPlunder, count);
		info.Update(**shipIt, player);

		if(loss)
			Messages::Add({"You jettisoned " + Format::CreditString(loss) + " worth of cargo.",
				GameData::MessageCategories().Get("normal")});
	}
}



void ShipInfoPanel::DumpCommodities(int count)
{
	int64_t loss = 0;
	count = min(count, (*shipIt)->Cargo().Get(selectedCommodity));
	if(count > 0)
	{
		int64_t basis = player.GetBasis(selectedCommodity, count);
		loss += basis;
		player.AdjustBasis(selectedCommodity, -basis);
		(*shipIt)->Jettison(selectedCommodity, count);
		info.Update(**shipIt, player);

		if(loss)
			Messages::Add({"You jettisoned " + Format::CreditString(loss) + " worth of cargo.",
				GameData::MessageCategories().Get("normal")});
	}
}



void ShipInfoPanel::Disown()
{
	// Make sure a ship really is selected.
	if(shipIt == panelState.Ships().end() || shipIt->get() == player.Flagship())
		return;

	const auto ship = shipIt;
	if(shipIt != panelState.Ships().begin())
		--shipIt;

	player.DisownShip(ship->get());
	panelState.Disown(ship);
	UpdateInfo();
}<|MERGE_RESOLUTION|>--- conflicted
+++ resolved
@@ -174,13 +174,9 @@
 		GetUI()->Push(new PlayerInfoPanel(player, std::move(panelState)));
 	}
 	else if(key == 'R' || (key == 'r' && shift))
-<<<<<<< HEAD
 		GetUI()->Push(new ShipNameDialog(this,
 			Dialog::FunctionButton(this, "Rename", 'r', &ShipInfoPanel::Rename),
-			"Change this ship's name?", (*shipIt)->Name()));
-=======
-		GetUI()->Push(new ShipNameDialog(this, &ShipInfoPanel::Rename, "Change this ship's name?", (*shipIt)->GivenName()));
->>>>>>> 92a5d88f
+			"Change this ship's name?", (*shipIt)->GivenName()));
 	else if(panelState.CanEdit() && (key == 'P' || (key == 'p' && shift) || key == 'k'))
 	{
 		if(shipIt->get() != player.Flagship() || (*shipIt)->IsParked())
