/* ShipyardPanel.h
Copyright (c) 2014 by Michael Zahniser

Endless Sky is free software: you can redistribute it and/or modify it under the
terms of the GNU General Public License as published by the Free Software
Foundation, either version 3 of the License, or (at your option) any later version.

Endless Sky is distributed in the hope that it will be useful, but WITHOUT ANY
WARRANTY; without even the implied warranty of MERCHANTABILITY or FITNESS FOR A
PARTICULAR PURPOSE. See the GNU General Public License for more details.

You should have received a copy of the GNU General Public License along with
this program. If not, see <https://www.gnu.org/licenses/>.
*/

#pragma once

#include "ShopPanel.h"

#include "Sale.h"

#include <string>

class PlayerInfo;
class Point;
class Ship;



// Class representing the shipyard UI panel, which allows you to buy new ships
// or to sell any of the ones you own. For certain ships, you may need to have a
// certain license to buy them, in which case the cost of the license is added
// to the cost of the ship. (This is intended to be an annoyance, representing
// a government that is particularly repressive of independent pilots.)
class ShipyardPanel : public ShopPanel {
public:
	explicit ShipyardPanel(PlayerInfo &player, Sale<Ship> stock);

	virtual void Step() override;


protected:
	virtual int TileSize() const override;
	virtual bool HasItem(const std::string &name) const override;
	virtual void DrawItem(const std::string &name, const Point &point) override;
	virtual double ButtonPanelHeight() const override;
	virtual double DrawDetails(const Point &center) override;
<<<<<<< HEAD
=======
	virtual char CheckButton(int x, int y) override;
>>>>>>> ff1a8bd8

	virtual void DrawButtons() override;
	virtual int FindItem(const std::string &text) const override;
	virtual TransactionResult HandleShortcuts(char key) override;


private:
	TransactionResult CanDoBuyButton() const;
	void DoBuyButton();
	void Sell(bool storeOutfits);
	void BuyShip(const std::string &name);
	void SellShipAndOutfits();
	void SellShipChassis();
	void SellShip(bool toStorage);

	int modifier;

	Sale<Ship> shipyard;
};<|MERGE_RESOLUTION|>--- conflicted
+++ resolved
@@ -45,10 +45,6 @@
 	virtual void DrawItem(const std::string &name, const Point &point) override;
 	virtual double ButtonPanelHeight() const override;
 	virtual double DrawDetails(const Point &center) override;
-<<<<<<< HEAD
-=======
-	virtual char CheckButton(int x, int y) override;
->>>>>>> ff1a8bd8
 
 	virtual void DrawButtons() override;
 	virtual int FindItem(const std::string &text) const override;
@@ -64,6 +60,8 @@
 	void SellShipChassis();
 	void SellShip(bool toStorage);
 
+
+private:
 	int modifier;
 
 	Sale<Ship> shipyard;
