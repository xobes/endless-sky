--- conflicted
+++ resolved
@@ -52,14 +52,10 @@
 
 
 private:
-<<<<<<< HEAD
-	bool BuyShip(const std::string &name);
-=======
 	TransactionResult CanDoBuyButton() const;
 	void DoBuyButton();
 	void Sell(bool storeOutfits);
-	void BuyShip(const std::string &name);
->>>>>>> 48d1e12f
+	bool BuyShip(const std::string &name);
 	void SellShipAndOutfits();
 	void SellShipChassis();
 	void SellShip(bool toStorage);
