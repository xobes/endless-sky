--- conflicted
+++ resolved
@@ -45,23 +45,15 @@
 	virtual void DrawItem(const std::string &name, const Point &point) override;
 	virtual double ButtonPanelHeight() const override;
 	virtual double DrawDetails(const Point &center) override;
-<<<<<<< HEAD
-
-	virtual void DrawButtons() override;
-=======
 	virtual void DrawButtons() override;
 	virtual TransactionResult CanDoBuyButton() const;
 	virtual void DoBuyButton();
 	virtual void Sell(bool storeOutfits);
->>>>>>> a291ba28
 	virtual int FindItem(const std::string &text) const override;
 	virtual TransactionResult HandleShortcuts(char key) override;
 
 
 private:
-	TransactionResult CanDoBuyButton() const;
-	void DoBuyButton();
-	void Sell(bool storeOutfits);
 	bool BuyShip(const std::string &name);
 	void SellShipAndOutfits();
 	void SellShipChassis();
