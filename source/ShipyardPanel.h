--- conflicted
+++ resolved
@@ -40,29 +40,15 @@
 
 
 protected:
-<<<<<<< HEAD
-	int TileSize() const override;
-	bool HasItem(const std::string &name) const override;
-	void DrawItem(const std::string &name, const Point &point) override;
-	double ButtonPanelHeight() const override;
-	double DrawDetails(const Point &center) override;
-	TransactionResult CanDoBuyButton() const override;
-	void DoBuyButton() override;
-	void Sell(bool storeOutfits) override;
-	void DrawButtons() override;
-	int FindItem(const std::string &text) const override;
-=======
 	virtual int TileSize() const override;
 	virtual bool HasItem(const std::string &name) const override;
 	virtual void DrawItem(const std::string &name, const Point &point) override;
 	virtual double ButtonPanelHeight() const override;
 	virtual double DrawDetails(const Point &center) override;
-	virtual char CheckButton(int x, int y) override;
 
 	virtual void DrawButtons() override;
 	virtual int FindItem(const std::string &text) const override;
 	virtual TransactionResult HandleShortcuts(char key) override;
->>>>>>> c7f6f7e7
 
 
 private:
