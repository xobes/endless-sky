--- conflicted
+++ resolved
@@ -45,15 +45,10 @@
 	virtual void DrawItem(const std::string &name, const Point &point) override;
 	virtual double ButtonPanelHeight() const override;
 	virtual double DrawDetails(const Point &center) override;
-<<<<<<< HEAD
 	virtual void DrawButtons() override;
 	virtual TransactionResult CanDoBuyButton() const;
 	virtual void DoBuyButton();
 	virtual void Sell(bool storeOutfits);
-=======
-
-	virtual void DrawButtons() override;
->>>>>>> b59c38dd
 	virtual int FindItem(const std::string &text) const override;
 	virtual TransactionResult HandleShortcuts(char key) override;
 
