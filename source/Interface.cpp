/* Interface.cpp
Copyright (c) 2014 by Michael Zahniser

Endless Sky is free software: you can redistribute it and/or modify it under the
terms of the GNU General Public License as published by the Free Software
Foundation, either version 3 of the License, or (at your option) any later version.

Endless Sky is distributed in the hope that it will be useful, but WITHOUT ANY
WARRANTY; without even the implied warranty of MERCHANTABILITY or FITNESS FOR A
PARTICULAR PURPOSE. See the GNU General Public License for more details.

You should have received a copy of the GNU General Public License along with
this program. If not, see <https://www.gnu.org/licenses/>.
*/

#include "Interface.h"

#include "Angle.h"
#include "DataNode.h"
#include "text/DisplayText.h"
#include "shader/FillShader.h"
#include "text/Font.h"
#include "text/FontSet.h"
#include "GameData.h"
#include "Information.h"
#include "text/Layout.h"
#include "shader/LineShader.h"
#include "shader/OutlineShader.h"
#include "Panel.h"
#include "shader/PointerShader.h"
#include "Rectangle.h"
#include "shader/RingShader.h"
#include "Screen.h"
#include "image/Sprite.h"
#include "image/SpriteSet.h"
#include "shader/SpriteShader.h"
#include "UI.h"

#include <algorithm>
#include <cmath>

using namespace std;

namespace {
	// Parse a set of tokens that specify horizontal and vertical alignment.
	Point ParseAlignment(const DataNode &node, int i = 1)
	{
		Point alignment;
		for( ; i < node.Size(); ++i)
		{
			if(node.Token(i) == "left")
				alignment.X() = -1.;
			else if(node.Token(i) == "top")
				alignment.Y() = -1.;
			else if(node.Token(i) == "right")
				alignment.X() = 1.;
			else if(node.Token(i) == "bottom")
				alignment.Y() = 1.;
			else if(node.Token(i) != "center")
				node.PrintTrace("Skipping unrecognized alignment:");
		}
		return alignment;
	}
}



// Destructor, which frees the memory used by the polymorphic list of elements.
Interface::~Interface()
{
	for(Element *element : elements)
		delete element;
}



// Load an interface.
void Interface::Load(const DataNode &node)
{
	// Skip unnamed interfaces.
	if(node.Size() < 2)
		return;
	// Re-loading an interface always clears the previous interface, rather than
	// appending new elements to the end of it.
	elements.clear();
	points.clear();
	values.clear();
	lists.clear();

	// First, figure out the anchor point of this interface.
	Point anchor = ParseAlignment(node, 2);

	// Now, parse the elements in it.
	string visibleIf;
	string activeIf;
	for(const DataNode &child : node)
	{
		const string &key = child.Token(0);
		bool hasValue = child.Size() >= 2;
		if(key == "anchor")
			anchor = ParseAlignment(child);
		else if(key == "value" && child.Size() >= 3)
			values[child.Token(1)] = child.Value(2);
		else if((key == "point" || key == "box") && hasValue)
		{
			// This node specifies a named point where custom drawing is done.
			points[child.Token(1)].Load(child, anchor);
		}
		else if(key == "list" && hasValue)
		{
			auto &list = lists[child.Token(1)];
			for(const auto &grand : child)
				list.emplace_back(grand.Value(0));
		}
		else if(key == "visible" || key == "active")
		{
			// This node alters the visibility or activation of future nodes.
			string &str = (key == "visible" ? visibleIf : activeIf);
			if(child.Size() >= 3 && child.Token(1) == "if")
				str = child.Token(2);
			else
				str.clear();
		}
		else
		{
			// Check if this node specifies a known element type.
			if(key == "sprite" || key == "image" || key == "outline")
				elements.push_back(new ImageElement(child, anchor));
			else if(key == "label" || key == "string" || key == "button" || key == "dynamic button")
				elements.push_back(new BasicTextElement(child, anchor));
			else if(key == "wrapped label" || key == "wrapped string"
					|| key == "wrapped button" || key == "wrapped dynamic button")
				elements.push_back(new WrappedTextElement(child, anchor));
			else if(key == "bar" || key == "ring")
				elements.push_back(new BarElement(child, anchor));
			else if(key == "pointer")
				elements.push_back(new PointerElement(child, anchor));
			else if(key == "line")
				elements.push_back(new LineElement(child, anchor));
			else
			{
				child.PrintTrace("Skipping unrecognized element:");
				continue;
			}

			// If we get here, a new element was just added.
			elements.back()->SetConditions(visibleIf, activeIf);
		}
	}
}



// Draw this interface.
void Interface::Draw(const Information &info, Panel *panel) const
{
	for(const Element *element : elements)
		element->Draw(info, panel);
}



// Check if a named point exists.
bool Interface::HasPoint(const string &name) const
{
	return points.contains(name);
}



// Get the center of the named point.
Point Interface::GetPoint(const string &name) const
{
	auto it = points.find(name);
	if(it == points.end())
		return Point();

	return it->second.Bounds().Center();
}



Rectangle Interface::GetBox(const string &name) const
{
	auto it = points.find(name);
	if(it == points.end())
		return Rectangle();

	return it->second.Bounds();
}



// Get a named value.
double Interface::GetValue(const string &name) const
{
	auto it = values.find(name);
	return (it == values.end() ? 0. : it->second);
}



// Get a named list.
const vector<double> &Interface::GetList(const string &name) const
{
	static vector<double> EMPTY;
	auto it = lists.find(name);
	return (it == lists.end() ? EMPTY : it->second);
}



// Members of the AnchoredPoint class:

// Get the point's location, given the current screen dimensions.
Point Interface::AnchoredPoint::Get() const
{
	return position + .5 * Screen::Dimensions() * anchor;
}



Point Interface::AnchoredPoint::Get(const Information &info) const
{
	const Rectangle &region = info.GetCustomRegion();
	return position + region.Center() + .5 * region.Dimensions() * anchor;
}



void Interface::AnchoredPoint::Set(const Point &position, const Point &anchor)
{
	this->position = position;
	this->anchor = anchor;
}



// Members of the Element base class:

// Create a new element. The alignment of the interface that contains
// this element is used to calculate the element's position.
void Interface::Element::Load(const DataNode &node, const Point &globalAnchor)
{
	// A location can be specified as:
	// center (+ dimensions):
	bool hasCenter = false;
	Point dimensions;

	// from (+ dimensions):
	Point fromPoint;
	Point fromAnchor = globalAnchor;

	// from + to:
	bool hasTo = false;
	Point toPoint;
	Point toAnchor = globalAnchor;

	// Assume that the subclass constructor already parsed this line of data.
	for(const DataNode &child : node)
	{
		const string &key = child.Token(0);
		bool hasValue = child.Size() >= 2;
		if(key == "align" && hasValue)
			alignment = ParseAlignment(child);
		else if(key == "dimensions" && child.Size() >= 3)
			dimensions = Point(child.Value(1), child.Value(2));
		else if(key == "width" && hasValue)
			dimensions.X() = child.Value(1);
		else if(key == "height" && hasValue)
			dimensions.Y() = child.Value(1);
		else if(key == "center" && child.Size() >= 3)
		{
			if(child.Size() > 3)
				fromAnchor = toAnchor = ParseAlignment(child, 3);

			// The "center" key implies "align center."
			alignment = Point();
			fromPoint = toPoint = Point(child.Value(1), child.Value(2));
			hasCenter = true;
		}
		else if(key == "from" && child.Size() >= 6 && child.Token(3) == "to")
		{
			// Anything after the coordinates is an anchor point override.
			if(child.Size() > 6)
				fromAnchor = toAnchor = ParseAlignment(child, 6);

			fromPoint = Point(child.Value(1), child.Value(2));
			toPoint = Point(child.Value(4), child.Value(5));
			hasTo = true;
		}
		else if(key == "from" && child.Size() >= 3)
		{
			// Anything after the coordinates is an anchor point override.
			if(child.Size() > 3)
				fromAnchor = ParseAlignment(child, 3);

			fromPoint = Point(child.Value(1), child.Value(2));
		}
		else if(key == "to" && child.Size() >= 3)
		{
			// Anything after the coordinates is an anchor point override.
			if(child.Size() > 3)
				toAnchor = ParseAlignment(child, 3);

			toPoint = Point(child.Value(1), child.Value(2));
			hasTo = true;
		}
		else if(key == "pad" && child.Size() >= 3)
		{
			// Add this much padding when aligning the object within its bounding box.
			padding = Point(child.Value(1), child.Value(2));
		}
		else if(!ParseLine(child))
			child.PrintTrace("Skipping unrecognized attribute:");
	}

	// The "standard" way to specify a region is from + to. If it was specified
	// in a different way, convert it to that format:
	if(hasCenter)
	{
		// Center alone or center + dimensions.
		fromPoint -= .5 * dimensions;
		toPoint += .5 * dimensions;
	}
	else if(!hasTo)
	{
		// From alone or from + dimensions.
		toPoint = fromPoint + dimensions;
		toAnchor = fromAnchor;
	}
	from.Set(fromPoint, fromAnchor);
	to.Set(toPoint, toAnchor);
}



// Draw this element, relative to the given anchor point. If this is a
// button, it will add a clickable zone to the given panel.
void Interface::Element::Draw(const Information &info, Panel *panel) const
{
	if(!info.HasCondition(visibleIf))
		return;

	// Get the bounding box of this element, relative to the anchor point.
	Rectangle box = (info.HasCustomRegion() ? Bounds(info) : Bounds());
	// Check if this element is active.
	int state = info.HasCondition(activeIf);
	// Check if the mouse is hovering over this element.
	state += (state && box.Contains(UI::GetMouse()));
	// Place buttons even if they are inactive, in case the UI wants to show a
	// message explaining why the button is inactive.
	if(panel)
		Place(box, panel);

	// Figure out how the element should be aligned within its bounding box.
	Point nativeDimensions = NativeDimensions(info, state);
	Point slack = .5 * (box.Dimensions() - nativeDimensions) - padding;
	Rectangle rect(box.Center() + alignment * slack, nativeDimensions);

	Draw(rect, info, state);
}



// Set the conditions that control when this element is visible and active.
// An empty string means it is always visible or active.
void Interface::Element::SetConditions(const string &visible, const string &active)
{
	visibleIf = visible;
	activeIf = active;
}



// Get the bounding rectangle, relative to the anchor point.
Rectangle Interface::Element::Bounds() const
{
	return Rectangle::WithCorners(from.Get(), to.Get());
}



Rectangle Interface::Element::Bounds(const Information &info) const
{
	return Rectangle::WithCorners(from.Get(info), to.Get(info));
}



// Parse the given data line: one that is not recognized by Element
// itself. This returns false if it does not recognize the line, either.
bool Interface::Element::ParseLine(const DataNode &node)
{
	return false;
}



// Report the actual dimensions of the object that will be drawn.
Point Interface::Element::NativeDimensions(const Information &info, int state) const
{
	return Bounds().Dimensions();
}



// Draw this element in the given rectangle.
void Interface::Element::Draw(const Rectangle &rect, const Information &info, int state) const
{
}



// Add any click handlers needed for this element. This will only be
// called if the element is visible and active.
void Interface::Element::Place(const Rectangle &bounds, Panel *panel) const
{
}



// Members of the ImageElement class:

// Constructor.
Interface::ImageElement::ImageElement(const DataNode &node, const Point &globalAnchor)
{
	if(node.Size() < 2)
		return;

	const string &key = node.Token(0);
	// Remember whether this is an outline element.
	isOutline = (key == "outline");
	// If this is a "sprite," look up the sprite with the given name. Otherwise,
	// the sprite path will be dynamically supplied by the Information object.
	if(key == "sprite")
		sprite[Element::ACTIVE] = SpriteSet::Get(node.Token(1));
	else
		name = node.Token(1);

	// This function will call ParseLine() for any line it does not recognize.
	Load(node, globalAnchor);

	// Fill in any undefined state sprites.
	if(sprite[Element::ACTIVE])
	{
		if(!sprite[Element::INACTIVE])
			sprite[Element::INACTIVE] = sprite[Element::ACTIVE];
		if(!sprite[Element::HOVER])
			sprite[Element::HOVER] = sprite[Element::ACTIVE];
	}
}



// Parse the given data line: one that is not recognized by Element
// itself. This returns false if it does not recognize the line, either.
bool Interface::ImageElement::ParseLine(const DataNode &node)
{
	// The "inactive" and "hover" sprite only applies to non-dynamic images.
	// The "colored" tag only applies to outlines.
	const string &key = node.Token(0);
	bool hasValue = node.Size() >= 2;
	if(key == "inactive" && hasValue && name.empty())
		sprite[Element::INACTIVE] = SpriteSet::Get(node.Token(1));
	else if(key == "hover" && hasValue && name.empty())
		sprite[Element::HOVER] = SpriteSet::Get(node.Token(1));
	else if(isOutline && key == "colored")
		isColored = true;
	else
		return false;

	return true;
}



// Report the actual dimensions of the object that will be drawn.
Point Interface::ImageElement::NativeDimensions(const Information &info, int state) const
{
	const Sprite *sprite = GetSprite(info, state);
	if(!sprite || !sprite->Width() || !sprite->Height())
		return Point();

	Point size(sprite->Width(), sprite->Height());
	Rectangle bounds = Bounds();
	if(!bounds.Dimensions())
		return size;

	// If one of the dimensions is zero, it means the sprite's size is not
	// constrained in that dimension.
	double xScale = !bounds.Width() ? 1000. : bounds.Width() / size.X();
	double yScale = !bounds.Height() ? 1000. : bounds.Height() / size.Y();
	return size * min(xScale, yScale);
}



// Draw this element in the given rectangle.
void Interface::ImageElement::Draw(const Rectangle &rect, const Information &info, int state) const
{
	const Sprite *sprite = GetSprite(info, state);
	if(!sprite || !sprite->Width() || !sprite->Height())
		return;

	float frame = info.GetSpriteFrame(name);
	Point unit = info.GetSpriteUnit(name);
	if(isOutline)
	{
		Color color = (isColored ? info.GetOutlineColor() : Color(1.f, 1.f));
		OutlineShader::Draw(sprite, rect.Center(), rect.Dimensions(), color, unit, frame);
	}
	else
	{
<<<<<<< HEAD
		int swizzle = info.GetSwizzle(name);
=======
		const Swizzle *swizzle = info.GetSwizzle(name);
>>>>>>> 26ebb71a
		SpriteShader::Draw(sprite, rect.Center(), rect.Width() / sprite->Width(), swizzle, frame, unit);
	}
}



const Sprite *Interface::ImageElement::GetSprite(const Information &info, int state) const
{
	return name.empty() ? sprite[state] : info.GetSprite(name);
}



// Members of the TextElement class:

// Constructor.
Interface::TextElement::TextElement(const DataNode &node, const Point &globalAnchor)
{
	if(node.Size() < 2)
		return;

	const string &key = node.Token(0);
	isDynamic = (key.ends_with("string") || key.ends_with("dynamic button"));
	if(key.ends_with("button") || key.ends_with("dynamic button"))
	{
		buttonKey = node.Token(1).front();
		if(node.Size() >= 3)
			str = node.Token(2);
	}
	else
		str = node.Token(1);
}



// Parse the given data line: one that is not recognized by Element
// itself. This returns false if it does not recognize the line, either.
bool Interface::TextElement::ParseLine(const DataNode &node)
{
	const string &key = node.Token(0);
	bool hasValue = node.Size() >= 2;
	if(key == "size" && hasValue)
		fontSize = node.Value(1);
	else if(key == "color" && hasValue)
		color[Element::ACTIVE] = GameData::Colors().Get(node.Token(1));
	else if(key == "inactive" && hasValue)
		color[Element::INACTIVE] = GameData::Colors().Get(node.Token(1));
	else if(key == "hover" && hasValue)
		color[Element::HOVER] = GameData::Colors().Get(node.Token(1));
	else if(key == "truncate" && hasValue)
	{
		if(node.Token(1) == "none")
			truncate = Truncate::NONE;
		else if(node.Token(1) == "front")
			truncate = Truncate::FRONT;
		else if(node.Token(1) == "middle")
			truncate = Truncate::MIDDLE;
		else if(node.Token(1) == "back")
			truncate = Truncate::BACK;
		else
			return false;
	}
	else
		return false;

	return true;
}



// Add any click handlers needed for this element. This will only be
// called if the element is visible and active.
void Interface::TextElement::Place(const Rectangle &bounds, Panel *panel) const
{
	if(buttonKey && panel)
		panel->AddZone(bounds, buttonKey);
}



// Fill in any undefined state colors.
void Interface::TextElement::FinishLoadingColors()
{
	// By default, labels are "medium", strings
	// are "bright", and button brightness depends on its activation state.
	if(!color[Element::ACTIVE] && !buttonKey)
		color[Element::ACTIVE] = GameData::Colors().Get(isDynamic ? "bright" : "medium");

	if(!color[Element::ACTIVE])
	{
		// If no color is specified and this is a button, use the default colors.
		color[Element::ACTIVE] = GameData::Colors().Get("active");
		if(!color[Element::INACTIVE])
			color[Element::INACTIVE] = GameData::Colors().Get("inactive");
		if(!color[Element::HOVER])
			color[Element::HOVER] = GameData::Colors().Get("hover");
	}
	else
	{
		// If a base color was specified, also use it for any unspecified states.
		if(!color[Element::INACTIVE])
			color[Element::INACTIVE] = color[Element::ACTIVE];
		if(!color[Element::HOVER])
			color[Element::HOVER] = color[Element::ACTIVE];
	}
}



// Get text contents of this element.
string Interface::TextElement::GetString(const Information &info) const
{
	return isDynamic ? info.GetString(str) : str;
}



// Members of the BasicTextElement class:

// Constructor.
Interface::BasicTextElement::BasicTextElement(const DataNode &node, const Point &globalAnchor)
	: TextElement(node, globalAnchor)
{
	// This function will call ParseLine() for any line it does not recognize.
	Load(node, globalAnchor);

	FinishLoadingColors();
}



// Report the actual dimensions of the object that will be drawn.
Point Interface::BasicTextElement::NativeDimensions(const Information &info, int state) const
{
	const Font &font = FontSet::Get(fontSize);
	const auto layout = Layout(static_cast<int>(Bounds().Width() - padding.X()), truncate);
	return Point(font.FormattedWidth({GetString(info), layout}), font.Height());
}



// Draw this element in the given rectangle.
void Interface::BasicTextElement::Draw(const Rectangle &rect, const Information &info, int state) const
{
	// Avoid crashes for malformed interface elements that are not fully loaded.
	if(!color[state])
		return;

	const auto layout = Layout(static_cast<int>(rect.Width()), truncate);
	FontSet::Get(fontSize).Draw({GetString(info), layout}, rect.TopLeft(), *color[state]);
}



// Members of the WrappedElement class:

// Constructor.
Interface::WrappedTextElement::WrappedTextElement(const DataNode &node, const Point &globalAnchor)
	: TextElement(node, globalAnchor)
{
	// This function will call ParseLine() for any line it does not recognize.
	Load(node, globalAnchor);

	FinishLoadingColors();

	// Initialize the WrappedText.
	text.SetAlignment(textAlignment);
	text.SetTruncate(truncate);
	text.SetWrapWidth(Bounds().Width());
}



// Parse the given data line: one that is not recognized by Element
// itself. This returns false if it does not recognize the line, either.
bool Interface::WrappedTextElement::ParseLine(const DataNode &node)
{
	if(TextElement::ParseLine(node))
		return true;
	if(node.Token(0) == "alignment")
	{
		const string &value = node.Token(1);
		if(value == "left")
			textAlignment = Alignment::LEFT;
		else if(value == "center")
			textAlignment = Alignment::CENTER;
		else if(value == "right")
			textAlignment = Alignment::RIGHT;
		else if(value == "justified")
			textAlignment = Alignment::JUSTIFIED;
		else
			return false;
	}
	else
		return false;

	return true;
}



// Report the actual dimensions of the object that will be drawn.
Point Interface::WrappedTextElement::NativeDimensions(const Information &info, int state) const
{
	text.SetFont(FontSet::Get(fontSize));
	text.Wrap(GetString(info));
	return Point(text.WrapWidth(), text.Height());
}



// Draw this element in the given rectangle.
void Interface::WrappedTextElement::Draw(const Rectangle &rect, const Information &info, int state) const
{
	// The text has already been wrapped in NativeDimensions called by Element::Draw.
	text.Draw(rect.TopLeft(), *color[state]);
}



// Members of the BarElement class:

// Constructor.
Interface::BarElement::BarElement(const DataNode &node, const Point &globalAnchor)
{
	if(node.Size() < 2)
		return;

	// Get the name of the element and find out what type it is (bar or ring).
	name = node.Token(1);
	isRing = (node.Token(0) == "ring");

	// This function will call ParseLine() for any line it does not recognize.
	Load(node, globalAnchor);

	// Fill in a default color if none is specified.
	if(!fromColor)
		fromColor = toColor = GameData::Colors().Get("active");
}



// Parse the given data line: one that is not recognized by Element
// itself. This returns false if it does not recognize the line, either.
bool Interface::BarElement::ParseLine(const DataNode &node)
{
	const string &key = node.Token(0);
	bool hasValue = node.Size() >= 2;
	if(key == "color" && hasValue)
	{
		fromColor = GameData::Colors().Get(node.Token(1));
		toColor = node.Size() >= 3 ? GameData::Colors().Get(node.Token(2)) : fromColor;
	}
	else if(key == "size" && hasValue)
		width = node.Value(1);
	else if(key == "span angle" && hasValue)
		spanAngle = max(0., min(360., node.Value(1)));
	else if(key == "start angle" && hasValue)
		startAngle = max(0., min(360., node.Value(1)));
	else if(key == "reversed")
		reversed = true;
	else
		return false;

	return true;
}



// Draw this element in the given rectangle.
void Interface::BarElement::Draw(const Rectangle &rect, const Information &info, int state) const
{
	// Get the current settings for this bar or ring.
	double value = info.BarValue(name);
	double segments = info.BarSegments(name);
	if(segments <= 1.)
		segments = 0.;

	// Avoid crashes for malformed interface elements that are not fully loaded.
	if(!fromColor || !toColor || !width || !value)
		return;

	if(isRing)
	{
		if(!rect.Width() || !rect.Height())
			return;


		double fraction = value * spanAngle / 360.;
		RingShader::Draw(rect.Center(), .5 * rect.Width(), width, fraction, *fromColor, segments, startAngle);
	}
	else
	{
		// Figure out where the line should be drawn from and to.
		// Note: the default start position is the bottom right.
		// If "reversed" was specified, the top left will be used instead.
		Point start = reversed ? rect.TopLeft() : rect.BottomRight();
		Point dimensions = -rect.Dimensions();
		if(reversed)
			dimensions *= -1.;
		double length = dimensions.Length();
		Point unit = dimensions.Unit();

		// We will have (segments - 1) gaps between the segments.
		double empty = segments ? (width / length) : 0.;
		double filled = segments ? (1. - empty * (segments - 1.)) / segments : 1.;

		// Draw segments until we've drawn the desired length.
		double v = 0.;
		while(v < value)
		{
			Color nFromColor = Color::Combine(1 - v, *fromColor, v, *toColor);
			Point from = start + v * dimensions;
			v += filled;
			double lim = min(v, value);
			Point to = start + lim * dimensions;
			Color nToColor = Color::Combine(1 - lim, *fromColor, lim, *toColor);
			v += empty;

			// Rounded lines have a bit of padding, so account for that here.
			float d = (to - from).Length() / 2.;
			float twidth = d < width ? width * d / 2. : width;
			from += unit * twidth;
			to -= unit * twidth;

			LineShader::DrawGradient(from, to, twidth, nFromColor, nToColor);
		}
	}
}



// Members of the PointerElement class:

// Constructor.
Interface::PointerElement::PointerElement(const DataNode &node, const Point &globalAnchor)
{
	Load(node, globalAnchor);

	// Fill in a default color if none is specified.
	if(!color)
		color = GameData::Colors().Get("medium");

	// Set a default orientation if none is specified.
	if(!orientation)
		orientation = Point(0., -1.);
}



// Parse the given data line: one that is not recognized by Element
// itself. This returns false if it does not recognize the line, either.
bool Interface::PointerElement::ParseLine(const DataNode &node)
{
	const string &key = node.Token(0);
	bool hasValue = node.Size() >= 2;
	if(key == "color" && hasValue)
		color = GameData::Colors().Get(node.Token(1));
	else if(key == "orientation angle" && hasValue)
	{
		const Angle direction(node.Value(1));
		orientation = direction.Unit();
	}
	else if(key == "orientation vector" && node.Size() >= 3)
	{
		orientation.X() = node.Value(1);
		orientation.Y() = node.Value(2);
	}
	else
		return false;

	return true;
}



void Interface::PointerElement::Draw(const Rectangle &rect, const Information &info, int state) const
{
	const Point center = rect.Center();
	const float width = rect.Width();
	const float height = rect.Height();
	PointerShader::Draw(center, orientation, width, height, 0.f, *color);
}



// Members of the LineElement class:

// Constructor.
Interface::LineElement::LineElement(const DataNode &node, const Point &globalAnchor)
{
	// This function will call ParseLine() for any line it does not recognize.
	Load(node, globalAnchor);

	// Fill in a default color if none is specified.
	if(!color)
		color = GameData::Colors().Get("medium");
}



// Parse the given data line: one that is not recognized by Element
// itself. This returns false if it does not recognize the line, either.
bool Interface::LineElement::ParseLine(const DataNode &node)
{
	if(node.Token(0) == "color" && node.Size() >= 2)
		color = GameData::Colors().Get(node.Token(1));
	else
		return false;

	return true;
}



// Draw this element in the given rectangle.
void Interface::LineElement::Draw(const Rectangle &rect, const Information &info, int state) const
{
	// Avoid crashes for malformed interface elements that are not fully loaded.
	if(!from.Get() && !to.Get())
		return;
	FillShader::Fill(rect.Center(), rect.Dimensions(), *color);
}<|MERGE_RESOLUTION|>--- conflicted
+++ resolved
@@ -512,11 +512,7 @@
 	}
 	else
 	{
-<<<<<<< HEAD
-		int swizzle = info.GetSwizzle(name);
-=======
 		const Swizzle *swizzle = info.GetSwizzle(name);
->>>>>>> 26ebb71a
 		SpriteShader::Draw(sprite, rect.Center(), rect.Width() / sprite->Width(), swizzle, frame, unit);
 	}
 }
