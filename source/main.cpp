--- conflicted
+++ resolved
@@ -45,15 +45,13 @@
 #include "test/TestContext.h"
 #include "UI.h"
 
-<<<<<<< HEAD
-#include <curl/curl.h>
-=======
 #ifdef _WIN32
 #include "windows/TimerResolutionGuard.h"
 #include "windows/WinConsole.h"
 #include "windows/WinVersion.h"
 #endif
->>>>>>> 8464bdeb
+
+#include <curl/curl.h>
 
 #include <chrono>
 #include <iostream>
@@ -64,16 +62,6 @@
 #include <exception>
 #include <string>
 
-<<<<<<< HEAD
-#ifdef _WIN32
-#define WIN32_LEAN_AND_MEAN
-#include <windows.h>
-#include <mmsystem.h>
-#endif
-
-
-=======
->>>>>>> 8464bdeb
 using namespace std;
 
 void PrintHelp();
@@ -94,11 +82,7 @@
 	if(argc > 1)
 		WinConsole::Init();
 #endif
-<<<<<<< HEAD
-
-=======
 	PlayerInfo player;
->>>>>>> 8464bdeb
 	Conversation conversation;
 	bool debugMode = false;
 	bool loadOnly = false;
@@ -150,13 +134,11 @@
 
 	// Whether we are running an integration test.
 	const bool isTesting = !testToRunName.empty();
-<<<<<<< HEAD
+	bool isConsoleOnly = loadOnly || printTests || printData;
+
+	Logger::Session logSession{isConsoleOnly || isTesting};
+
 	curl_global_init(CURL_GLOBAL_DEFAULT);
-=======
-	bool isConsoleOnly = loadOnly || printTests || printData;
-
-	Logger::Session logSession{isConsoleOnly || isTesting};
->>>>>>> 8464bdeb
 
 	try {
 
@@ -279,8 +261,6 @@
 
 	Audio::Quit();
 	GameWindow::Quit();
-
-	// Exit curl.
 	curl_global_cleanup();
 
 	return 0;
