--- conflicted
+++ resolved
@@ -1,66 +1,4 @@
 {
-<<<<<<< HEAD
-  "dependencies": [
-    {
-      "name": "openal-soft",
-      "platform": "osx"
-    }
-  ],
-  "features": {
-    "system-libs": {
-      "description": "System libraries required to build ES.",
-      "dependencies": [
-        "catch2",
-        {
-          "name": "glew",
-          "platform": "!osx"
-        },
-        "libpng",
-        "libjpeg-turbo",
-        "libmad",
-        {
-          "name": "libuuid",
-          "platform": "linux"
-        },
-        "openal-soft",
-        {
-          "name": "openal-soft",
-          "features": [
-            "pipewire"
-          ],
-          "platform": "linux"
-        },
-        "sdl2",
-        {
-          "name": "sdl2",
-          "features": [
-            "x11",
-            "wayland"
-          ],
-          "platform": "linux"
-        },
-        "curl",
-        {
-          "name": "libarchive",
-          "default-features": false
-        },
-        "nlohmann-json"
-      ]
-    },
-    "steam-libs": {
-      "description": "System libraries not provided in the Steam Sniper Runtime.",
-      "dependencies": [
-        "libmad",
-        "nlohmann-json",
-        {
-          "name": "libarchive",
-          "default-features": false
-        },
-        "catch2"
-      ]
-    }
-  }
-=======
 	"dependencies": [
 		{
 			"name": "openal-soft",
@@ -107,7 +45,9 @@
 					"platform": "linux"
 				},
 				"sdl2",
-				"pkgconf"
+				"pkgconf",
+				"curl",
+				"nlohmann-json"
 			]
 		},
 		"steam-libs": {
@@ -117,7 +57,8 @@
 				"libmad",
 				"catch2",
 				"libflac",
-				"minizip"
+				"minizip",
+				"nlohmann-json"
 			]
 		},
 		"test-libs": {
@@ -127,5 +68,4 @@
 			]
 		}
 	}
->>>>>>> 8464bdeb
 }