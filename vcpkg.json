{
  "dependencies": [
    {
      "name": "openal-soft",
      "platform": "osx"
    }
  ],
  "features": {
    "system-libs": {
      "description": "System libraries required to build ES.",
      "dependencies": [
        "catch2",
        {
          "name": "glew",
          "platform": "!osx"
        },
        "libpng",
        "libjpeg-turbo",
        "libmad",
        {
          "name": "libuuid",
          "platform": "linux"
        },
        "openal-soft",
        {
          "name": "openal-soft",
          "features": [
            "pipewire"
          ],
          "platform": "linux"
        },
        "sdl2",
        {
          "name": "sdl2",
          "features": [
            "x11",
            "wayland"
          ],
          "platform": "linux"
        },
        "curl",
        {
          "name": "libarchive",
          "default-features": false
        },
        "nlohmann-json"
      ]
    },
    "steam-libs": {
      "description": "System libraries not provided in the Steam Sniper Runtime.",
      "dependencies": [
        "libmad",
<<<<<<< HEAD
        "nlohmann-json",
        {
          "name": "libarchive",
          "default-features": false
        }
=======
        "catch2"
>>>>>>> 384dcf65
      ]
    }
  }
}<|MERGE_RESOLUTION|>--- conflicted
+++ resolved
@@ -50,15 +50,12 @@
       "description": "System libraries not provided in the Steam Sniper Runtime.",
       "dependencies": [
         "libmad",
-<<<<<<< HEAD
         "nlohmann-json",
         {
           "name": "libarchive",
           "default-features": false
-        }
-=======
+        },
         "catch2"
->>>>>>> 384dcf65
       ]
     }
   }
